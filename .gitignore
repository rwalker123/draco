--- conflicted
+++ resolved
@@ -8,16 +8,8 @@
 /Draco/Bin
 /Draco/api
 /Draco/Uploads
-<<<<<<< HEAD
-/packages
-thumbs.db
-*.suo
-*.user
-.vs
-=======
 *.suo
 *.user
 Thumbs.db
 .vs
-packages
->>>>>>> 27bacc75
+packages