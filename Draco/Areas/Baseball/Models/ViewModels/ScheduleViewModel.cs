--- conflicted
+++ resolved
@@ -1,60 +1,56 @@
-﻿using ModelObjects;
-using SportsManager.ViewModels;
-using System;
-using System.Collections.Generic;
-using System.Web.Mvc;
-using System.Linq;
-
-namespace SportsManager.Baseball.ViewModels
-{
-    public class ScheduleViewModel : AccountViewModel
-    {
-        public ScheduleViewModel(Controller c, long accountId, long seasonId)
-            : base(c, accountId)
-        {
-            SeasonId = seasonId;
-
-            Leagues = DataAccess.Leagues.GetLeagues(seasonId);
-            Fields = DataAccess.Fields.GetFields(accountId);
-<<<<<<< HEAD
-            Umpires = DataAccess.Umpires.GetUmpires(accountId);
-=======
-            var umpires = DataAccess.Umpires.GetUmpires(accountId);
-            Umpires = new List<Contact>();
-            foreach(var u in umpires)
-            {
-                ((List<Contact>)Umpires).Add(DataAccess.Contacts.GetContact(u.ContactId));
-            }
-
-            EnableTweet = !String.IsNullOrEmpty(DataAccess.SocialIntegration.Twitter.TwitterAccountName(accountId));
-
-            TwitterError = (String)c.Session["twitterError"];
-            c.Session.Remove("twitterError");
->>>>>>> e4dba9e6
-        }
-
-        public String TwitterError { get; private set; }
-        public bool EnableTweet { get; private set; }
-
-        public long SeasonId { get; private set; }
-
-        public IQueryable<Umpire> Umpires
-        {
-            get;
-            private set;
-        }
-
-
-        public IEnumerable<Field> Fields
-        {
-            get;
-            private set;
-        }
-
-        public IEnumerable<League> Leagues
-        {
-            get;
-            private set;
-        }
-    }
+﻿using ModelObjects;
+using SportsManager.ViewModels;
+using System;
+using System.Collections.Generic;
+using System.Web.Mvc;
+using System.Linq;
+
+namespace SportsManager.Baseball.ViewModels
+{
+    public class ScheduleViewModel : AccountViewModel
+    {
+        public ScheduleViewModel(Controller c, long accountId, long seasonId)
+            : base(c, accountId)
+        {
+            SeasonId = seasonId;
+
+            Leagues = DataAccess.Leagues.GetLeagues(seasonId);
+            Fields = DataAccess.Fields.GetFields(accountId);
+            var umpires = DataAccess.Umpires.GetUmpires(accountId);
+            Umpires = new List<Contact>();
+            foreach(var u in umpires)
+            {
+                ((List<Contact>)Umpires).Add(DataAccess.Contacts.GetContact(u.ContactId));
+            }
+
+            EnableTweet = !String.IsNullOrEmpty(DataAccess.SocialIntegration.Twitter.TwitterAccountName(accountId));
+
+            TwitterError = (String)c.Session["twitterError"];
+            c.Session.Remove("twitterError");
+        }
+
+        public String TwitterError { get; private set; }
+        public bool EnableTweet { get; private set; }
+
+        public long SeasonId { get; private set; }
+
+        public IQueryable<Umpire> Umpires
+        {
+            get;
+            private set;
+        }
+
+
+        public IEnumerable<Field> Fields
+        {
+            get;
+            private set;
+        }
+
+        public IEnumerable<League> Leagues
+        {
+            get;
+            private set;
+        }
+    }
 }