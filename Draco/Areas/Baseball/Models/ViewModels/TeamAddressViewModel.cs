﻿using ModelObjects;
using SportsManager.ViewModels;
using System.Collections.Generic;
using System.Linq;
using System.Web.Mvc;
using DocumentFormat.OpenXml.Packaging;
using DocumentFormat.OpenXml.Spreadsheet;
using DocumentFormat.OpenXml;
using System;
using System.IO;

namespace SportsManager.Baseball.ViewModels
{
    public class TeamAddressViewModel : AccountViewModel
    {
        public TeamAddressViewModel(Controller c, long accountId, long teamSeasonId)
            : base(c, accountId)
        {
            Team = DataAccess.Teams.GetTeam(teamSeasonId);
            Roster = DataAccess.TeamRoster.GetPlayers(teamSeasonId);
        }

        public Team Team { get; private set; }
        public IQueryable<Player> Roster { get; private set; }

        public Stream ExportToExcel()
        {
            Guid guid = Guid.NewGuid();
            var destinationFile = Controller.Server.MapPath("~/Uploads/Temp/" + guid.ToString() + ".xlsx");
            File.Copy(Controller.Server.MapPath("~/Content/TeamAddressListTemplate.xlsx"), destinationFile);

            // Open the copied template workbook. 
            using (SpreadsheetDocument myWorkbook = SpreadsheetDocument.Open(destinationFile, true))
            {
                // Access the main Workbook part, which contains all references.
                WorkbookPart workbookPart = myWorkbook.WorkbookPart;

                // Get the first worksheet. 
                WorksheetPart worksheetPart = workbookPart.WorksheetParts.First();
                
                // The SheetData object will contain all the data.
                SheetData sheetData = worksheetPart.Worksheet.GetFirstChild<SheetData>();

<<<<<<< HEAD
=======
                var sheet = workbookPart.Workbook.Descendants<Sheet>().ElementAt(0);
                sheet.Name = Team.Name;

                // Begining Row pointer                       
                int index = 4;

>>>>>>> ef64832e
                var teamNameRow = worksheetPart.Worksheet.Descendants<Row>().First();
                var teamNameCol = teamNameRow.Descendants<Cell>().First();
                teamNameCol.CellValue = new CellValue(Team.Name);
                teamNameCol.DataType = new EnumValue<CellValues>(CellValues.String);

<<<<<<< HEAD
                ExportRosterToExcel(Roster, sheetData);
=======
                // For each item in the database, add a Row to SheetData.
                foreach (var player in Roster)
                {
                    // New Row
                    Row row = new Row();
                    row.RowIndex = (UInt32)index;

                    // New Cell
                    CreateCell(row, "A" + index, player.Contact.FullName);
                    CreateCell(row, "B" + index, player.Contact.Email);
                    CreateCell(row, "C" + index, player.Contact.StreetAddress);
                    CreateCell(row, "D" + index, player.Contact.City);
                    CreateCell(row, "E" + index, player.Contact.State);
                    CreateCell(row, "F" + index, player.Contact.Zip);
                    CreateCell(row, "G" + index, player.AffiliationDuesPaid);

                    // Append Row to SheetData
                    sheetData.AppendChild(row);

                    // increase row pointer
                    index++;

                }
>>>>>>> ef64832e

                // save
                worksheetPart.Worksheet.Save();
            }

            return new FileStream(destinationFile, FileMode.Open);
        }

        public static void ExportRosterToExcel(IQueryable<Player> Roster, SheetData sheetData)
        {
            // Begining Row pointer                       
            int index = 4;

            // For each item in the database, add a Row to SheetData.
            foreach (var player in Roster)
            {
                // New Row
                Row row = new Row();
                row.RowIndex = (UInt32)index;

                // New Cell
                CreateCell(row, "A" + index, player.Contact.FullName);
                CreateCell(row, "B" + index, player.Contact.StreetAddress);
                CreateCell(row, "C" + index, player.Contact.City);
                CreateCell(row, "D" + index, player.Contact.State);
                CreateCell(row, "E" + index, player.Contact.Zip);
                CreateCell(row, "F" + index, player.AffiliationDuesPaid);

                // Append Row to SheetData
                sheetData.AppendChild(row);

                // increase row pointer
                index++;

            }
        }

        private static void CreateCell(Row row, String column, String cellText)
        {
            Cell cell = new Cell();
            cell.DataType = CellValues.InlineString;
            // Column A1, 2, 3 ... and so on
            cell.CellReference = column;

            // Create Text object
            Text t = new Text();
            t.Text = cellText;

            // Append Text to InlineString object
            InlineString inlineString = new InlineString();
            inlineString.AppendChild(t);

            // Append InlineString to Cell
            cell.AppendChild(inlineString);

            // Append Cell to Row
            row.AppendChild(cell);
        }
    }
}<|MERGE_RESOLUTION|>--- conflicted
+++ resolved
@@ -37,27 +37,35 @@
 
                 // Get the first worksheet. 
                 WorksheetPart worksheetPart = workbookPart.WorksheetParts.First();
-                
+
                 // The SheetData object will contain all the data.
                 SheetData sheetData = worksheetPart.Worksheet.GetFirstChild<SheetData>();
 
-<<<<<<< HEAD
-=======
                 var sheet = workbookPart.Workbook.Descendants<Sheet>().ElementAt(0);
                 sheet.Name = Team.Name;
 
                 // Begining Row pointer                       
                 int index = 4;
 
->>>>>>> ef64832e
                 var teamNameRow = worksheetPart.Worksheet.Descendants<Row>().First();
                 var teamNameCol = teamNameRow.Descendants<Cell>().First();
                 teamNameCol.CellValue = new CellValue(Team.Name);
                 teamNameCol.DataType = new EnumValue<CellValues>(CellValues.String);
 
-<<<<<<< HEAD
                 ExportRosterToExcel(Roster, sheetData);
-=======
+
+                // save
+                worksheetPart.Worksheet.Save();
+            }
+
+            return new FileStream(destinationFile, FileMode.Open);
+        }
+
+        public static void ExportRosterToExcel(IQueryable<Player> Roster, SheetData sheetData)
+        {
+            // Begining Row pointer                       
+            int index = 4;
+
                 // For each item in the database, add a Row to SheetData.
                 foreach (var player in Roster)
                 {
@@ -79,42 +87,6 @@
 
                     // increase row pointer
                     index++;
-
-                }
->>>>>>> ef64832e
-
-                // save
-                worksheetPart.Worksheet.Save();
-            }
-
-            return new FileStream(destinationFile, FileMode.Open);
-        }
-
-        public static void ExportRosterToExcel(IQueryable<Player> Roster, SheetData sheetData)
-        {
-            // Begining Row pointer                       
-            int index = 4;
-
-            // For each item in the database, add a Row to SheetData.
-            foreach (var player in Roster)
-            {
-                // New Row
-                Row row = new Row();
-                row.RowIndex = (UInt32)index;
-
-                // New Cell
-                CreateCell(row, "A" + index, player.Contact.FullName);
-                CreateCell(row, "B" + index, player.Contact.StreetAddress);
-                CreateCell(row, "C" + index, player.Contact.City);
-                CreateCell(row, "D" + index, player.Contact.State);
-                CreateCell(row, "E" + index, player.Contact.Zip);
-                CreateCell(row, "F" + index, player.AffiliationDuesPaid);
-
-                // Append Row to SheetData
-                sheetData.AppendChild(row);
-
-                // increase row pointer
-                index++;
 
             }
         }
