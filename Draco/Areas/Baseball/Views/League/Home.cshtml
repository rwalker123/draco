<<<<<<< HEAD
﻿@using System.Web.Optimization
@model SportsManager.Baseball.ViewModels.LeagueHomeViewModel

@{
    ViewBag.Title = @Model.AccountName + " Home";
}


@section facebooklike
{
    @if (Model.ShowFacebookLike)
    { 
        <!-- facebook like control -->
        <div id="fb-root"></div>
        <script>
        (function (d, s, id) {
            var js, fjs = d.getElementsByTagName(s)[0];
            if (d.getElementById(id)) return;
            js = d.createElement(s); js.id = id;
            js.src = '//connect.facebook.net/en_US/all.js#xfbml=1&appId=@System.Configuration.ConfigurationManager.AppSettings["FacebookAppId"]';
            fjs.parentNode.insertBefore(js, fjs);
        }(document, 'script', 'facebook-jssdk'));</script>
    }
}

@section head {
    <meta name="application-name" content="@Model.AccountName" />
    <meta name="msapplication-TileColor" content="#58595B" />
    @if (!String.IsNullOrEmpty(@Model.AccountLogoUrl))
    {
        <meta name="msapplication-TileImage" content="@Url.Content(@Model.AccountLogoUrl)" />
    }

    <link rel="stylesheet" href='@Url.Content("~/Areas/Baseball/Content/LeagueHome.css")' />
}

<div class="jumbotron">
    <div id="accountName">
        @if (Model.IsAdmin)
        {
            <button type="button" class="btn btn-default" style="float:right" data-bind="click: editAccount, visible: viewMode"><span class="glyphicon glyphicon-edit"></span></button>

            <form class="form-horizontal" style="display:none" role="form" data-bind="with: editAccountInfo, visible: !viewMode()">
                <div class="form-group">
                    <label for="_accountName" class="col-sm-2 control-label">Account name</label>
                    <div class="col-sm-10">
                        <input id="_accountName" type="text" class="form-control" style="width:200px" data-bind="value: AccountName" />
                    </div>
                </div>
                <div class="form-group">
                    <label for="_yearEst" class="col-sm-2 control-label">Year established</label>
                    <div class="col-sm-10">
                        <select id="_yearEst" class="selectpicker" data-bind="value: FirstYear, options: $root.availableYears"></select>
                    </div>
                </div>
                <div class="form-group">
                    <label for="_twitterAcct" class="col-sm-2 control-label">Twitter account</label>
                    <div class="col-sm-10">
                        <input class="form-control" style="width: 200px" id='twitterId' type="text" placeholder="enter twitter account" data-bind="value: TwitterAccountName" />
                    </div>
                </div>
                <div class="form-group">
                    <div class="col-sm-2">
                    </div>
                    <div class="col-sm-10">
                        <button type="button" class="btn btn-primary" data-bind="click: $root.saveAccount"><span class="glyphicon glyphicon-ok"></span></button>
                        <button type="button" class="btn btn-danger" data-bind="click: $root.cancelEdit"><span class="glyphicon glyphicon-remove"></span></button>
                    </div>
                </div>
            </form>            
        }

        <div data-bind="with: accountViewModel, visible: viewMode">
            @if (String.IsNullOrEmpty(@Model.AccountLogoUrl))
            {
                <h1 style="margin-bottom:0px;" data-bind="html: AccountName"></h1>
            }

            @if (!String.IsNullOrEmpty(@Model.AccountLogoUrl) || Model.IsAdmin)
            {
                <img class="img-rounded img-responsive" onload="this.style.display = 'block';" onerror="this.style.display = 'none';" data-bind="attr: { src: LargeLogoURL }" />
                if (Model.IsAdmin)
                { 
                    <span data-bind="imageUploader: accountLogoUploaderUrl" class="btn btn-default fileinput-button" title="upload league logo">
                        <i class="glyphicon glyphicon-upload"></i>
                        <input class="form-control" type="file" data-maxfilesize="1">
                    </span>
                }
            }

        @if (Model.IsAdmin)
        {
            @*<span class="btn btn-default fileinput-button" title="upload league logo">
                <i class="glyphicon glyphicon-upload"></i>
                <input id="largelogoupload" class="form-control" type="file" data-maxfilesize="1">
            </span>*@
            }

            <h2>
            @if (Model.CurrentSeasonId != 0)
            {
                <text>@Model.SeasonName Season</text>
            }
            else
            {
                <text>Home</text>
            } 
            <small style="color: white" data-bind="visible: hasYear">est. <span data-bind="text: FirstYear"></span></small>
            @if (Model.Account.AffiliationId > 1)
            {
                <br /><small style="color: white">Affiliated with 
                @Html.ActionLink(Model.Affiliation.Name, "Home", "Affiliations", new { area = "baseball", accountId = Model.Affiliation.Id }, new { @class = "btn btn-success" })</small>
            }
            </h2>

            @if (Model.CurrentSeasonId == 0 && Model.IsAdmin)
            {
                <p class="help-block">You currently do not have any seasons setup. Click <b>@Html.ActionLink("here", "Index", "Season", new { area = "", accountId = Model.AccountId }, new { @class = "btn btn-primary" })</b> to set or create a new season.</p>
            }
        </div>

        @if (ViewData["TwitterAccountName"] != null)
        {
            <div class="row">
                <div style="display:inline-block" id="twitterDisplay">
                    <a href='https://twitter.com/@ViewData["TwitterAccountName"]' class="twitter-follow-button" data-size="large" data-show-count="true" data-lang="en">Follow @@@ViewData["TwitterAccountName"]</a>
                    <script>!function (d, s, id) { var js, fjs = d.getElementsByTagName(s)[0]; if (!d.getElementById(id)) { js = d.createElement(s); js.id = id; js.src = "//platform.twitter.com/widgets.js"; fjs.parentNode.insertBefore(js, fjs); } }(document, "script", "twitter-wjs");</script>
                </div>
            </div>
        }

        @if (Model.ShowFacebookLike && ViewData["AccountUrl"] != null)
        {
            <div class="row">
                <div class="fb-like" data-href='@ViewData["AccountUrl"]' data-send="false" data-layout="button_count" data-width="100" data-show-faces="true" data-font="segoe ui"></div>
            </div>
        }

    </div>
</div>

<div class="container-fluid">
    @if (Model.ContactId == 0 && Model.ShowFAQMessage)
    { 
    <div class="row center-block text-center">
        <div class="col-sm-12">
            <div class="alert alert-success">
                <b>Interested in learning about the @Model.AccountName? You can start by visiting the </b><a href="@Url.Action("Index", "LeagueFAQ", new { area = "", accountId = Model.AccountId }, null)" class="btn btn-success">FAQ</a> 
            </div>
        </div>
    </div>
    }
    
    <div class="row">
        <div class="col-md-8"> <!-- column 1-->
            @if (Model.ShowWorkouts)
            {
                <div class="row">
                    <div class="col-md-12">
                        @{Html.RenderPartial("WorkoutsView", new SportsManager.Baseball.ViewModels.WorkoutsViewModel(Model.Controller, Model.AccountId));}
                    </div>
                </div>
            }

            @if (Model.VideosEnabled && Model.ShowVideos)
            {
                <div class="row">
                    <div class="col-md-12">
                        @{Html.RenderPartial("VideosView", new SportsManager.ViewModels.VideoViewModel(Model.Controller, Model.AccountId));}
                    </div>
                </div>
            }

            @if (Model.ContactId == 0 && Model.ShowWelcomeMessages)
            {
                <div class="row">
                    <div class="col-md-12">
                        @{Html.RenderPartial("WelcomeMessageView", new SportsManager.ViewModels.WelcomeMessageViewModel(Model.Controller, Model.AccountId));}
                    </div>
                </div>
            }

            @if (Model.ShowPlayerInterview)
            {
                <div class="row">
                    <div class="col-sm-12">
                        @{Html.RenderPartial("PlayerSurveyView", new SportsManager.ViewModels.PlayerSurveyViewModel(Model.Controller, Model.AccountId));}
                    </div>
                </div>
            }

        @if (Model.ShowAnnouncements)
        { 
            <div class="row">
                <div class="col-md-12">
                    @{Html.RenderPartial("AnnouncementView", new SportsManager.ViewModels.AnnouncementsViewModel(Model.Controller, Model.AccountId));}
                </div>
            </div>
        }


        @if (Model.ShowPhotoGallery)
        {
            <div class="row">
                <div class="col-md-12">
                    @{Html.RenderPartial("PhotoGallery", new SportsManager.ViewModels.PhotoGalleryViewModel(Model.Controller, Model.AccountId));}
                </div>
            </div>
        }
        
        @if (Model.ContactId > 0 && Model.ShowWelcomeMessages)
        { 
            <div class="row">
                <div class="col-md-12">
                    @{Html.RenderPartial("WelcomeMessageView", new SportsManager.ViewModels.WelcomeMessageViewModel(Model.Controller, Model.AccountId));}
                </div>
            </div>
        }
        
        @if (Model.ShowHandouts)
        { 
            <div class="row">
                <div class="col-md-12">
                    @{Html.RenderPartial("HandoutsView", new SportsManager.ViewModels.HandoutsViewModel(Model.Controller, Model.AccountId));}
                </div>
            </div>
        }
        

        @if (Model.TwitterEnabled)
        {
            <div class="col-md-12" id="twitterFeed" data-bind="if: displayTwitterFeed">
                @{Html.RenderPartial("TwitterView", new SportsManager.ViewModels.AccountViewModel(Model.Controller, Model.AccountId));}
            </div>
        }

        @if (Model.FacebookEnabled)
        {
            <div class="col-md-12" id="facebookFeed" data-bind="if: isVisible">
                @{Html.RenderPartial("FacebookView", new SportsManager.ViewModels.AccountViewModel(Model.Controller, Model.AccountId));}
            </div>
        }

    </div>

    <div class="col-md-4"> <!-- second column -->

    @if (Model.UserTeams != null && Model.UserTeams.Any())
    {
        <div class="col-md-12">
            @{Html.RenderPartial("CurrentUserTeamsView", Model.UserTeams);}
        </div>
    }

    @if (Model.ShowUserPoll)
    {
        <div class="col-md-12">
            @{Html.RenderPartial("UserPollView", new SportsManager.ViewModels.UserPollViewModel(Model.Controller, Model.AccountId));}
        </div>
    }

    @if (Model.ShowScoreboard)
    { 
        <div class="col-md-12">
            @{Html.RenderPartial("ScoreboardView", new SportsManager.Baseball.ViewModels.ScoreboardViewModel(Model.Controller, Model.AccountId));}
        </div>
    }

    @if (Model.ShowLeagueLeaders)
    {
        <div class="col-md-12">
            @{Html.RenderPartial("Leaders", new SportsManager.Baseball.ViewModels.LeadersViewModel(Model.Controller, Model.AccountId));}
        </div>
    }

    @if (Model.ShowHOF)
    {
        <div class="col-md-12">
            @{Html.RenderPartial("HOF", new SportsManager.ViewModels.HOFOfDayViewModel(Model.Controller, Model.AccountId));}
        </div>
    }
    @if (Model.ShowBirthdays)
    {     
        <div class="col-md-12">
            @{Html.RenderPartial("Birthdays", new SportsManager.ViewModels.BirthdayViewModel(Model.Controller, Model.AccountId));}
        </div>
    }

    @if (Model.ShowSponsors)
    {
        <div class="col-md-12">
            @{Html.RenderPartial("Sponsors", new SportsManager.ViewModels.SponsorsViewModel(Model.Controller, Model.AccountId));}
        </div>
    }
    </div> <!-- end second column -->

    </div> <!-- end main single row -->

</div>

@section scripts {

    @Scripts.Render("~/bundles/knockout")

@* tinymce doesn't work with bundles because of the plug directory.*@
@if (BundleTable.EnableOptimizations)
{
    <script type="text/javascript" src="~/scripts/tinymce/tinymce.min.js"></script>
}
else
{
    <script type="text/javascript" src="~/scripts/tinymce/tinymce.js"></script>
}
    @Scripts.Render("~/bundles/bootstrap-wysiwyg")

@if (Model.ShowUserPoll)
{
    <script type="text/javascript" src="~/Scripts/userpoll.js"></script>
}

@if (Model.ShowPlayerInterview)
{
    <script type="text/javascript" src="~/Scripts/playersurveyspotlight.js"></script>
}

@if (Model.ShowHOF)
{
    <script type="text/javascript" src="~/Scripts/hofspotlight.js"></script>
}


@if (Model.ShowWelcomeMessages)
{ 
    <script type="text/javascript" src="~/Scripts/welcome.js"></script>
}

@if (Model.ShowAnnouncements)
{ 
    <script type="text/javascript" src="~/Scripts/announcement.js"></script>
}

@if (Model.ShowScoreboard)
{
    <script type="text/javascript" src="~/Areas/Baseball/Scripts/entergameresults.js"></script>
    <script type="text/javascript" src="~/Areas/Baseball/Scripts/scoreboard.js"></script>
}

<script type="text/javascript" src="~/Scripts/jquery.maskedinput-1.3.1.min.js"></script>

@if (Model.ShowHandouts)
{
    <script type="text/javascript" src="~/Scripts/handouts.js"></script>
}

@if (Model.ShowWorkouts)
{ 
    <script type="text/javascript" src="~/Areas/Baseball/Scripts/workouts.js"></script>
}

@if (Model.ShowPhotoGallery)
{
    <script type="text/javascript" src="~/Scripts/photogallery.js"></script>
}
    
@if (Model.ShowLeagueLeaders)
{
    <script type="text/javascript" src="~/Areas/Baseball/Scripts/leaders.js"></script>
}

@if (Model.ShowSponsors)
{
    <script type="text/javascript" src="~/Scripts/sponsors.js"></script>
}

@if (Model.VideosEnabled && Model.ShowVideos)
{
    <script type="text/javascript" src="~/Scripts/videos.js"></script>
}

@if (Model.TwitterEnabled)
{
    <script type="text/javascript" src="~/Scripts/twitter.js"></script>
}

@if (Model.FacebookEnabled)
{
    <script type="text/javascript" src="~/Scripts/facebook.js"></script>
}

<!-- main javascript -->
<script type="text/javascript">

    $(document).ready(function () {
        // Ajax state is not remembered when clicking "back" button. Whenever a change is made with Ajax
        // on this page, hash is set to update. If back is pressed in that case, then reload the page.
        if (window.location.hash == '#update') {
            window.location.hash = '';
            window.location.reload();
        }

        initKOHelpers();

        InitViewModels(@Model.AccountId, '@Model.AccountName', @Model.FirstYear, '@ViewData["TwitterAccountName"]');

        @if (Model.ShowPlayerInterview)
        {
            <text>
            InitPlayerSurveySpotlightViewModel(@Model.AccountId);
            </text>
        }

        @if (Model.ShowHOF)
        {
            <text>
            InitHOFSpotlightViewModel(@Model.AccountId);
            </text>
        }

        @if (Model.ShowPhotoGallery)
        {
            <text>
            InitPhotoGalleryViewModel(@Model.AccountId, @Model.IsAdmin.ToString().ToLower());
            </text>
        }

        @if (Model.ShowWelcomeMessages)
        {
            <text>
        initWelcomesViewModel(@Model.AccountId, @Model.IsAdmin.ToString().ToLower());
        </text>
        }

        @if (Model.ShowAnnouncements)
        {
            <text>
        initAnnouncementsViewModel(@Model.AccountId, @Model.IsAdmin.ToString().ToLower());
        </text>
        }

        @if (Model.ShowUserPoll)
        {
            <text>
        initUserPollViewModel(@Model.AccountId, @Model.IsAdmin.ToString().ToLower(), @Model.ContactId);
        </text>
        }


        @if (Model.ShowScoreboard)
        {
            <text>
        initScoreboardViewModel(@Model.AccountId, @Model.IsAdmin.ToString().ToLower());
        </text>
        }

        @if (Model.ShowLeagueLeaders)
        {
            <text>
        initLeadersViewModel(@Model.AccountId, @Model.IsAdmin.ToString().ToLower());
        </text>
        }

        @if (Model.ShowSponsors)
        {
            <text>
        initSponsorsViewModel(@Model.AccountId, @Model.IsAdmin.ToString().ToLower());
        </text>
        }


        @if (Model.ShowHandouts)
        {
            <text>
        var handoutData = new HandoutViewModel(@Model.AccountId, @Model.IsAdmin.ToString().ToLower());
        ko.applyBindings(handoutData, document.getElementById("handouts"));
        </text>
        }

        @if (Model.ShowWorkouts)
        {
            <text>
        var workoutsData = new WorkoutsViewModel(@Model.AccountId, @Model.IsAdmin.ToString().ToLower());
        ko.applyBindings(workoutsData, document.getElementById("workouts"));
        </text>
        }

        @if (Model.VideosEnabled && Model.ShowVideos)
        {
            <text>
            initVideosViewModel(@Model.AccountId, @Model.IsAdmin.ToString().ToLower(), '@Model.YouTubeUserId');
            </text>
        }

        @if (Model.TwitterEnabled)
        {
            <text>
            initTwitterViewModel(@Model.AccountId, @Model.IsAdmin.ToString().ToLower());
            </text>
        }

        @if (Model.FacebookEnabled)
        {
            <text>
            initFacebookViewModel(@Model.AccountId, @Model.IsAdmin.ToString().ToLower());
            </text>
        }


        $("#_yearEst").selectpicker();
    });
</script>

    <!-- disqus

    <noscript>Please enable JavaScript to view the <a href="http://disqus.com/?ref_noscript">comments powered by Disqus.</a></noscript>
    <a href="http://disqus.com" class="dsq-brlink">comments powered by <span class="logo-disqus">Disqus</span></a>
        -->
    <!-- drag/drop support for logo -->
    @Scripts.Render("~/bundles/jquery-file-upload")
    <script type="text/javascript" src="~/Areas/Baseball/Scripts/leagueHome.js"></script>
}

=======
﻿@using System.Web.Optimization
@model SportsManager.Baseball.ViewModels.LeagueHomeViewModel

@{
    ViewBag.Title = @Model.AccountName + " Home";
}


@section facebooklike
{
    @if (Model.ShowFacebookLike)
    { 
        <!-- facebook like control -->
        <div id="fb-root"></div>
        <script>
        (function (d, s, id) {
            var js, fjs = d.getElementsByTagName(s)[0];
            if (d.getElementById(id)) return;
            js = d.createElement(s); js.id = id;
            js.src = '//connect.facebook.net/en_US/all.js#xfbml=1&appId=@System.Configuration.ConfigurationManager.AppSettings["FacebookAppId"]';
            fjs.parentNode.insertBefore(js, fjs);
        }(document, 'script', 'facebook-jssdk'));</script>
    }
}

@section head {
    <meta name="application-name" content="@Model.AccountName" />
    <meta name="msapplication-TileColor" content="#58595B" />
    @if (!String.IsNullOrEmpty(@Model.AccountLogoUrl))
    {
        <meta name="msapplication-TileImage" content="@Url.Content(@Model.AccountLogoUrl)" />
    }

    <link rel="stylesheet" href='@Url.Content("~/Areas/Baseball/Content/LeagueHome.css")' />
}

<div class="jumbotron">
    <div id="accountName">
        @if (Model.IsAdmin)
        {
            <button type="button" class="btn btn-default" style="float:right" data-bind="click: editAccount, visible: viewMode"><span class="glyphicon glyphicon-edit"></span></button>

            <form class="form-horizontal" style="display:none" role="form" data-bind="with: editAccountInfo, visible: !viewMode()">
                <div class="form-group">
                    <label for="_accountName" class="col-sm-2 control-label">Account name</label>
                    <div class="col-sm-10">
                        <input id="_accountName" type="text" class="form-control" style="width:200px" data-bind="value: AccountName" />
                    </div>
                </div>
                <div class="form-group">
                    <label for="_yearEst" class="col-sm-2 control-label">Year established</label>
                    <div class="col-sm-10">
                        <select id="_yearEst" class="selectpicker" data-bind="value: FirstYear, options: $root.availableYears"></select>
                    </div>
                </div>
                <div class="form-group">
                    <label for="_twitterAcct" class="col-sm-2 control-label">Twitter account</label>
                    <div class="col-sm-10">
                        <input class="form-control" style="width: 200px" id='twitterId' type="text" placeholder="enter twitter account" data-bind="value: TwitterAccountName" />
                    </div>
                </div>
                <div class="form-group">
                    <div class="col-sm-2">
                    </div>
                    <div class="col-sm-10">
                        <button type="button" class="btn btn-primary" data-bind="click: $root.saveAccount"><span class="glyphicon glyphicon-ok"></span></button>
                        <button type="button" class="btn btn-danger" data-bind="click: $root.cancelEdit"><span class="glyphicon glyphicon-remove"></span></button>
                    </div>
                </div>
            </form>
        }

        <div data-bind="with: accountViewModel, visible: viewMode">
            @if (String.IsNullOrEmpty(@Model.AccountLogoUrl))
            {
                <h1 style="margin-bottom:0px;" data-bind="html: AccountName"></h1>
            }

            @if (!String.IsNullOrEmpty(@Model.AccountLogoUrl) || Model.IsAdmin)
            {
                <img class="img-rounded img-responsive" onload="this.style.display = 'block';" onerror="this.style.display = 'none';" data-bind="attr: { src: LargeLogoURL }" />
                if (Model.IsAdmin)
                { 
                    <span data-bind="imageUploader: accountLogoUploaderUrl" class="btn btn-default fileinput-button" title="upload league logo">
                        <i class="glyphicon glyphicon-upload"></i>
                        <input class="form-control" type="file" data-maxfilesize="1">
                    </span>
                }
            }

        @if (Model.IsAdmin)
        {
            @*<span class="btn btn-default fileinput-button" title="upload league logo">
                <i class="glyphicon glyphicon-upload"></i>
                <input id="largelogoupload" class="form-control" type="file" data-maxfilesize="1">
            </span>*@
            }

            <h2>
            @if (Model.CurrentSeasonId != 0)
            {
                <text>@Model.SeasonName Season</text>
            }
            else
            {
                <text>Home</text>
            } 
            <small style="color: white" data-bind="visible: hasYear">est. <span data-bind="text: FirstYear"></span></small>
            </h2>

            @if (Model.CurrentSeasonId == 0 && Model.IsAdmin)
            {
                <p class="help-block">You currently do not have any seasons setup. Click <b>@Html.ActionLink("here", "Index", "Season", new { area = "", accountId = Model.AccountId }, new { @class = "btn btn-primary" })</b> to set or create a new season.</p>
            }
        </div>

        @if (ViewData["TwitterAccountName"] != null)
        {
            <div class="row">
                <div style="display:inline-block" id="twitterDisplay">
                    <a href='https://twitter.com/@ViewData["TwitterAccountName"]' class="twitter-follow-button" data-size="large" data-show-count="true" data-lang="en">Follow @@@ViewData["TwitterAccountName"]</a>
                    <script>!function (d, s, id) { var js, fjs = d.getElementsByTagName(s)[0]; if (!d.getElementById(id)) { js = d.createElement(s); js.id = id; js.src = "//platform.twitter.com/widgets.js"; fjs.parentNode.insertBefore(js, fjs); } }(document, "script", "twitter-wjs");</script>
                </div>
            </div>
        }

        @if (Model.ShowFacebookLike && ViewData["AccountUrl"] != null)
        {
            <div class="row">
                <div class="fb-like" data-href='@ViewData["AccountUrl"]' data-send="false" data-layout="button_count" data-width="100" data-show-faces="true" data-font="segoe ui"></div>
            </div>
        }

    </div>
</div>

<div class="container-fluid">

    @if (Model.ContactId == 0 && Model.ShowFAQMessage)
    { 
    <div class="row center-block text-center">
        <div class="col-sm-12">
            <div class="alert alert-success">
                <b>Interested in learning about the @Model.AccountName? You can start by visiting the </b><a href="@Url.Action("Index", "LeagueFAQ", new { area = "", accountId = Model.AccountId }, null)" class="btn btn-success">FAQ</a> 
            </div>
        </div>
    </div>
    }
    
    <div class="row">

        <div class="col-md-8"> <!-- column 1-->
            @if (Model.ShowSponsorSpotlight)
            {
                <div class="row">
                    <div class="col-sm-12">
                        @{Html.RenderPartial("SponsorSpotlightView", new SportsManager.ViewModels.SponsorSpotlightViewModel(Model.Controller, Model.AccountId));}
                    </div>
                </div>
            }
            @if (Model.ShowWorkouts)
            {
                <div class="row">
                    <div class="col-md-12">
                        @{Html.RenderPartial("WorkoutsView", new SportsManager.Baseball.ViewModels.WorkoutsViewModel(Model.Controller, Model.AccountId));}
                    </div>
                </div>
            }

            @if (Model.VideosEnabled && Model.ShowVideos)
            {
                <div class="row">
                    <div class="col-md-12">
                        @{Html.RenderPartial("VideosView", new SportsManager.ViewModels.VideoViewModel(Model.Controller, Model.AccountId));}
                    </div>
                </div>
            }

            @if (Model.ContactId == 0 && Model.ShowWelcomeMessages)
            {
                <div class="row">
                    <div class="col-md-12">
                        @{Html.RenderPartial("WelcomeMessageView", new SportsManager.ViewModels.WelcomeMessageViewModel(Model.Controller, Model.AccountId));}
                    </div>
                </div>
            }

            @if (Model.ShowPlayerInterview)
            {
                <div class="row">
                    <div class="col-sm-12">
                        @{Html.RenderPartial("PlayerSurveyView", new SportsManager.ViewModels.PlayerSurveyViewModel(Model.Controller, Model.AccountId));}
                    </div>
                </div>
            }

        @if (Model.ShowAnnouncements)
        { 
            <div class="row">
                <div class="col-md-12">
                    @{Html.RenderPartial("AnnouncementView", new SportsManager.ViewModels.AnnouncementsViewModel(Model.Controller, Model.AccountId));}
                </div>
            </div>
        }


        @if (Model.ShowPhotoGallery)
        {
            <div class="row">
                <div class="col-md-12">
                    @{Html.RenderPartial("PhotoGallery", new SportsManager.ViewModels.PhotoGalleryViewModel(Model.Controller, Model.AccountId));}
                </div>
            </div>
        }
        
        @if (Model.ContactId > 0 && Model.ShowWelcomeMessages)
        { 
            <div class="row">
                <div class="col-md-12">
                    @{Html.RenderPartial("WelcomeMessageView", new SportsManager.ViewModels.WelcomeMessageViewModel(Model.Controller, Model.AccountId));}
                </div>
            </div>
        }
        
        @if (Model.ShowHandouts)
        { 
            <div class="row">
                <div class="col-md-12">
                    @{Html.RenderPartial("HandoutsView", new SportsManager.ViewModels.HandoutsViewModel(Model.Controller, Model.AccountId));}
                </div>
            </div>
        }
        

        @if (Model.TwitterEnabled)
        {
            <div class="col-md-12" id="twitterFeed" data-bind="if: displayTwitterFeed">
                @{Html.RenderPartial("TwitterView", new SportsManager.ViewModels.AccountViewModel(Model.Controller, Model.AccountId));}
            </div>
        }

        @if (Model.FacebookEnabled)
        {
            <div class="col-md-12" id="facebookFeed" data-bind="if: isVisible">
                @{Html.RenderPartial("FacebookView", new SportsManager.ViewModels.AccountViewModel(Model.Controller, Model.AccountId));}
            </div>
        }

    </div>

    <div class="col-md-4"> <!-- second column -->

    @if (Model.UserTeams != null && Model.UserTeams.Any())
    {
        <div class="col-md-12">
            @{Html.RenderPartial("CurrentUserTeamsView", Model.UserTeams);}
        </div>
    }

    @if (Model.ShowUserPoll)
    {
        <div class="col-md-12">
            @{Html.RenderPartial("UserPollView", new SportsManager.ViewModels.UserPollViewModel(Model.Controller, Model.AccountId));}
        </div>
    }

    @if (Model.ShowScoreboard)
    { 
        <div class="col-md-12">
            @{Html.RenderPartial("ScoreboardView", new SportsManager.Baseball.ViewModels.ScoreboardViewModel(Model.Controller, Model.AccountId));}
        </div>
    }

    @if (Model.ShowLeagueLeaders)
    {
        <div class="col-md-12">
            @{Html.RenderPartial("Leaders", new SportsManager.Baseball.ViewModels.LeadersViewModel(Model.Controller, Model.AccountId));}
        </div>
    }

    @if (Model.ShowHOF)
    {
        <div class="col-md-12">
            @{Html.RenderPartial("HOF", new SportsManager.ViewModels.HOFOfDayViewModel(Model.Controller, Model.AccountId));}
        </div>
    }
    @if (Model.ShowBirthdays)
    {     
        <div class="col-md-12">
            @{Html.RenderPartial("Birthdays", new SportsManager.ViewModels.BirthdayViewModel(Model.Controller, Model.AccountId));}
        </div>
    }

    @if (Model.ShowSponsors)
    {
        <div class="col-md-12">
            @{Html.RenderPartial("Sponsors", new SportsManager.ViewModels.SponsorsViewModel(Model.Controller, Model.AccountId));}
        </div>
    }
    </div> <!-- end second column -->

    </div> <!-- end main single row -->

</div>

@section scripts {

    @Scripts.Render("~/bundles/knockout")

@* tinymce doesn't work with bundles because of the plug directory.*@
@if (BundleTable.EnableOptimizations)
{
    <script type="text/javascript" src="~/scripts/tinymce/tinymce.min.js"></script>
}
else
{
    <script type="text/javascript" src="~/scripts/tinymce/tinymce.js"></script>
}
    @Scripts.Render("~/bundles/bootstrap-wysiwyg")

@if (Model.ShowUserPoll)
{
    <script type="text/javascript" src="~/Scripts/userpoll.js"></script>
}

@if (Model.ShowPlayerInterview)
{
    <script type="text/javascript" src="~/Scripts/playersurveyspotlight.js"></script>
}

@if (Model.ShowSponsorSpotlight)
{
    <script type="text/javascript" src="~/Scripts/sponsorspotlight.js"></script>
}

@if (Model.ShowHOF)
{
    <script type="text/javascript" src="~/Scripts/hofspotlight.js"></script>
}


@if (Model.ShowWelcomeMessages)
{ 
    <script type="text/javascript" src="~/Scripts/welcome.js"></script>
}

@if (Model.ShowAnnouncements)
{ 
    <script type="text/javascript" src="~/Scripts/announcement.js"></script>
}

@if (Model.ShowScoreboard)
{
    <script type="text/javascript" src="~/Areas/Baseball/Scripts/entergameresults.js"></script>
    <script type="text/javascript" src="~/Areas/Baseball/Scripts/scoreboard.js"></script>
}

<script type="text/javascript" src="~/Scripts/jquery.maskedinput-1.3.1.min.js"></script>

@if (Model.ShowHandouts)
{
    <script type="text/javascript" src="~/Scripts/handouts.js"></script>
}

@if (Model.ShowWorkouts)
{ 
    <script type="text/javascript" src="~/Areas/Baseball/Scripts/workouts.js"></script>
}

@if (Model.ShowPhotoGallery)
{
    <script type="text/javascript" src="~/Scripts/photogallery.js"></script>
}
    
@if (Model.ShowLeagueLeaders)
{
    <script type="text/javascript" src="~/Areas/Baseball/Scripts/leaders.js"></script>
}

@if (Model.ShowSponsors)
{
    <script type="text/javascript" src="~/Scripts/sponsors.js"></script>
}

@if (Model.VideosEnabled && Model.ShowVideos)
{
    <script type="text/javascript" src="~/Scripts/videos.js"></script>
}

@if (Model.TwitterEnabled)
{
    <script type="text/javascript" src="~/Scripts/twitter.js"></script>
}

@if (Model.FacebookEnabled)
{
    <script type="text/javascript" src="~/Scripts/facebook.js"></script>
}

<!-- main javascript -->
<script type="text/javascript">

    $(document).ready(function () {
        // Ajax state is not remembered when clicking "back" button. Whenever a change is made with Ajax
        // on this page, hash is set to update. If back is pressed in that case, then reload the page.
        if (window.location.hash == '#update') {
            window.location.hash = '';
            window.location.reload();
        }

        initKOHelpers();

        InitViewModels(@Model.AccountId, '@Model.AccountName', @Model.FirstYear, '@ViewData["TwitterAccountName"]', '@Model.AccountLogoUrl');

        @if (Model.ShowPlayerInterview)
        {
            <text>
            InitPlayerSurveySpotlightViewModel(@Model.AccountId);
            </text>
        }

        @if (Model.ShowSponsorSpotlight)
        {
            <text>
            InitSponsorSpotlightViewModel(@Model.AccountId);
            </text>
        }

        @if (Model.ShowHOF)
        {
            <text>
            InitHOFSpotlightViewModel(@Model.AccountId);
            </text>
        }

        @if (Model.ShowPhotoGallery)
        {
            <text>
            InitPhotoGalleryViewModel(@Model.AccountId, @Model.IsAdmin.ToString().ToLower());
            </text>
        }

        @if (Model.ShowWelcomeMessages)
        {
            <text>
        initWelcomesViewModel(@Model.AccountId, @Model.IsAdmin.ToString().ToLower());
        </text>
        }

        @if (Model.ShowAnnouncements)
        {
            <text>
        initAnnouncementsViewModel(@Model.AccountId, @Model.IsAdmin.ToString().ToLower());
        </text>
        }

        @if (Model.ShowUserPoll)
        {
            <text>
        initUserPollViewModel(@Model.AccountId, @Model.IsAdmin.ToString().ToLower(), @Model.ContactId);
        </text>
        }


        @if (Model.ShowScoreboard)
        {
            <text>
        initScoreboardViewModel(@Model.AccountId, @Model.IsAdmin.ToString().ToLower());
        </text>
        }

        @if (Model.ShowLeagueLeaders)
        {
            <text>
        initLeadersViewModel(@Model.AccountId, @Model.IsAdmin.ToString().ToLower());
        </text>
        }

        @if (Model.ShowSponsors)
        {
            <text>
        initSponsorsViewModel(@Model.AccountId, @Model.IsAdmin.ToString().ToLower());
        </text>
        }


        @if (Model.ShowHandouts)
        {
            <text>
        var handoutData = new HandoutViewModel(@Model.AccountId, @Model.IsAdmin.ToString().ToLower());
        ko.applyBindings(handoutData, document.getElementById("handouts"));
        </text>
        }

        @if (Model.ShowWorkouts)
        {
            <text>
        var workoutsData = new WorkoutsViewModel(@Model.AccountId, @Model.IsAdmin.ToString().ToLower());
        ko.applyBindings(workoutsData, document.getElementById("workouts"));
        </text>
        }

        @if (Model.VideosEnabled && Model.ShowVideos)
        {
            <text>
            initVideosViewModel(@Model.AccountId, @Model.IsAdmin.ToString().ToLower(), '@Model.YouTubeUserId', '@Model.DefaultVideo', @Model.AutoPlayVideo.ToString().ToLower());
            </text>
        }

        @if (Model.TwitterEnabled)
        {
            <text>
            initTwitterViewModel(@Model.AccountId, @Model.IsAdmin.ToString().ToLower());
            </text>
        }

        @if (Model.FacebookEnabled)
        {
            <text>
            initFacebookViewModel(@Model.AccountId, @Model.IsAdmin.ToString().ToLower());
            </text>
        }


        $("#_yearEst").selectpicker();
    });
</script>

    <!-- disqus

    <noscript>Please enable JavaScript to view the <a href="http://disqus.com/?ref_noscript">comments powered by Disqus.</a></noscript>
    <a href="http://disqus.com" class="dsq-brlink">comments powered by <span class="logo-disqus">Disqus</span></a>
        -->
    <!-- drag/drop support for logo -->
    @Scripts.Render("~/bundles/jquery-file-upload")
    <script type="text/javascript" src="~/Areas/Baseball/Scripts/leagueHome.js"></script>
}
>>>>>>> ebe0ca89
<|MERGE_RESOLUTION|>--- conflicted
+++ resolved
@@ -1,4 +1,3 @@
-<<<<<<< HEAD
 ﻿@using System.Web.Optimization
 @model SportsManager.Baseball.ViewModels.LeagueHomeViewModel
 
@@ -141,6 +140,7 @@
 </div>
 
 <div class="container-fluid">
+
     @if (Model.ContactId == 0 && Model.ShowFAQMessage)
     { 
     <div class="row center-block text-center">
@@ -153,7 +153,16 @@
     }
     
     <div class="row">
+
         <div class="col-md-8"> <!-- column 1-->
+            @if (Model.ShowSponsorSpotlight)
+            {
+                <div class="row">
+                    <div class="col-sm-12">
+                        @{Html.RenderPartial("SponsorSpotlightView", new SportsManager.ViewModels.SponsorSpotlightViewModel(Model.Controller, Model.AccountId));}
+                    </div>
+                </div>
+            }
             @if (Model.ShowWorkouts)
             {
                 <div class="row">
@@ -324,6 +333,11 @@
     <script type="text/javascript" src="~/Scripts/playersurveyspotlight.js"></script>
 }
 
+@if (Model.ShowSponsorSpotlight)
+{
+    <script type="text/javascript" src="~/Scripts/sponsorspotlight.js"></script>
+}
+
 @if (Model.ShowHOF)
 {
     <script type="text/javascript" src="~/Scripts/hofspotlight.js"></script>
@@ -401,12 +415,19 @@
 
         initKOHelpers();
 
-        InitViewModels(@Model.AccountId, '@Model.AccountName', @Model.FirstYear, '@ViewData["TwitterAccountName"]');
+        InitViewModels(@Model.AccountId, '@Model.AccountName', @Model.FirstYear, '@ViewData["TwitterAccountName"]', '@Model.AccountLogoUrl');
 
         @if (Model.ShowPlayerInterview)
         {
             <text>
             InitPlayerSurveySpotlightViewModel(@Model.AccountId);
+            </text>
+        }
+
+        @if (Model.ShowSponsorSpotlight)
+        {
+            <text>
+            InitSponsorSpotlightViewModel(@Model.AccountId);
             </text>
         }
 
@@ -487,7 +508,7 @@
         @if (Model.VideosEnabled && Model.ShowVideos)
         {
             <text>
-            initVideosViewModel(@Model.AccountId, @Model.IsAdmin.ToString().ToLower(), '@Model.YouTubeUserId');
+            initVideosViewModel(@Model.AccountId, @Model.IsAdmin.ToString().ToLower(), '@Model.YouTubeUserId', '@Model.DefaultVideo', @Model.AutoPlayVideo.ToString().ToLower());
             </text>
         }
 
@@ -519,543 +540,3 @@
     @Scripts.Render("~/bundles/jquery-file-upload")
     <script type="text/javascript" src="~/Areas/Baseball/Scripts/leagueHome.js"></script>
 }
-
-=======
-﻿@using System.Web.Optimization
-@model SportsManager.Baseball.ViewModels.LeagueHomeViewModel
-
-@{
-    ViewBag.Title = @Model.AccountName + " Home";
-}
-
-
-@section facebooklike
-{
-    @if (Model.ShowFacebookLike)
-    { 
-        <!-- facebook like control -->
-        <div id="fb-root"></div>
-        <script>
-        (function (d, s, id) {
-            var js, fjs = d.getElementsByTagName(s)[0];
-            if (d.getElementById(id)) return;
-            js = d.createElement(s); js.id = id;
-            js.src = '//connect.facebook.net/en_US/all.js#xfbml=1&appId=@System.Configuration.ConfigurationManager.AppSettings["FacebookAppId"]';
-            fjs.parentNode.insertBefore(js, fjs);
-        }(document, 'script', 'facebook-jssdk'));</script>
-    }
-}
-
-@section head {
-    <meta name="application-name" content="@Model.AccountName" />
-    <meta name="msapplication-TileColor" content="#58595B" />
-    @if (!String.IsNullOrEmpty(@Model.AccountLogoUrl))
-    {
-        <meta name="msapplication-TileImage" content="@Url.Content(@Model.AccountLogoUrl)" />
-    }
-
-    <link rel="stylesheet" href='@Url.Content("~/Areas/Baseball/Content/LeagueHome.css")' />
-}
-
-<div class="jumbotron">
-    <div id="accountName">
-        @if (Model.IsAdmin)
-        {
-            <button type="button" class="btn btn-default" style="float:right" data-bind="click: editAccount, visible: viewMode"><span class="glyphicon glyphicon-edit"></span></button>
-
-            <form class="form-horizontal" style="display:none" role="form" data-bind="with: editAccountInfo, visible: !viewMode()">
-                <div class="form-group">
-                    <label for="_accountName" class="col-sm-2 control-label">Account name</label>
-                    <div class="col-sm-10">
-                        <input id="_accountName" type="text" class="form-control" style="width:200px" data-bind="value: AccountName" />
-                    </div>
-                </div>
-                <div class="form-group">
-                    <label for="_yearEst" class="col-sm-2 control-label">Year established</label>
-                    <div class="col-sm-10">
-                        <select id="_yearEst" class="selectpicker" data-bind="value: FirstYear, options: $root.availableYears"></select>
-                    </div>
-                </div>
-                <div class="form-group">
-                    <label for="_twitterAcct" class="col-sm-2 control-label">Twitter account</label>
-                    <div class="col-sm-10">
-                        <input class="form-control" style="width: 200px" id='twitterId' type="text" placeholder="enter twitter account" data-bind="value: TwitterAccountName" />
-                    </div>
-                </div>
-                <div class="form-group">
-                    <div class="col-sm-2">
-                    </div>
-                    <div class="col-sm-10">
-                        <button type="button" class="btn btn-primary" data-bind="click: $root.saveAccount"><span class="glyphicon glyphicon-ok"></span></button>
-                        <button type="button" class="btn btn-danger" data-bind="click: $root.cancelEdit"><span class="glyphicon glyphicon-remove"></span></button>
-                    </div>
-                </div>
-            </form>
-        }
-
-        <div data-bind="with: accountViewModel, visible: viewMode">
-            @if (String.IsNullOrEmpty(@Model.AccountLogoUrl))
-            {
-                <h1 style="margin-bottom:0px;" data-bind="html: AccountName"></h1>
-            }
-
-            @if (!String.IsNullOrEmpty(@Model.AccountLogoUrl) || Model.IsAdmin)
-            {
-                <img class="img-rounded img-responsive" onload="this.style.display = 'block';" onerror="this.style.display = 'none';" data-bind="attr: { src: LargeLogoURL }" />
-                if (Model.IsAdmin)
-                { 
-                    <span data-bind="imageUploader: accountLogoUploaderUrl" class="btn btn-default fileinput-button" title="upload league logo">
-                        <i class="glyphicon glyphicon-upload"></i>
-                        <input class="form-control" type="file" data-maxfilesize="1">
-                    </span>
-                }
-            }
-
-        @if (Model.IsAdmin)
-        {
-            @*<span class="btn btn-default fileinput-button" title="upload league logo">
-                <i class="glyphicon glyphicon-upload"></i>
-                <input id="largelogoupload" class="form-control" type="file" data-maxfilesize="1">
-            </span>*@
-            }
-
-            <h2>
-            @if (Model.CurrentSeasonId != 0)
-            {
-                <text>@Model.SeasonName Season</text>
-            }
-            else
-            {
-                <text>Home</text>
-            } 
-            <small style="color: white" data-bind="visible: hasYear">est. <span data-bind="text: FirstYear"></span></small>
-            </h2>
-
-            @if (Model.CurrentSeasonId == 0 && Model.IsAdmin)
-            {
-                <p class="help-block">You currently do not have any seasons setup. Click <b>@Html.ActionLink("here", "Index", "Season", new { area = "", accountId = Model.AccountId }, new { @class = "btn btn-primary" })</b> to set or create a new season.</p>
-            }
-        </div>
-
-        @if (ViewData["TwitterAccountName"] != null)
-        {
-            <div class="row">
-                <div style="display:inline-block" id="twitterDisplay">
-                    <a href='https://twitter.com/@ViewData["TwitterAccountName"]' class="twitter-follow-button" data-size="large" data-show-count="true" data-lang="en">Follow @@@ViewData["TwitterAccountName"]</a>
-                    <script>!function (d, s, id) { var js, fjs = d.getElementsByTagName(s)[0]; if (!d.getElementById(id)) { js = d.createElement(s); js.id = id; js.src = "//platform.twitter.com/widgets.js"; fjs.parentNode.insertBefore(js, fjs); } }(document, "script", "twitter-wjs");</script>
-                </div>
-            </div>
-        }
-
-        @if (Model.ShowFacebookLike && ViewData["AccountUrl"] != null)
-        {
-            <div class="row">
-                <div class="fb-like" data-href='@ViewData["AccountUrl"]' data-send="false" data-layout="button_count" data-width="100" data-show-faces="true" data-font="segoe ui"></div>
-            </div>
-        }
-
-    </div>
-</div>
-
-<div class="container-fluid">
-
-    @if (Model.ContactId == 0 && Model.ShowFAQMessage)
-    { 
-    <div class="row center-block text-center">
-        <div class="col-sm-12">
-            <div class="alert alert-success">
-                <b>Interested in learning about the @Model.AccountName? You can start by visiting the </b><a href="@Url.Action("Index", "LeagueFAQ", new { area = "", accountId = Model.AccountId }, null)" class="btn btn-success">FAQ</a> 
-            </div>
-        </div>
-    </div>
-    }
-    
-    <div class="row">
-
-        <div class="col-md-8"> <!-- column 1-->
-            @if (Model.ShowSponsorSpotlight)
-            {
-                <div class="row">
-                    <div class="col-sm-12">
-                        @{Html.RenderPartial("SponsorSpotlightView", new SportsManager.ViewModels.SponsorSpotlightViewModel(Model.Controller, Model.AccountId));}
-                    </div>
-                </div>
-            }
-            @if (Model.ShowWorkouts)
-            {
-                <div class="row">
-                    <div class="col-md-12">
-                        @{Html.RenderPartial("WorkoutsView", new SportsManager.Baseball.ViewModels.WorkoutsViewModel(Model.Controller, Model.AccountId));}
-                    </div>
-                </div>
-            }
-
-            @if (Model.VideosEnabled && Model.ShowVideos)
-            {
-                <div class="row">
-                    <div class="col-md-12">
-                        @{Html.RenderPartial("VideosView", new SportsManager.ViewModels.VideoViewModel(Model.Controller, Model.AccountId));}
-                    </div>
-                </div>
-            }
-
-            @if (Model.ContactId == 0 && Model.ShowWelcomeMessages)
-            {
-                <div class="row">
-                    <div class="col-md-12">
-                        @{Html.RenderPartial("WelcomeMessageView", new SportsManager.ViewModels.WelcomeMessageViewModel(Model.Controller, Model.AccountId));}
-                    </div>
-                </div>
-            }
-
-            @if (Model.ShowPlayerInterview)
-            {
-                <div class="row">
-                    <div class="col-sm-12">
-                        @{Html.RenderPartial("PlayerSurveyView", new SportsManager.ViewModels.PlayerSurveyViewModel(Model.Controller, Model.AccountId));}
-                    </div>
-                </div>
-            }
-
-        @if (Model.ShowAnnouncements)
-        { 
-            <div class="row">
-                <div class="col-md-12">
-                    @{Html.RenderPartial("AnnouncementView", new SportsManager.ViewModels.AnnouncementsViewModel(Model.Controller, Model.AccountId));}
-                </div>
-            </div>
-        }
-
-
-        @if (Model.ShowPhotoGallery)
-        {
-            <div class="row">
-                <div class="col-md-12">
-                    @{Html.RenderPartial("PhotoGallery", new SportsManager.ViewModels.PhotoGalleryViewModel(Model.Controller, Model.AccountId));}
-                </div>
-            </div>
-        }
-        
-        @if (Model.ContactId > 0 && Model.ShowWelcomeMessages)
-        { 
-            <div class="row">
-                <div class="col-md-12">
-                    @{Html.RenderPartial("WelcomeMessageView", new SportsManager.ViewModels.WelcomeMessageViewModel(Model.Controller, Model.AccountId));}
-                </div>
-            </div>
-        }
-        
-        @if (Model.ShowHandouts)
-        { 
-            <div class="row">
-                <div class="col-md-12">
-                    @{Html.RenderPartial("HandoutsView", new SportsManager.ViewModels.HandoutsViewModel(Model.Controller, Model.AccountId));}
-                </div>
-            </div>
-        }
-        
-
-        @if (Model.TwitterEnabled)
-        {
-            <div class="col-md-12" id="twitterFeed" data-bind="if: displayTwitterFeed">
-                @{Html.RenderPartial("TwitterView", new SportsManager.ViewModels.AccountViewModel(Model.Controller, Model.AccountId));}
-            </div>
-        }
-
-        @if (Model.FacebookEnabled)
-        {
-            <div class="col-md-12" id="facebookFeed" data-bind="if: isVisible">
-                @{Html.RenderPartial("FacebookView", new SportsManager.ViewModels.AccountViewModel(Model.Controller, Model.AccountId));}
-            </div>
-        }
-
-    </div>
-
-    <div class="col-md-4"> <!-- second column -->
-
-    @if (Model.UserTeams != null && Model.UserTeams.Any())
-    {
-        <div class="col-md-12">
-            @{Html.RenderPartial("CurrentUserTeamsView", Model.UserTeams);}
-        </div>
-    }
-
-    @if (Model.ShowUserPoll)
-    {
-        <div class="col-md-12">
-            @{Html.RenderPartial("UserPollView", new SportsManager.ViewModels.UserPollViewModel(Model.Controller, Model.AccountId));}
-        </div>
-    }
-
-    @if (Model.ShowScoreboard)
-    { 
-        <div class="col-md-12">
-            @{Html.RenderPartial("ScoreboardView", new SportsManager.Baseball.ViewModels.ScoreboardViewModel(Model.Controller, Model.AccountId));}
-        </div>
-    }
-
-    @if (Model.ShowLeagueLeaders)
-    {
-        <div class="col-md-12">
-            @{Html.RenderPartial("Leaders", new SportsManager.Baseball.ViewModels.LeadersViewModel(Model.Controller, Model.AccountId));}
-        </div>
-    }
-
-    @if (Model.ShowHOF)
-    {
-        <div class="col-md-12">
-            @{Html.RenderPartial("HOF", new SportsManager.ViewModels.HOFOfDayViewModel(Model.Controller, Model.AccountId));}
-        </div>
-    }
-    @if (Model.ShowBirthdays)
-    {     
-        <div class="col-md-12">
-            @{Html.RenderPartial("Birthdays", new SportsManager.ViewModels.BirthdayViewModel(Model.Controller, Model.AccountId));}
-        </div>
-    }
-
-    @if (Model.ShowSponsors)
-    {
-        <div class="col-md-12">
-            @{Html.RenderPartial("Sponsors", new SportsManager.ViewModels.SponsorsViewModel(Model.Controller, Model.AccountId));}
-        </div>
-    }
-    </div> <!-- end second column -->
-
-    </div> <!-- end main single row -->
-
-</div>
-
-@section scripts {
-
-    @Scripts.Render("~/bundles/knockout")
-
-@* tinymce doesn't work with bundles because of the plug directory.*@
-@if (BundleTable.EnableOptimizations)
-{
-    <script type="text/javascript" src="~/scripts/tinymce/tinymce.min.js"></script>
-}
-else
-{
-    <script type="text/javascript" src="~/scripts/tinymce/tinymce.js"></script>
-}
-    @Scripts.Render("~/bundles/bootstrap-wysiwyg")
-
-@if (Model.ShowUserPoll)
-{
-    <script type="text/javascript" src="~/Scripts/userpoll.js"></script>
-}
-
-@if (Model.ShowPlayerInterview)
-{
-    <script type="text/javascript" src="~/Scripts/playersurveyspotlight.js"></script>
-}
-
-@if (Model.ShowSponsorSpotlight)
-{
-    <script type="text/javascript" src="~/Scripts/sponsorspotlight.js"></script>
-}
-
-@if (Model.ShowHOF)
-{
-    <script type="text/javascript" src="~/Scripts/hofspotlight.js"></script>
-}
-
-
-@if (Model.ShowWelcomeMessages)
-{ 
-    <script type="text/javascript" src="~/Scripts/welcome.js"></script>
-}
-
-@if (Model.ShowAnnouncements)
-{ 
-    <script type="text/javascript" src="~/Scripts/announcement.js"></script>
-}
-
-@if (Model.ShowScoreboard)
-{
-    <script type="text/javascript" src="~/Areas/Baseball/Scripts/entergameresults.js"></script>
-    <script type="text/javascript" src="~/Areas/Baseball/Scripts/scoreboard.js"></script>
-}
-
-<script type="text/javascript" src="~/Scripts/jquery.maskedinput-1.3.1.min.js"></script>
-
-@if (Model.ShowHandouts)
-{
-    <script type="text/javascript" src="~/Scripts/handouts.js"></script>
-}
-
-@if (Model.ShowWorkouts)
-{ 
-    <script type="text/javascript" src="~/Areas/Baseball/Scripts/workouts.js"></script>
-}
-
-@if (Model.ShowPhotoGallery)
-{
-    <script type="text/javascript" src="~/Scripts/photogallery.js"></script>
-}
-    
-@if (Model.ShowLeagueLeaders)
-{
-    <script type="text/javascript" src="~/Areas/Baseball/Scripts/leaders.js"></script>
-}
-
-@if (Model.ShowSponsors)
-{
-    <script type="text/javascript" src="~/Scripts/sponsors.js"></script>
-}
-
-@if (Model.VideosEnabled && Model.ShowVideos)
-{
-    <script type="text/javascript" src="~/Scripts/videos.js"></script>
-}
-
-@if (Model.TwitterEnabled)
-{
-    <script type="text/javascript" src="~/Scripts/twitter.js"></script>
-}
-
-@if (Model.FacebookEnabled)
-{
-    <script type="text/javascript" src="~/Scripts/facebook.js"></script>
-}
-
-<!-- main javascript -->
-<script type="text/javascript">
-
-    $(document).ready(function () {
-        // Ajax state is not remembered when clicking "back" button. Whenever a change is made with Ajax
-        // on this page, hash is set to update. If back is pressed in that case, then reload the page.
-        if (window.location.hash == '#update') {
-            window.location.hash = '';
-            window.location.reload();
-        }
-
-        initKOHelpers();
-
-        InitViewModels(@Model.AccountId, '@Model.AccountName', @Model.FirstYear, '@ViewData["TwitterAccountName"]', '@Model.AccountLogoUrl');
-
-        @if (Model.ShowPlayerInterview)
-        {
-            <text>
-            InitPlayerSurveySpotlightViewModel(@Model.AccountId);
-            </text>
-        }
-
-        @if (Model.ShowSponsorSpotlight)
-        {
-            <text>
-            InitSponsorSpotlightViewModel(@Model.AccountId);
-            </text>
-        }
-
-        @if (Model.ShowHOF)
-        {
-            <text>
-            InitHOFSpotlightViewModel(@Model.AccountId);
-            </text>
-        }
-
-        @if (Model.ShowPhotoGallery)
-        {
-            <text>
-            InitPhotoGalleryViewModel(@Model.AccountId, @Model.IsAdmin.ToString().ToLower());
-            </text>
-        }
-
-        @if (Model.ShowWelcomeMessages)
-        {
-            <text>
-        initWelcomesViewModel(@Model.AccountId, @Model.IsAdmin.ToString().ToLower());
-        </text>
-        }
-
-        @if (Model.ShowAnnouncements)
-        {
-            <text>
-        initAnnouncementsViewModel(@Model.AccountId, @Model.IsAdmin.ToString().ToLower());
-        </text>
-        }
-
-        @if (Model.ShowUserPoll)
-        {
-            <text>
-        initUserPollViewModel(@Model.AccountId, @Model.IsAdmin.ToString().ToLower(), @Model.ContactId);
-        </text>
-        }
-
-
-        @if (Model.ShowScoreboard)
-        {
-            <text>
-        initScoreboardViewModel(@Model.AccountId, @Model.IsAdmin.ToString().ToLower());
-        </text>
-        }
-
-        @if (Model.ShowLeagueLeaders)
-        {
-            <text>
-        initLeadersViewModel(@Model.AccountId, @Model.IsAdmin.ToString().ToLower());
-        </text>
-        }
-
-        @if (Model.ShowSponsors)
-        {
-            <text>
-        initSponsorsViewModel(@Model.AccountId, @Model.IsAdmin.ToString().ToLower());
-        </text>
-        }
-
-
-        @if (Model.ShowHandouts)
-        {
-            <text>
-        var handoutData = new HandoutViewModel(@Model.AccountId, @Model.IsAdmin.ToString().ToLower());
-        ko.applyBindings(handoutData, document.getElementById("handouts"));
-        </text>
-        }
-
-        @if (Model.ShowWorkouts)
-        {
-            <text>
-        var workoutsData = new WorkoutsViewModel(@Model.AccountId, @Model.IsAdmin.ToString().ToLower());
-        ko.applyBindings(workoutsData, document.getElementById("workouts"));
-        </text>
-        }
-
-        @if (Model.VideosEnabled && Model.ShowVideos)
-        {
-            <text>
-            initVideosViewModel(@Model.AccountId, @Model.IsAdmin.ToString().ToLower(), '@Model.YouTubeUserId', '@Model.DefaultVideo', @Model.AutoPlayVideo.ToString().ToLower());
-            </text>
-        }
-
-        @if (Model.TwitterEnabled)
-        {
-            <text>
-            initTwitterViewModel(@Model.AccountId, @Model.IsAdmin.ToString().ToLower());
-            </text>
-        }
-
-        @if (Model.FacebookEnabled)
-        {
-            <text>
-            initFacebookViewModel(@Model.AccountId, @Model.IsAdmin.ToString().ToLower());
-            </text>
-        }
-
-
-        $("#_yearEst").selectpicker();
-    });
-</script>
-
-    <!-- disqus
-
-    <noscript>Please enable JavaScript to view the <a href="http://disqus.com/?ref_noscript">comments powered by Disqus.</a></noscript>
-    <a href="http://disqus.com" class="dsq-brlink">comments powered by <span class="logo-disqus">Disqus</span></a>
-        -->
-    <!-- drag/drop support for logo -->
-    @Scripts.Render("~/bundles/jquery-file-upload")
-    <script type="text/javascript" src="~/Areas/Baseball/Scripts/leagueHome.js"></script>
-}
->>>>>>> ebe0ca89
