<<<<<<< HEAD
﻿<?xml version="1.0" encoding="utf-8"?>
<Project ToolsVersion="12.0" DefaultTargets="Build" xmlns="http://schemas.microsoft.com/developer/msbuild/2003">
  <Import Project="$(MSBuildExtensionsPath)\$(MSBuildToolsVersion)\Microsoft.Common.props" Condition="Exists('$(MSBuildExtensionsPath)\$(MSBuildToolsVersion)\Microsoft.Common.props')" />
  <PropertyGroup>
    <Configuration Condition=" '$(Configuration)' == '' ">Debug</Configuration>
    <Platform Condition=" '$(Platform)' == '' ">AnyCPU</Platform>
    <ProductVersion>
    </ProductVersion>
    <SchemaVersion>2.0</SchemaVersion>
    <ProjectGuid>{E45BCCB6-C286-41BD-9003-28E871427ABE}</ProjectGuid>
    <ProjectTypeGuids>{349c5851-65df-11da-9384-00065b846f21};{fae04ec0-301f-11d3-bf4b-00c04f79efbc}</ProjectTypeGuids>
    <OutputType>Library</OutputType>
    <AppDesignerFolder>Properties</AppDesignerFolder>
    <RootNamespace>SportsManager</RootNamespace>
    <AssemblyName>Draco</AssemblyName>
    <TargetFrameworkVersion>v4.5</TargetFrameworkVersion>
    <MvcBuildViews>false</MvcBuildViews>
    <UseIISExpress>true</UseIISExpress>
    <IISExpressSSLPort>44300</IISExpressSSLPort>
    <IISExpressAnonymousAuthentication />
    <IISExpressWindowsAuthentication />
    <IISExpressUseClassicPipelineMode />
    <SolutionDir Condition="$(SolutionDir) == '' Or $(SolutionDir) == '*Undefined*'">..\</SolutionDir>
    <RestorePackages>true</RestorePackages>
    <NuGetPackageImportStamp>e2635a2d</NuGetPackageImportStamp>
  </PropertyGroup>
  <PropertyGroup Condition=" '$(Configuration)|$(Platform)' == 'Debug|AnyCPU' ">
    <DebugSymbols>true</DebugSymbols>
    <DebugType>full</DebugType>
    <Optimize>false</Optimize>
    <OutputPath>bin\</OutputPath>
    <DefineConstants>DEBUG;TRACE</DefineConstants>
    <ErrorReport>prompt</ErrorReport>
    <WarningLevel>4</WarningLevel>
  </PropertyGroup>
  <PropertyGroup Condition=" '$(Configuration)|$(Platform)' == 'Release|AnyCPU' ">
    <DebugType>pdbonly</DebugType>
    <Optimize>true</Optimize>
    <OutputPath>bin\</OutputPath>
    <DefineConstants>TRACE</DefineConstants>
    <ErrorReport>prompt</ErrorReport>
    <WarningLevel>4</WarningLevel>
    <UseVSHostingProcess>true</UseVSHostingProcess>
  </PropertyGroup>
  <ItemGroup>
    <Reference Include="Antlr3.Runtime, Version=3.5.0.2, Culture=neutral, PublicKeyToken=eb42632606e9261f, processorArchitecture=MSIL">
      <SpecificVersion>False</SpecificVersion>
      <HintPath>..\packages\Antlr.3.5.0.2\lib\Antlr3.Runtime.dll</HintPath>
    </Reference>
    <Reference Include="Common.Logging, Version=2.3.1.0, Culture=neutral, PublicKeyToken=af08829b84f0328e, processorArchitecture=MSIL">
      <SpecificVersion>False</SpecificVersion>
      <HintPath>..\packages\Common.Logging.2.3.1\lib\net40\Common.Logging.dll</HintPath>
    </Reference>
    <Reference Include="Common.Logging.Elmah.v2">
      <HintPath>..\packages\Common.Logging.Elmah.v2.1.0.0\lib\net45\Common.Logging.Elmah.v2.dll</HintPath>
    </Reference>
    <Reference Include="DocumentFormat.OpenXml, Version=2.5.5631.0, Culture=neutral, PublicKeyToken=31bf3856ad364e35, processorArchitecture=MSIL">
      <Private>True</Private>
      <HintPath>..\packages\DocumentFormat.OpenXml.2.5\lib\DocumentFormat.OpenXml.dll</HintPath>
    </Reference>
    <Reference Include="Elmah, Version=1.2.14706.0, Culture=neutral, processorArchitecture=MSIL">
      <SpecificVersion>False</SpecificVersion>
      <HintPath>..\packages\elmah.corelibrary.1.2.2\lib\Elmah.dll</HintPath>
    </Reference>
    <Reference Include="Elmah.Mvc">
      <HintPath>..\packages\Elmah.MVC.2.1.1\lib\net40\Elmah.Mvc.dll</HintPath>
    </Reference>
    <Reference Include="EntityFramework, Version=6.0.0.0, Culture=neutral, PublicKeyToken=b77a5c561934e089, processorArchitecture=MSIL">
      <SpecificVersion>False</SpecificVersion>
      <HintPath>..\packages\EntityFramework.6.1.1\lib\net45\EntityFramework.dll</HintPath>
    </Reference>
    <Reference Include="EntityFramework.SqlServer, Version=6.0.0.0, Culture=neutral, PublicKeyToken=b77a5c561934e089, processorArchitecture=MSIL">
      <SpecificVersion>False</SpecificVersion>
      <HintPath>..\packages\EntityFramework.6.1.1\lib\net45\EntityFramework.SqlServer.dll</HintPath>
    </Reference>
    <Reference Include="ICSharpCode.SharpZipLib, Version=0.85.4.369, Culture=neutral, PublicKeyToken=1b03e6acf1164f73, processorArchitecture=MSIL">
      <SpecificVersion>False</SpecificVersion>
      <HintPath>Bin\ICSharpCode.SharpZipLib.dll</HintPath>
    </Reference>
    <Reference Include="JSNLog, Version=2.7.6.0, Culture=neutral, processorArchitecture=MSIL">
      <SpecificVersion>False</SpecificVersion>
      <HintPath>..\packages\JSNLog.2.7.6.0\lib\net40\JSNLog.dll</HintPath>
    </Reference>
    <Reference Include="LinqToTwitter.AspNet, Version=3.1.1.15391, Culture=neutral, processorArchitecture=MSIL">
      <SpecificVersion>False</SpecificVersion>
      <HintPath>..\packages\linqtotwitter.3.1.1\lib\net45\LinqToTwitter.AspNet.dll</HintPath>
    </Reference>
    <Reference Include="LinqToTwitterPcl, Version=3.1.1.15391, Culture=neutral, PublicKeyToken=957107be965c25d9, processorArchitecture=MSIL">
      <SpecificVersion>False</SpecificVersion>
      <HintPath>..\packages\linqtotwitter.3.1.1\lib\net45\LinqToTwitterPcl.dll</HintPath>
    </Reference>
    <Reference Include="Microsoft.AspNet.Identity.Core, Version=2.0.0.0, Culture=neutral, PublicKeyToken=31bf3856ad364e35, processorArchitecture=MSIL">
      <SpecificVersion>False</SpecificVersion>
      <HintPath>..\packages\Microsoft.AspNet.Identity.Core.2.1.0\lib\net45\Microsoft.AspNet.Identity.Core.dll</HintPath>
    </Reference>
    <Reference Include="Microsoft.AspNet.Identity.EntityFramework, Version=2.0.0.0, Culture=neutral, PublicKeyToken=31bf3856ad364e35, processorArchitecture=MSIL">
      <SpecificVersion>False</SpecificVersion>
      <HintPath>..\packages\Microsoft.AspNet.Identity.EntityFramework.2.1.0\lib\net45\Microsoft.AspNet.Identity.EntityFramework.dll</HintPath>
    </Reference>
    <Reference Include="Microsoft.AspNet.Identity.Owin, Version=2.0.0.0, Culture=neutral, PublicKeyToken=31bf3856ad364e35, processorArchitecture=MSIL">
      <SpecificVersion>False</SpecificVersion>
      <HintPath>..\packages\Microsoft.AspNet.Identity.Owin.2.1.0\lib\net45\Microsoft.AspNet.Identity.Owin.dll</HintPath>
    </Reference>
    <Reference Include="Microsoft.CSharp" />
    <Reference Include="Microsoft.Data.Edm, Version=5.6.3.0, Culture=neutral, PublicKeyToken=31bf3856ad364e35, processorArchitecture=MSIL">
      <SpecificVersion>False</SpecificVersion>
      <HintPath>..\packages\Microsoft.Data.Edm.5.6.3\lib\net40\Microsoft.Data.Edm.dll</HintPath>
    </Reference>
    <Reference Include="Microsoft.Data.OData, Version=5.6.3.0, Culture=neutral, PublicKeyToken=31bf3856ad364e35, processorArchitecture=MSIL">
      <SpecificVersion>False</SpecificVersion>
      <HintPath>..\packages\Microsoft.Data.OData.5.6.3\lib\net40\Microsoft.Data.OData.dll</HintPath>
    </Reference>
    <Reference Include="Microsoft.Owin, Version=3.0.0.0, Culture=neutral, PublicKeyToken=31bf3856ad364e35, processorArchitecture=MSIL">
      <SpecificVersion>False</SpecificVersion>
      <HintPath>..\packages\Microsoft.Owin.3.0.0\lib\net45\Microsoft.Owin.dll</HintPath>
    </Reference>
    <Reference Include="Microsoft.Owin.Host.SystemWeb, Version=3.0.0.0, Culture=neutral, PublicKeyToken=31bf3856ad364e35, processorArchitecture=MSIL">
      <SpecificVersion>False</SpecificVersion>
      <HintPath>..\packages\Microsoft.Owin.Host.SystemWeb.3.0.0\lib\net45\Microsoft.Owin.Host.SystemWeb.dll</HintPath>
    </Reference>
    <Reference Include="Microsoft.Owin.Security, Version=3.0.0.0, Culture=neutral, PublicKeyToken=31bf3856ad364e35, processorArchitecture=MSIL">
      <SpecificVersion>False</SpecificVersion>
      <HintPath>..\packages\Microsoft.Owin.Security.3.0.0\lib\net45\Microsoft.Owin.Security.dll</HintPath>
    </Reference>
    <Reference Include="Microsoft.Owin.Security.Cookies, Version=3.0.0.0, Culture=neutral, PublicKeyToken=31bf3856ad364e35, processorArchitecture=MSIL">
      <SpecificVersion>False</SpecificVersion>
      <HintPath>..\packages\Microsoft.Owin.Security.Cookies.3.0.0\lib\net45\Microsoft.Owin.Security.Cookies.dll</HintPath>
    </Reference>
    <Reference Include="Microsoft.Owin.Security.Facebook, Version=3.0.0.0, Culture=neutral, PublicKeyToken=31bf3856ad364e35, processorArchitecture=MSIL">
      <SpecificVersion>False</SpecificVersion>
      <HintPath>..\packages\Microsoft.Owin.Security.Facebook.3.0.0\lib\net45\Microsoft.Owin.Security.Facebook.dll</HintPath>
    </Reference>
    <Reference Include="Microsoft.Owin.Security.Google, Version=3.0.0.0, Culture=neutral, PublicKeyToken=31bf3856ad364e35, processorArchitecture=MSIL">
      <SpecificVersion>False</SpecificVersion>
      <HintPath>..\packages\Microsoft.Owin.Security.Google.3.0.0\lib\net45\Microsoft.Owin.Security.Google.dll</HintPath>
    </Reference>
    <Reference Include="Microsoft.Owin.Security.MicrosoftAccount, Version=3.0.0.0, Culture=neutral, PublicKeyToken=31bf3856ad364e35, processorArchitecture=MSIL">
      <SpecificVersion>False</SpecificVersion>
      <HintPath>..\packages\Microsoft.Owin.Security.MicrosoftAccount.3.0.0\lib\net45\Microsoft.Owin.Security.MicrosoftAccount.dll</HintPath>
    </Reference>
    <Reference Include="Microsoft.Owin.Security.OAuth, Version=3.0.0.0, Culture=neutral, PublicKeyToken=31bf3856ad364e35, processorArchitecture=MSIL">
      <SpecificVersion>False</SpecificVersion>
      <HintPath>..\packages\Microsoft.Owin.Security.OAuth.3.0.0\lib\net45\Microsoft.Owin.Security.OAuth.dll</HintPath>
    </Reference>
    <Reference Include="Microsoft.Owin.Security.Twitter, Version=3.0.0.0, Culture=neutral, PublicKeyToken=31bf3856ad364e35, processorArchitecture=MSIL">
      <SpecificVersion>False</SpecificVersion>
      <HintPath>..\packages\Microsoft.Owin.Security.Twitter.3.0.0\lib\net45\Microsoft.Owin.Security.Twitter.dll</HintPath>
    </Reference>
    <Reference Include="Newtonsoft.Json, Version=6.0.0.0, Culture=neutral, PublicKeyToken=30ad4fe6b2a6aeed, processorArchitecture=MSIL">
      <SpecificVersion>False</SpecificVersion>
      <HintPath>..\packages\Newtonsoft.Json.6.0.6\lib\net45\Newtonsoft.Json.dll</HintPath>
    </Reference>
    <Reference Include="System" />
    <Reference Include="System.Data" />
    <Reference Include="System.Data.Linq" />
    <Reference Include="System.Data.Services.Client" />
    <Reference Include="System.Drawing" />
    <Reference Include="System.IO.Compression" />
    <Reference Include="System.IO.Compression.FileSystem" />
    <Reference Include="System.Net.Http.Extensions, Version=2.2.28.0, Culture=neutral, PublicKeyToken=b03f5f7f11d50a3a, processorArchitecture=MSIL">
      <SpecificVersion>False</SpecificVersion>
      <HintPath>..\packages\Microsoft.Net.Http.2.2.28\lib\net45\System.Net.Http.Extensions.dll</HintPath>
    </Reference>
    <Reference Include="System.Net.Http.Formatting, Version=5.2.2.0, Culture=neutral, PublicKeyToken=31bf3856ad364e35, processorArchitecture=MSIL">
      <SpecificVersion>False</SpecificVersion>
      <HintPath>..\packages\Microsoft.AspNet.WebApi.Client.5.2.2\lib\net45\System.Net.Http.Formatting.dll</HintPath>
    </Reference>
    <Reference Include="System.Net.Http.Primitives, Version=4.2.28.0, Culture=neutral, PublicKeyToken=b03f5f7f11d50a3a, processorArchitecture=MSIL">
      <SpecificVersion>False</SpecificVersion>
      <HintPath>..\packages\Microsoft.Net.Http.2.2.28\lib\net45\System.Net.Http.Primitives.dll</HintPath>
    </Reference>
    <Reference Include="System.Reactive.Core">
      <HintPath>..\packages\Rx-Core.2.2.5\lib\net45\System.Reactive.Core.dll</HintPath>
    </Reference>
    <Reference Include="System.Reactive.Interfaces">
      <HintPath>..\packages\Rx-Interfaces.2.2.5\lib\net45\System.Reactive.Interfaces.dll</HintPath>
    </Reference>
    <Reference Include="System.Reactive.Linq">
      <HintPath>..\packages\Rx-Linq.2.2.5\lib\net45\System.Reactive.Linq.dll</HintPath>
    </Reference>
    <Reference Include="System.Reactive.PlatformServices">
      <HintPath>..\packages\Rx-PlatformServices.2.2.5\lib\net45\System.Reactive.PlatformServices.dll</HintPath>
    </Reference>
    <Reference Include="System.Spatial, Version=5.6.3.0, Culture=neutral, PublicKeyToken=31bf3856ad364e35, processorArchitecture=MSIL">
      <SpecificVersion>False</SpecificVersion>
      <HintPath>..\packages\System.Spatial.5.6.3\lib\net40\System.Spatial.dll</HintPath>
    </Reference>
    <Reference Include="System.Transactions" />
    <Reference Include="System.Web.DynamicData" />
    <Reference Include="System.Web.Entity" />
    <Reference Include="System.Web.ApplicationServices" />
    <Reference Include="System.ComponentModel.DataAnnotations" />
    <Reference Include="System.Core" />
    <Reference Include="System.Data.DataSetExtensions" />
    <Reference Include="System.Web.Helpers, Version=3.0.0.0, Culture=neutral, PublicKeyToken=31bf3856ad364e35, processorArchitecture=MSIL">
      <SpecificVersion>False</SpecificVersion>
      <HintPath>..\packages\Microsoft.AspNet.WebPages.3.2.2\lib\net45\System.Web.Helpers.dll</HintPath>
    </Reference>
    <Reference Include="System.Web.Http, Version=5.2.2.0, Culture=neutral, PublicKeyToken=31bf3856ad364e35, processorArchitecture=MSIL">
      <SpecificVersion>False</SpecificVersion>
      <HintPath>..\packages\Microsoft.AspNet.WebApi.Core.5.2.2\lib\net45\System.Web.Http.dll</HintPath>
    </Reference>
    <Reference Include="System.Web.Http.OData, Version=5.3.1.0, Culture=neutral, PublicKeyToken=31bf3856ad364e35, processorArchitecture=MSIL">
      <SpecificVersion>False</SpecificVersion>
      <HintPath>..\packages\Microsoft.AspNet.WebApi.OData.5.3.1\lib\net45\System.Web.Http.OData.dll</HintPath>
    </Reference>
    <Reference Include="System.Web.Http.Owin, Version=5.2.2.0, Culture=neutral, PublicKeyToken=31bf3856ad364e35, processorArchitecture=MSIL">
      <SpecificVersion>False</SpecificVersion>
      <HintPath>..\packages\Microsoft.AspNet.WebApi.Owin.5.2.2\lib\net45\System.Web.Http.Owin.dll</HintPath>
    </Reference>
    <Reference Include="System.Web.Http.WebHost, Version=5.2.2.0, Culture=neutral, PublicKeyToken=31bf3856ad364e35, processorArchitecture=MSIL">
      <SpecificVersion>False</SpecificVersion>
      <HintPath>..\packages\Microsoft.AspNet.WebApi.WebHost.5.2.2\lib\net45\System.Web.Http.WebHost.dll</HintPath>
    </Reference>
    <Reference Include="System.Web.Mvc, Version=5.2.2.0, Culture=neutral, PublicKeyToken=31bf3856ad364e35, processorArchitecture=MSIL">
      <SpecificVersion>False</SpecificVersion>
      <HintPath>..\packages\Microsoft.AspNet.Mvc.5.2.2\lib\net45\System.Web.Mvc.dll</HintPath>
    </Reference>
    <Reference Include="System.Web.Optimization, Version=1.1.0.0, Culture=neutral, PublicKeyToken=31bf3856ad364e35, processorArchitecture=MSIL">
      <SpecificVersion>False</SpecificVersion>
      <HintPath>..\packages\Microsoft.AspNet.Web.Optimization.1.1.3\lib\net40\System.Web.Optimization.dll</HintPath>
    </Reference>
    <Reference Include="System.Web.Razor, Version=3.0.0.0, Culture=neutral, PublicKeyToken=31bf3856ad364e35, processorArchitecture=MSIL">
      <SpecificVersion>False</SpecificVersion>
      <HintPath>..\packages\Microsoft.AspNet.Razor.3.2.2\lib\net45\System.Web.Razor.dll</HintPath>
    </Reference>
    <Reference Include="System.Web.WebPages, Version=3.0.0.0, Culture=neutral, PublicKeyToken=31bf3856ad364e35, processorArchitecture=MSIL">
      <SpecificVersion>False</SpecificVersion>
      <HintPath>..\packages\Microsoft.AspNet.WebPages.3.2.2\lib\net45\System.Web.WebPages.dll</HintPath>
    </Reference>
    <Reference Include="System.Web.WebPages.Deployment, Version=3.0.0.0, Culture=neutral, PublicKeyToken=31bf3856ad364e35, processorArchitecture=MSIL">
      <SpecificVersion>False</SpecificVersion>
      <HintPath>..\packages\Microsoft.AspNet.WebPages.3.2.2\lib\net45\System.Web.WebPages.Deployment.dll</HintPath>
    </Reference>
    <Reference Include="System.Web.WebPages.Razor, Version=3.0.0.0, Culture=neutral, PublicKeyToken=31bf3856ad364e35, processorArchitecture=MSIL">
      <SpecificVersion>False</SpecificVersion>
      <HintPath>..\packages\Microsoft.AspNet.WebPages.3.2.2\lib\net45\System.Web.WebPages.Razor.dll</HintPath>
    </Reference>
    <Reference Include="System.Xml.Linq" />
    <Reference Include="System.Web" />
    <Reference Include="System.Web.Extensions" />
    <Reference Include="System.Web.Abstractions" />
    <Reference Include="System.Web.Routing" />
    <Reference Include="System.Xml" />
    <Reference Include="System.Configuration" />
    <Reference Include="System.Web.Services" />
    <Reference Include="System.EnterpriseServices" />
    <Reference Include="Microsoft.Web.Infrastructure, Version=1.0.0.0, Culture=neutral, PublicKeyToken=31bf3856ad364e35, processorArchitecture=MSIL">
      <Private>True</Private>
      <HintPath>..\packages\Microsoft.Web.Infrastructure.1.0.0.0\lib\net40\Microsoft.Web.Infrastructure.dll</HintPath>
    </Reference>
    <Reference Include="System.Net.Http">
    </Reference>
    <Reference Include="System.Net.Http.WebRequest">
    </Reference>
    <Reference Include="WebActivatorEx, Version=2.0.0.0, Culture=neutral, PublicKeyToken=7b26dc2a43f6a0d4, processorArchitecture=MSIL">
      <SpecificVersion>False</SpecificVersion>
      <HintPath>..\packages\WebActivatorEx.2.0.6\lib\net40\WebActivatorEx.dll</HintPath>
    </Reference>
    <Reference Include="WebGrease, Version=1.6.5135.21930, Culture=neutral, PublicKeyToken=31bf3856ad364e35, processorArchitecture=MSIL">
      <SpecificVersion>False</SpecificVersion>
      <HintPath>..\packages\WebGrease.1.6.0\lib\WebGrease.dll</HintPath>
    </Reference>
    <Reference Include="WindowsBase" />
  </ItemGroup>
  <ItemGroup>
    <Reference Include="Owin">
      <HintPath>..\packages\Owin.1.0\lib\net40\Owin.dll</HintPath>
    </Reference>
  </ItemGroup>
  <ItemGroup>
    <Compile Include="App_Start\BundleConfig.cs" />
    <Compile Include="App_Start\BundleMobileConfig.cs" />
    <Compile Include="App_Start\FilterConfig.cs" />
    <Compile Include="App_Start\FontAwesomeBundleConfig.cs" />
    <Compile Include="App_Start\IdentityConfig.cs" />
    <Compile Include="App_Start\JSNLogConfig.cs" />
    <Compile Include="App_Start\RouteConfig.cs" />
    <Compile Include="App_Start\Startup.Auth.cs" />
    <Compile Include="App_Start\TypeaheadBundleConfig.cs" />
    <Compile Include="App_Start\WebApiConfig.cs" />
    <Compile Include="Areas\Baseball\BaseballAreaRegistration.cs" />
    <Compile Include="Areas\Baseball\Controllers\AffiliationsController.cs" />
    <Compile Include="Areas\Baseball\Controllers\BaseballAPIController.cs" />
    <Compile Include="Areas\Baseball\Controllers\BaseballController.cs" />
    <Compile Include="Areas\Baseball\Controllers\PlayerClassifiedAPIController.cs" />
    <Compile Include="Areas\Baseball\Controllers\PlayerClassifiedController.cs" />
    <Compile Include="Areas\Baseball\Controllers\PlayerController.cs" />
    <Compile Include="Areas\Baseball\Controllers\StatisticsAPIController.cs" />
    <Compile Include="Areas\Baseball\Controllers\TeamAPIController.cs" />
    <Compile Include="Areas\Baseball\Controllers\TeamStatisticsAPIController.cs" />
    <Compile Include="Areas\Baseball\Controllers\WorkoutsController.cs" />
    <Compile Include="Areas\Baseball\Models\DataAccess\PlayerClassifieds.cs" />
    <Compile Include="Areas\Baseball\Models\ModelObjects\LeaderCategory.cs" />
    <Compile Include="Areas\Baseball\Models\ModelObjects\PlayersWantedClassified.cs" />
    <Compile Include="Areas\Baseball\Models\ModelObjects\TeamsWantedClassified.cs" />
    <Compile Include="Areas\Baseball\Models\ViewModels\AffiliationHomeViewModel.cs" />
    <Compile Include="Areas\Baseball\Models\ViewModels\EnterGameResults.cs" />
    <Compile Include="Areas\Baseball\Models\ViewModels\PlayerClassifiedViewModel.cs" />
    <Compile Include="Areas\Baseball\Models\ViewModels\TeamAddressViewModel.cs" />
    <Compile Include="Areas\Baseball\Models\ViewModels\UpcomingGamesViewModel.cs" />
    <Compile Include="Areas\Baseball\Models\ViewModels\PlayerViewModel.cs" />
    <Compile Include="Areas\Baseball\Models\ViewModels\TeamScheduleViewModel.cs" />
    <Compile Include="Areas\Baseball\Models\ViewModels\RosterCardViewModel.cs" />
    <Compile Include="CleanMessageBoard.aspx.cs">
      <DependentUpon>CleanMessageBoard.aspx</DependentUpon>
      <SubType>ASPXCodeBehind</SubType>
    </Compile>
    <Compile Include="CleanMessageBoard.aspx.designer.cs">
      <DependentUpon>CleanMessageBoard.aspx</DependentUpon>
    </Compile>
    <Compile Include="Controllers\BackupSiteAPIController.cs" />
    <Compile Include="Controllers\DiscussionsAPIController.cs" />
    <Compile Include="Controllers\DiscussionsController.cs" />
    <Compile Include="Areas\Baseball\Controllers\FieldsController.cs" />
    <Compile Include="Areas\Baseball\Controllers\LeagueController.cs" />
    <Compile Include="Areas\Baseball\Controllers\LeaguesAPIController.cs" />
    <Compile Include="Areas\Baseball\Controllers\LeagueScheduleController.cs" />
    <Compile Include="Areas\Baseball\Controllers\LeagueSeasonController.cs" />
    <Compile Include="Areas\Baseball\Controllers\LeagueTeamsController.cs" />
    <Compile Include="Areas\Baseball\Controllers\MemberBusinessController.cs" />
    <Compile Include="Areas\Baseball\Controllers\RosterAPIController.cs" />
    <Compile Include="Areas\Baseball\Controllers\ScheduleAPIController.cs" />
    <Compile Include="Areas\Baseball\Controllers\ScheduleODataController.cs" />
    <Compile Include="Areas\Baseball\Controllers\StandingsController.cs" />
    <Compile Include="Areas\Baseball\Controllers\StatisticsController.cs" />
    <Compile Include="Areas\Baseball\Controllers\TeamController.cs" />
    <Compile Include="Areas\Baseball\Controllers\UmpireAPIController.cs" />
    <Compile Include="Areas\Baseball\Controllers\UmpireController.cs" />
    <Compile Include="Areas\Baseball\Controllers\FieldsAPIController.cs" />
    <Compile Include="Areas\Baseball\Controllers\WorkoutsAPIController.cs" />
    <Compile Include="Areas\Baseball\Models\DataAccess\BaseballLeagues.cs" />
    <Compile Include="Areas\Baseball\Models\DataAccess\Fields.cs" />
    <Compile Include="Areas\Baseball\Models\DataAccess\GameEjections.cs" />
    <Compile Include="Areas\Baseball\Models\DataAccess\GameStats.cs" />
    <Compile Include="Areas\Baseball\Models\DataAccess\HOFMembers.cs" />
    <Compile Include="Areas\Baseball\Models\DataAccess\LeagueStandings.cs" />
    <Compile Include="Areas\Baseball\Models\DataAccess\Playoffs.cs" />
    <Compile Include="Areas\Baseball\Models\DataAccess\Schedule.cs" />
    <Compile Include="Areas\Baseball\Models\DataAccess\TeamHandouts.cs" />
    <Compile Include="Areas\Baseball\Models\DataAccess\TeamNews.cs" />
    <Compile Include="Areas\Baseball\Models\DataAccess\Umpires.cs" />
    <Compile Include="Areas\Baseball\Models\DataAccess\WorkoutRegistrants.cs" />
    <Compile Include="Areas\Baseball\Models\DataAccess\Workouts.cs" />
    <Compile Include="Areas\Baseball\Models\ModelObjects\Field.cs" />
    <Compile Include="Areas\Baseball\Models\ModelObjects\FieldContact.cs" />
    <Compile Include="Areas\Baseball\Models\ModelObjects\Game.cs" />
    <Compile Include="Areas\Baseball\Models\ModelObjects\GameBatStats.cs" />
    <Compile Include="Areas\Baseball\Models\ModelObjects\GameCareerBatStats.cs" />
    <Compile Include="Areas\Baseball\Models\ModelObjects\GameCareerPitchStats.cs" />
    <Compile Include="Areas\Baseball\Models\ModelObjects\GameEjection.cs" />
    <Compile Include="Areas\Baseball\Models\ModelObjects\GameFieldStats.cs" />
    <Compile Include="Areas\Baseball\Models\ModelObjects\GamePitchStats.cs" />
    <Compile Include="Areas\Baseball\Models\ModelObjects\GameRecap.cs" />
    <Compile Include="Areas\Baseball\Models\ModelObjects\HOFMember.cs" />
    <Compile Include="Areas\Baseball\Models\ModelObjects\HOFNomination.cs" />
    <Compile Include="Areas\Baseball\Models\ModelObjects\HOFNominationSetup.cs" />
    <Compile Include="Areas\Baseball\Models\ModelObjects\LeagueLeaderStat.cs" />
    <Compile Include="Areas\Baseball\Models\ModelObjects\Player.cs" />
    <Compile Include="Areas\Baseball\Models\ModelObjects\PlayoffBracket.cs" />
    <Compile Include="Areas\Baseball\Models\ModelObjects\PlayoffGame.cs" />
    <Compile Include="Areas\Baseball\Models\ModelObjects\PlayoffSeed.cs" />
    <Compile Include="Areas\Baseball\Models\ModelObjects\PlayoffSetup.cs" />
    <Compile Include="Areas\Baseball\Models\ModelObjects\ScheduleByDayOfMonth.cs" />
    <Compile Include="Areas\Baseball\Models\ModelObjects\TeamStanding.cs" />
    <Compile Include="Areas\Baseball\Models\ModelObjects\Umpire.cs" />
    <Compile Include="Areas\Baseball\Models\ModelObjects\WorkoutAnnouncement.cs" />
    <Compile Include="Areas\Baseball\Models\ModelObjects\WorkoutRegistrant.cs" />
    <Compile Include="Areas\Baseball\Models\ViewModels\ManagersViewModel.cs" />
    <Compile Include="Areas\Baseball\Models\ViewModels\RosterViewModel.cs" />
    <Compile Include="Areas\Baseball\Models\ViewModels\LeadersViewModel.cs" />
    <Compile Include="Areas\Baseball\Models\ViewModels\LeagueFieldsViewModel.cs" />
    <Compile Include="Areas\Baseball\Models\ViewModels\LeagueHomeViewModel.cs" />
    <Compile Include="Areas\Baseball\Models\ViewModels\LeagueIndexViewModel.cs" />
    <Compile Include="Areas\Baseball\Models\ViewModels\LeagueLeadersViewModel.cs" />
    <Compile Include="Areas\Baseball\Models\ViewModels\LeagueSeasonIndexViewModel.cs" />
    <Compile Include="Areas\Baseball\Models\ViewModels\LeagueSeasonViewModel.cs" />
    <Compile Include="Areas\Baseball\Models\ViewModels\LeagueTeamsViewModel.cs" />
    <Compile Include="Areas\Baseball\Models\ViewModels\PlayerSearchViewModel.cs" />
    <Compile Include="Areas\Baseball\Models\ViewModels\ScheduleViewModel.cs" />
    <Compile Include="Areas\Baseball\Models\ViewModels\ScoreboardViewModel.cs" />
    <Compile Include="Areas\Baseball\Models\ViewModels\SeasonStatisticsViewModel.cs" />
    <Compile Include="Areas\Baseball\Models\ViewModels\SettingsViewModel.cs" />
    <Compile Include="Areas\Baseball\Models\ViewModels\WorkoutsViewModel.cs" />
    <Compile Include="Areas\Baseball\Models\ViewModels\StandingsViewModel.cs" />
    <Compile Include="Areas\Baseball\Models\ViewModels\TeamStatisticsViewModel.cs" />
    <Compile Include="Areas\Baseball\Models\ViewModels\TeamViewModel.cs" />
    <Compile Include="Areas\Golf\Controllers\CoursesController.cs" />
    <Compile Include="Areas\Golf\Controllers\CourseTeeController.cs" />
    <Compile Include="Areas\Golf\Controllers\FlightsController.cs" />
    <Compile Include="Areas\Golf\Controllers\GolfController.cs" />
    <Compile Include="Areas\Golf\Controllers\IndividualController.cs" />
    <Compile Include="Areas\Golf\Controllers\LeagueController.cs" />
    <Compile Include="Areas\Golf\Controllers\LeagueHandicapsController.cs" />
    <Compile Include="Areas\Golf\Controllers\PlayerController.cs" />
    <Compile Include="Areas\Golf\Controllers\RostersController.cs" />
    <Compile Include="Areas\Golf\Controllers\ScheduleController.cs" />
    <Compile Include="Areas\Golf\Controllers\TeamsController.cs" />
    <Compile Include="Areas\Golf\GolfAreaRegistration.cs" />
    <Compile Include="Areas\Golf\Models\DataAccess\GolfCourses.cs" />
    <Compile Include="Areas\Golf\Models\DataAccess\Golfer.cs" />
    <Compile Include="Areas\Golf\Models\DataAccess\GolferStats.cs" />
    <Compile Include="Areas\Golf\Models\DataAccess\GolfLeagues.cs" />
    <Compile Include="Areas\Golf\Models\DataAccess\GolfMatches.cs" />
    <Compile Include="Areas\Golf\Models\DataAccess\GolfRosters.cs" />
    <Compile Include="Areas\Golf\Models\DataAccess\GolfScores.cs" />
    <Compile Include="Areas\Golf\Models\DataAccess\TeeInformation.cs" />
    <Compile Include="Areas\Golf\Models\ModelObjects\GolfCourse.cs" />
    <Compile Include="Areas\Golf\Models\ModelObjects\GolfMatch.cs" />
    <Compile Include="Areas\Golf\Models\ModelObjects\GolfScore.cs" />
    <Compile Include="Areas\Golf\Models\ModelObjects\GolfTee.cs" />
    <Compile Include="Areas\Golf\Models\ModelObjects\GolfTeeInformation.cs" />
    <Compile Include="Areas\Golf\Models\ViewModels\CompletedMatchViewModel.cs" />
    <Compile Include="Areas\Golf\Models\ViewModels\FlightViewModel.cs" />
    <Compile Include="Areas\Golf\Models\ViewModels\GolfCourseViewModel.cs" />
    <Compile Include="Areas\Golf\Models\ViewModels\GolfLeagueSetupViewModel.cs" />
    <Compile Include="Areas\Golf\Models\ViewModels\GolfMatchViewModel.cs" />
    <Compile Include="Areas\Golf\Models\ViewModels\GolfScoreViewModel.cs" />
    <Compile Include="Areas\Golf\Models\ViewModels\GolfTeeViewModel.cs" />
    <Compile Include="Areas\Golf\Models\ViewModels\LeagueHandicapViewModel.cs" />
    <Compile Include="Areas\Golf\Models\ViewModels\LeagueHomeViewModel.cs" />
    <Compile Include="Areas\Golf\Models\ViewModels\LeagueIndexViewModel.cs" />
    <Compile Include="Areas\Golf\Models\ViewModels\LeagueMatchResultsViewModel.cs" />
    <Compile Include="Areas\Golf\Models\ViewModels\LeagueScheduleViewModel.cs" />
    <Compile Include="Areas\Golf\Models\ViewModels\LeagueStandingsViewModel.cs" />
    <Compile Include="Areas\Golf\Models\ViewModels\MatchResultsViewModel.cs" />
    <Compile Include="Areas\Golf\Models\ViewModels\PlayerHandicapViewModel.cs" />
    <Compile Include="Areas\Golf\Models\ViewModels\PlayerHoleSkinViewModel.cs" />
    <Compile Include="Areas\Golf\Models\ViewModels\PlayerScoreViewModel.cs" />
    <Compile Include="Areas\Golf\Models\ViewModels\PlayerViewModel.cs" />
    <Compile Include="Areas\Golf\Models\ViewModels\PreviewMatchPlayerViewModel.cs" />
    <Compile Include="Areas\Golf\Models\ViewModels\PreviewMatchViewModel.cs" />
    <Compile Include="Areas\Golf\Models\ViewModels\TeamViewModel.cs" />
    <Compile Include="Controllers\AccountAPIController.cs" />
    <Compile Include="Controllers\AccountController.cs" />
    <Compile Include="Controllers\AnnouncementAPIController.cs" />
    <Compile Include="Controllers\ContactsAPIController.cs" />
    <Compile Include="Controllers\FileUploaderAPIController.cs" />
    <Compile Include="Controllers\GoogleSearchController.cs" />
    <Compile Include="Controllers\HallOfFameAPIController.cs" />
    <Compile Include="Controllers\HallOfFameController.cs" />
    <Compile Include="Controllers\HomeController.cs" />
    <Compile Include="Controllers\HandoutsAPIController.cs" />
    <Compile Include="Controllers\LeagueFAQAPIController.cs" />
    <Compile Include="Controllers\LeagueFAQController.cs" />
    <Compile Include="Controllers\MemberBusinessAPIController.cs" />
    <Compile Include="Controllers\PlayerSurveyAPIController.cs" />
    <Compile Include="Controllers\PlayerSurveyController.cs" />
    <Compile Include="Controllers\TwitterOauthController.cs" />
    <Compile Include="Controllers\PhotoGalleryAPIController.cs" />
    <Compile Include="Controllers\SeasonController.cs" />
    <Compile Include="Controllers\SeasonsApiController.cs" />
    <Compile Include="Controllers\SponsorsAPIController.cs" />
    <Compile Include="Controllers\UserPollAPIController.cs" />
    <Compile Include="Controllers\UserRolesAPIController.cs" />
    <Compile Include="Controllers\WelcomeAPIController.cs" />
    <Compile Include="Global.asax.cs">
      <DependentUpon>Global.asax</DependentUpon>
    </Compile>
    <Compile Include="Models\AccountBindingModels.cs" />
    <Compile Include="Models\AccountModels.cs" />
    <Compile Include="Models\AccountViewModels.cs" />
    <Compile Include="Models\DataAccess\AccountHandouts.cs" />
    <Compile Include="Models\DataAccess\Accounts.cs" />
    <Compile Include="Models\DataAccess\Affiliations.cs" />
    <Compile Include="Models\DataAccess\ContactRoles.cs" />
    <Compile Include="Models\DataAccess\Contacts.cs" />
    <Compile Include="Models\DataAccess\DBConnection.cs" />
    <Compile Include="Models\DataAccess\Divisions.cs" />
    <Compile Include="Models\DataAccess\LeagueEvents.cs" />
    <Compile Include="Models\DataAccess\LeagueFAQ.cs" />
    <Compile Include="Models\DataAccess\LeagueNews.cs" />
    <Compile Include="Models\DataAccess\Leagues.cs" />
    <Compile Include="Models\DataAccess\MemberDirectory.cs" />
    <Compile Include="Models\DataAccess\MessageBoard.cs" />
    <Compile Include="Models\DataAccess\PhotoGallery.cs" />
    <Compile Include="Models\DataAccess\ProfileAdmin.cs" />
    <Compile Include="Models\DataAccess\Seasons.cs" />
    <Compile Include="Models\DataAccess\SocialIntegration\Facebook.cs" />
    <Compile Include="Models\DataAccess\SocialIntegration\Twitter.cs" />
    <Compile Include="Models\DataAccess\Sponsors.cs" />
    <Compile Include="Models\DataAccess\TeamRoster.cs" />
    <Compile Include="Models\DataAccess\Teams.cs" />
    <Compile Include="Models\DataAccess\Votes.cs" />
    <Compile Include="Models\DataClasses.cs">
      <DependentUpon>DataClasses.dbml</DependentUpon>
    </Compile>
    <Compile Include="Models\DataClasses.designer.cs">
      <DependentUpon>DataClasses.dbml</DependentUpon>
      <AutoGen>True</AutoGen>
      <DesignTime>True</DesignTime>
    </Compile>
    <Compile Include="Models\Filters\BasicAuthenticationAttribute.cs" />
    <Compile Include="Models\Filters\HttpAuthenticationChallengeContextExtensions.cs" />
    <Compile Include="Models\Filters\IdentityBasicAuthenticationAttribute.cs" />
    <Compile Include="Models\Helpers\ActionImageHelper.cs" />
    <Compile Include="Models\Helpers\Dynamic.cs" />
    <Compile Include="Models\Helpers\MenuHelper.cs" />
    <Compile Include="Models\IdentityModels.cs" />
    <Compile Include="Models\ModelObjects\Account.cs" />
    <Compile Include="Models\ModelObjects\AccountSettings.cs" />
    <Compile Include="Models\ModelObjects\AccountType.cs" />
    <Compile Include="Models\ModelObjects\AccountWelcome.cs" />
    <Compile Include="Models\ModelObjects\Affiliation.cs" />
    <Compile Include="Models\ModelObjects\Contact.cs" />
    <Compile Include="Models\ModelObjects\ContactName.cs" />
    <Compile Include="Models\ModelObjects\ContactRole.cs" />
    <Compile Include="Models\ModelObjects\CurrentSeasonInfo.cs" />
    <Compile Include="Models\ModelObjects\DeleteTempFileAttribute.cs" />
    <Compile Include="Models\ModelObjects\Division.cs" />
    <Compile Include="Models\ModelObjects\DivisionTeams.cs" />
    <Compile Include="Models\ModelObjects\Handout.cs" />
    <Compile Include="Models\ModelObjects\HOFClass.cs" />
    <Compile Include="Models\ModelObjects\League.cs" />
    <Compile Include="Models\ModelObjects\LeagueEvent.cs" />
    <Compile Include="Models\ModelObjects\LeagueFAQItem.cs" />
    <Compile Include="Models\ModelObjects\LeagueNewsItem.cs" />
    <Compile Include="Models\ModelObjects\LeagueNewsItemExtensions.cs" />
    <Compile Include="Models\ModelObjects\MessageCategory.cs" />
    <Compile Include="Models\ModelObjects\MessagePost.cs" />
    <Compile Include="Models\ModelObjects\MessageTopic.cs" />
    <Compile Include="Models\ModelObjects\PhotoGalleryAlbum.cs" />
    <Compile Include="Models\ModelObjects\PhotoGalleryItem.cs" />
    <Compile Include="Models\ModelObjects\PlayerProfile.cs" />
    <Compile Include="Models\ModelObjects\ProfileCategoryItem.cs" />
    <Compile Include="Models\ModelObjects\ProfileQuestionAnswer.cs" />
    <Compile Include="Models\ModelObjects\ProfileQuestionItem.cs" />
    <Compile Include="Models\ModelObjects\RoleData.cs" />
    <Compile Include="Models\ModelObjects\RoleDefinition.cs" />
    <Compile Include="Models\ModelObjects\RoleInfo.cs" />
    <Compile Include="Models\ModelObjects\Season.cs" />
    <Compile Include="Models\ModelObjects\Sponsor.cs" />
    <Compile Include="Models\ModelObjects\Team.cs" />
    <Compile Include="Models\ModelObjects\TeamManager.cs" />
    <Compile Include="Models\ModelObjects\User.cs" />
    <Compile Include="Models\ModelObjects\VideoAccount.cs" />
    <Compile Include="Models\ModelObjects\VoteOption.cs" />
    <Compile Include="Models\ModelObjects\VoteQuestion.cs" />
    <Compile Include="Models\ModelObjects\VoteResults.cs" />
    <Compile Include="Models\RandomPassword.cs" />
    <Compile Include="Models\Results\AddChallengeOnUnauthorizedResult.cs" />
    <Compile Include="Models\Results\AuthenticationFailureResult.cs" />
    <Compile Include="Models\Utils\ControllerParameterData.cs" />
    <Compile Include="Models\Utils\FileSystemStorage.cs" />
    <Compile Include="Models\Utils\Globals.cs" />
    <Compile Include="Models\Utils\IStorage.cs" />
    <Compile Include="Models\Utils\MailAttachmentData.cs" />
    <Compile Include="Models\Utils\MapUrl.cs" />
    <Compile Include="Models\Utils\PhoneUtils.cs" />
    <Compile Include="Models\Utils\SQLPasswordHasher.cs" />
    <Compile Include="Models\Utils\YearListData.cs" />
    <Compile Include="Models\ValidationAttributes.cs" />
    <Compile Include="Models\ViewEngine\MobileAwareViewEngine.cs" />
    <Compile Include="Models\ViewModels\AccountViewModel.cs" />
    <Compile Include="Models\ViewModels\AnnouncementsViewModel.cs" />
    <Compile Include="Models\ViewModels\CreateSeasonViewModel.cs" />
    <Compile Include="Models\ViewModels\HOFOfDayViewModel.cs" />
    <Compile Include="Models\ViewModels\VideoViewModel.cs" />
    <Compile Include="Models\ViewModels\UserPollViewModel.cs" />
    <Compile Include="Models\ViewModels\PlayerSurveyViewModel.cs" />
    <Compile Include="Models\ViewModels\DiscussionsViewModel.cs" />
    <Compile Include="Models\ViewModels\DomainsViewModel.cs" />
    <Compile Include="Models\ViewModels\EMailUsersViewModel.cs" />
    <Compile Include="Models\ViewModels\HallOfFameViewModel.cs" />
    <Compile Include="Models\ViewModels\LeagueCreateAccountViewModel.cs" />
    <Compile Include="Models\ViewModels\LeagueSeasonsViewModel.cs" />
    <Compile Include="Models\ViewModels\MemberBusinessViewModel.cs" />
    <Compile Include="Models\ViewModels\PhotoGalleryViewModel.cs" />
    <Compile Include="Models\ViewModels\RolesViewModel.cs" />
    <Compile Include="Models\ViewModels\SponsorsViewModel.cs" />
    <Compile Include="Models\ViewModels\UserRolesViewModel.cs" />
    <Compile Include="Models\ViewModels\UsersViewModel.cs" />
    <Compile Include="Models\ViewModels\BirthdayViewModel.cs" />
    <Compile Include="Models\ViewModels\HandoutsViewModel.cs" />
    <Compile Include="Models\ViewModels\WelcomeMessageViewModel.cs" />
    <Compile Include="Properties\AssemblyInfo.cs" />
    <Compile Include="Providers\ApplicationOAuthProvider.cs" />
    <Compile Include="Results\ChallengeResult.cs" />
    <Compile Include="Startup.cs" />
  </ItemGroup>
  <ItemGroup>
    <Content Include="App_Readme\Elmah.txt" />
    <Content Include="Areas\Baseball\Content\LeagueHome.css" />
    <Content Include="Areas\Baseball\Scripts\entergameresults.js" />
    <Content Include="Areas\Baseball\Scripts\leaders.js" />
    <Content Include="Areas\Baseball\Scripts\leagueHome.js" />
    <Content Include="Areas\Baseball\Scripts\leaguesetup.js" />
    <Content Include="Areas\Baseball\Scripts\managers.js" />
    <Content Include="Areas\Baseball\Scripts\player.js" />
    <Content Include="Areas\Baseball\Scripts\playerclassified.js" />
    <Content Include="Areas\Baseball\Scripts\roster.js" />
    <Content Include="Areas\Baseball\Scripts\schedule.js" />
    <Content Include="Areas\Baseball\Scripts\scoreboard.js" />
    <Content Include="Areas\Baseball\Scripts\statistics.js" />
    <Content Include="Areas\Baseball\Scripts\team.js" />
    <Content Include="Areas\Baseball\Scripts\teamstats.js" />
    <Content Include="Areas\Baseball\Scripts\umpires.js" />
    <Content Include="Areas\Baseball\Scripts\workouts.js" />
    <Content Include="CleanMessageBoard.aspx" />
    <Content Include="Content\bootstrap-datepicker.css" />
    <Content Include="Content\bootstrap-datepicker3.css" />
    <Content Include="Content\bootstrap-select.css" />
    <Content Include="Content\bootstrap-select.min.css" />
    <Content Include="Content\bootstrap-theme.css" />
    <Content Include="Content\bootstrap-theme.min.css" />
    <Content Include="Content\bootstrap-timepicker\bootstrap-timepicker.css" />
    <Content Include="Content\bootstrap-timepicker\bootstrap-timepicker.min.css" />
    <Content Include="Content\bootstrap.css" />
    <Content Include="Content\bootstrap.min.css" />
    <Content Include="Content\font-awesome.css" />
    <Content Include="Content\font-awesome.min.css" />
    <Content Include="Content\print.css" />
    <Content Include="Content\tinymce.css" />
    <Content Include="Content\typeahead.css" />
    <Content Include="favicon.ico" />
    <Content Include="fonts\fontawesome-webfont.svg" />
    <Content Include="fonts\glyphicons-halflings-regular.svg" />
    <Content Include="Global.asax" />
    <Content Include="Content\Site.css" />
    <Content Include="Images\busy.gif" />
    <Content Include="Images\youtube\youtube1.PNG" />
    <Content Include="Images\youtube\youtube2.png" />
    <Content Include="Images\youtube\youtube3.PNG" />
    <Content Include="Images\youtube\youtube4.PNG" />
    <Content Include="Models\DataClasses.dbml">
      <Generator>MSLinqToSQLGenerator</Generator>
      <SubType>Designer</SubType>
      <LastGenOutput>DataClasses.designer.cs</LastGenOutput>
    </Content>
    <Content Include="Areas\Baseball\Views\Baseball\Index.cshtml" />
    <Content Include="NuGet\readme.txt" />
    <Content Include="Scripts\bloodhound.js" />
    <Content Include="Scripts\bloodhound.min.js" />
    <Content Include="Scripts\bootstrap-select.js" />
    <Content Include="Scripts\bootstrap-select.min.js" />
    <Content Include="Scripts\bootstrap.js" />
    <Content Include="Scripts\bootstrap.min.js" />
    <Content Include="Scripts\discussions.js" />
    <Content Include="Areas\Baseball\Views\Shared\CurrentUserTeamsView.cshtml" />
    <Content Include="Areas\Baseball\Views\Player\Index.cshtml" />
    <Content Include="App_Code\Header.cshtml" />
    <Content Include="Areas\Baseball\Views\Team\RosterCard.cshtml" />
    <Content Include="Areas\Baseball\Views\Team\Schedule.cshtml" />
    <Content Include="Areas\Baseball\Views\Shared\UpcomingGames.cshtml" />
    <Content Include="Areas\Baseball\Views\Team\AddressList.cshtml" />
    <Content Include="Areas\Baseball\Views\Shared\EnterGameResults.cshtml" />
    <Content Include="Content\TeamAddressListTemplate.xlsx" />
    <Content Include="Scripts\facebook.js" />
    <Content Include="Scripts\i18n\defaults-cs_CZ.js" />
    <Content Include="Scripts\i18n\defaults-cs_CZ.min.js" />
    <Content Include="Scripts\i18n\defaults-de_DE.js" />
    <Content Include="Scripts\i18n\defaults-de_DE.min.js" />
    <Content Include="Scripts\i18n\defaults-en_US.js" />
    <Content Include="Scripts\i18n\defaults-en_US.min.js" />
    <Content Include="Scripts\i18n\defaults-es_CL.js" />
    <Content Include="Scripts\i18n\defaults-es_CL.min.js" />
    <Content Include="Scripts\i18n\defaults-eu.js" />
    <Content Include="Scripts\i18n\defaults-eu.min.js" />
    <Content Include="Scripts\i18n\defaults-fr_FR.js" />
    <Content Include="Scripts\i18n\defaults-fr_FR.min.js" />
    <Content Include="Scripts\i18n\defaults-it_IT.js" />
    <Content Include="Scripts\i18n\defaults-it_IT.min.js" />
    <Content Include="Scripts\i18n\defaults-nl_NL.js" />
    <Content Include="Scripts\i18n\defaults-nl_NL.min.js" />
    <Content Include="Scripts\i18n\defaults-pl_PL.js" />
    <Content Include="Scripts\i18n\defaults-pl_PL.min.js" />
    <Content Include="Scripts\i18n\defaults-pt_BR.js" />
    <Content Include="Scripts\i18n\defaults-pt_BR.min.js" />
    <Content Include="Scripts\i18n\defaults-ro_RO.js" />
    <Content Include="Scripts\i18n\defaults-ro_RO.min.js" />
    <Content Include="Scripts\i18n\defaults-ru_RU.js" />
    <Content Include="Scripts\i18n\defaults-ru_RU.min.js" />
    <Content Include="Scripts\i18n\defaults-ua_UA.js" />
    <Content Include="Scripts\i18n\defaults-ua_UA.min.js" />
    <Content Include="Scripts\i18n\defaults-zh_CN.js" />
    <Content Include="Scripts\i18n\defaults-zh_CN.min.js" />
    <Content Include="Scripts\i18n\defaults-zh_TW.js" />
    <Content Include="Scripts\i18n\defaults-zh_TW.min.js" />
    <Content Include="Scripts\jquery.cookie.js" />
    <Content Include="Scripts\halloffame.js" />
    <Content Include="Areas\Baseball\Views\PlayerClassified\Index.cshtml" />
    <Content Include="fonts\fontawesome-webfont.woff" />
    <Content Include="fonts\fontawesome-webfont.ttf" />
    <Content Include="fonts\fontawesome-webfont.eot" />
    <Content Include="fonts\FontAwesome.otf" />
    <Content Include="Scripts\bootstrap-select.js.map" />
    <Content Include="Content\bootstrap-select.css.map" />
    <Content Include="fonts\glyphicons-halflings-regular.woff" />
    <Content Include="fonts\glyphicons-halflings-regular.ttf" />
    <Content Include="fonts\glyphicons-halflings-regular.eot" />
    <Content Include="Content\bootstrap-theme.css.map" />
    <Content Include="Content\bootstrap.css.map" />
    <Content Include="Areas\Baseball\Views\Affiliations\Home.cshtml" />
    <None Include="Scripts\jquery.validate-vsdoc.js" />
    <Content Include="Scripts\jquery.validate.js" />
    <Content Include="Scripts\jquery.validate.min.js" />
    <Content Include="Scripts\jquery.validate.unobtrusive.js" />
    <Content Include="Scripts\jquery.validate.unobtrusive.min.js" />
    <Content Include="Scripts\jsnlog.js" />
    <Content Include="Scripts\jsnlog.min.js" />
    <Content Include="Scripts\knockout-3.2.0.debug.js" />
    <Content Include="Scripts\knockout-3.2.0.js" />
    <Content Include="Scripts\leaguefaq.js" />
    <Content Include="Scripts\memberbusiness.js" />
    <Content Include="Scripts\mindmup-editabletable.js" />
    <Content Include="Scripts\modernizr-2.8.3.js" />
    <Content Include="Scripts\moment-with-locales.js" />
    <Content Include="Scripts\moment-with-locales.min.js" />
    <Content Include="Scripts\moment.js" />
    <Content Include="Scripts\moment.min.js" />
    <Content Include="Scripts\npm.js" />
    <Content Include="Scripts\playersurvey.js" />
    <Content Include="Scripts\hofspotlight.js" />
    <Content Include="Scripts\playersurveyspotlight.js" />
    <Content Include="Scripts\sponsors.js" />
    <Content Include="Scripts\tinymce\jquery.tinymce.min.js" />
    <Content Include="Scripts\tinymce\plugins\colorpicker\plugin.js" />
    <Content Include="Scripts\tinymce\plugins\colorpicker\plugin.min.js" />
    <Content Include="Scripts\tinymce\plugins\compat3x\img\icons.gif" />
    <Content Include="Scripts\tinymce\plugins\example\dialog.html" />
    <Content Include="Scripts\tinymce\plugins\textpattern\plugin.js" />
    <Content Include="Scripts\tinymce\plugins\textpattern\plugin.min.js" />
    <Content Include="Scripts\tinymce\plugins\visualblocks\img\dl.gif" />
    <Content Include="Scripts\tinymce\skins\lightgray\Content.inline.min.css" />
    <Content Include="Scripts\tinymce\skins\lightgray\Content.min.css" />
    <Content Include="Scripts\twitter.js" />
    <Content Include="Scripts\typeahead.bundle.js" />
    <Content Include="Scripts\typeahead.bundle.min.js" />
    <Content Include="Scripts\typeahead.jquery.js" />
    <Content Include="Scripts\typeahead.jquery.min.js" />
    <Content Include="Scripts\userpoll.js" />
    <Content Include="Scripts\userprofiledata.js" />
    <Content Include="Scripts\videos.js" />
    <Content Include="Scripts\wysiwyg.min.js" />
    <Content Include="Views\Discussions\Index.cshtml" />
    <Content Include="Areas\Baseball\Views\Fields\Fields.cshtml" />
    <Content Include="Areas\Baseball\Views\LeagueSchedule\ScheduleMain.cshtml" />
    <Content Include="Areas\Baseball\Views\LeagueSeason\Index.cshtml" />
    <Content Include="Areas\Baseball\Views\LeagueTeams\Index.cshtml" />
    <Content Include="Areas\Baseball\Views\League\CreateAccount.cshtml" />
    <Content Include="Areas\Baseball\Views\League\Home.cshtml" />
    <Content Include="Areas\Baseball\Views\League\Index.cshtml" />
    <Content Include="Areas\Baseball\Views\Shared\ScoreboardView.cshtml" />
    <Content Include="Areas\Baseball\Views\League\SettingsView.cshtml" />
    <Content Include="Areas\Baseball\Views\MemberBusiness\Index.cshtml" />
    <Content Include="Areas\Baseball\Views\Shared\_DisplayPlayer.cshtml" />
    <Content Include="Areas\Baseball\Views\Shared\_SeasonStandings.cshtml" />
    <Content Include="Areas\Baseball\Views\Standings\Index.cshtml" />
    <Content Include="Areas\Baseball\Views\Statistics\Index.cshtml" />
    <Content Include="Areas\Baseball\Views\Statistics\LeagueLeaders.cshtml" />
    <Content Include="Areas\Baseball\Views\Team\Index.cshtml" />
    <Content Include="Areas\Baseball\Views\Umpire\Umpires.cshtml" />
    <Content Include="Areas\Baseball\Views\Web.config" />
    <Content Include="Areas\Baseball\Views\_ViewStart.cshtml" />
    <Content Include="Areas\Golf\Views\Courses\Create.cshtml" />
    <Content Include="Areas\Golf\Views\Courses\Index.cshtml" />
    <Content Include="Areas\Golf\Views\CourseTee\Create.cshtml" />
    <Content Include="Areas\Golf\Views\Flights\Create.cshtml" />
    <Content Include="Areas\Golf\Views\Flights\Index.cshtml" />
    <Content Include="Areas\Golf\Views\Golf\GolfHome.cshtml" />
    <Content Include="Areas\Golf\Views\Individual\Index.cshtml" />
    <Content Include="Areas\Golf\Views\LeagueHandicaps\Index.cshtml" />
    <Content Include="Areas\Golf\Views\League\CreateAccount.cshtml" />
    <Content Include="Areas\Golf\Views\League\Home.cshtml" />
    <Content Include="Areas\Golf\Views\League\Home.Mobile.cshtml" />
    <Content Include="Areas\Golf\Views\League\Index.cshtml" />
    <Content Include="Areas\Golf\Views\League\LeagueSetup.cshtml" />
    <Content Include="Areas\Golf\Views\Player\Index.cshtml" />
    <Content Include="Areas\Golf\Views\Player\Index.Mobile.cshtml" />
    <Content Include="Areas\Golf\Views\Player\PlayerAllScores.cshtml" />
    <Content Include="Areas\Golf\Views\Player\PlayerAllScores.Mobile.cshtml" />
    <Content Include="Areas\Golf\Views\Rosters\Create.cshtml" />
    <Content Include="Areas\Golf\Views\Rosters\Index.cshtml" />
    <Content Include="Areas\Golf\Views\Rosters\RostersGrid.cshtml" />
    <Content Include="Areas\Golf\Views\Rosters\SignPlayer.cshtml" />
    <Content Include="Areas\Golf\Views\Rosters\SubsIndex.cshtml" />
    <Content Include="Areas\Golf\Views\Schedule\CompleteSchedule.cshtml" />
    <Content Include="Areas\Golf\Views\Schedule\Create.cshtml" />
    <Content Include="Areas\Golf\Views\Schedule\Index.cshtml" />
    <Content Include="Areas\Golf\Views\Schedule\LeagueStandings.cshtml" />
    <Content Include="Areas\Golf\Views\Schedule\LeagueStandings.Mobile.cshtml" />
    <Content Include="Areas\Golf\Views\Schedule\MatchResults.cshtml" />
    <Content Include="Areas\Golf\Views\Schedule\MatchResults.Mobile.cshtml" />
    <Content Include="Areas\Golf\Views\Schedule\MobileRecentMatch.Mobile.cshtml" />
    <Content Include="Areas\Golf\Views\Schedule\PreviewMatch.cshtml" />
    <Content Include="Areas\Golf\Views\Schedule\ScheduleGrid.cshtml" />
    <Content Include="Areas\Golf\Views\Schedule\ShowLeagueMatchResults.cshtml" />
    <Content Include="Areas\Golf\Views\Schedule\ShowMatchResults.cshtml" />
    <Content Include="Areas\Golf\Views\Schedule\ShowMatchResults.Mobile.cshtml" />
    <Content Include="Areas\Golf\Views\Schedule\_PlayerMatchPreview.cshtml" />
    <Content Include="Areas\Golf\Views\Schedule\_PlayerScore.cshtml" />
    <Content Include="Areas\Golf\Views\Schedule\_PlayerScoreMobile.cshtml" />
    <Content Include="Areas\Golf\Views\Schedule\_PlayerScoreView.cshtml" />
    <Content Include="Areas\Golf\Views\Schedule\_PlayerScoreViewMobile.cshtml" />
    <Content Include="Areas\Golf\Views\Shared\EditorTemplates\CoursesDropDown.cshtml" />
    <Content Include="Areas\Golf\Views\Shared\EditorTemplates\DayOfWeekSelector.cshtml" />
    <Content Include="Areas\Golf\Views\Shared\EditorTemplates\EighteenNineSelector.cshtml" />
    <Content Include="Areas\Golf\Views\Shared\EditorTemplates\IntCollectionData.cshtml" />
    <Content Include="Areas\Golf\Views\Shared\EditorTemplates\MatchTypeDropDown.cshtml" />
    <Content Include="Areas\Golf\Views\Shared\EditorTemplates\TeamsDropDown.cshtml" />
    <Content Include="Areas\Golf\Views\Shared\_LeagueResults.cshtml" />
    <Content Include="Areas\Golf\Views\Shared\_LeagueStandings.cshtml" />
    <Content Include="Areas\Golf\Views\Shared\_LeagueStandingsMobile.cshtml" />
    <Content Include="Areas\Golf\Views\Shared\_ShowMatches.cshtml" />
    <Content Include="Areas\Golf\Views\Teams\Create.cshtml" />
    <Content Include="Areas\Golf\Views\Teams\Index.cshtml" />
    <Content Include="Areas\Golf\Views\Teams\ShowTeam.cshtml" />
    <Content Include="Areas\Golf\Views\Teams\ShowTeam.Mobile.cshtml" />
    <Content Include="Areas\Golf\Views\Teams\TeamsGrid.cshtml" />
    <Content Include="Areas\Golf\Views\Web.config" />
    <Content Include="Areas\Golf\Views\_ViewStart.cshtml" />
    <Content Include="Areas\Baseball\Views\Shared\WorkoutsView.cshtml" />
    <Content Include="Areas\Baseball\Views\Shared\Leaders.cshtml" />
    <Content Include="Areas\Baseball\Views\Shared\RosterView.cshtml" />
    <Content Include="Areas\Baseball\Views\Shared\TeamManager.cshtml" />
    <Content Include="Areas\Baseball\Views\Team\Statistics.cshtml" />
    <Content Include="Scripts\bootstrap-datepicker.js" />
    <Content Include="Scripts\bootstrap-timepicker\bootstrap-timepicker.js" />
    <Content Include="Scripts\bootstrap-timepicker\bootstrap-timepicker.min.js" />
    <Content Include="Scripts\handouts.js" />
    <None Include="Properties\PublishProfiles\Local IIS.pubxml" />
    <None Include="Properties\PublishProfiles\walkerhome.org - FTP.pubxml" />
    <None Include="Properties\PublishProfiles\walkerhome.org - Web Deploy.pubxml" />
    <None Include="Scripts\jquery-1.10.2.intellisense.js" />
    <Content Include="Scripts\announcement.js" />
    <Content Include="Scripts\focusNextItem.js" />
    <Content Include="Scripts\jquery-1.10.2.js" />
    <Content Include="Scripts\jquery-1.10.2.min.js" />
    <Content Include="Scripts\jQuery-File-Upload-9.5.4\.gitignore" />
    <Content Include="Scripts\jQuery-File-Upload-9.5.4\angularjs.html" />
    <Content Include="Scripts\jQuery-File-Upload-9.5.4\basic-plus.html" />
    <Content Include="Scripts\jQuery-File-Upload-9.5.4\basic.html" />
    <Content Include="Scripts\jQuery-File-Upload-9.5.4\cors\postmessage.html" />
    <Content Include="Scripts\jQuery-File-Upload-9.5.4\cors\result.html" />
    <Content Include="Scripts\jQuery-File-Upload-9.5.4\css\demo-ie8.css" />
    <Content Include="Scripts\jQuery-File-Upload-9.5.4\css\demo.css" />
    <Content Include="Scripts\jQuery-File-Upload-9.5.4\css\jquery.fileupload-noscript.css" />
    <Content Include="Scripts\jQuery-File-Upload-9.5.4\css\jquery.fileupload-ui-noscript.css" />
    <Content Include="Scripts\jQuery-File-Upload-9.5.4\css\jquery.fileupload-ui.css" />
    <Content Include="Scripts\jQuery-File-Upload-9.5.4\css\jquery.fileupload.css" />
    <Content Include="Scripts\jQuery-File-Upload-9.5.4\css\style.css" />
    <Content Include="Scripts\jQuery-File-Upload-9.5.4\Gruntfile.js" />
    <Content Include="Scripts\jQuery-File-Upload-9.5.4\img\loading.gif" />
    <Content Include="Scripts\jQuery-File-Upload-9.5.4\img\progressbar.gif" />
    <Content Include="Scripts\jQuery-File-Upload-9.5.4\index.html" />
    <Content Include="Scripts\jQuery-File-Upload-9.5.4\jquery-ui.html" />
    <Content Include="Scripts\jQuery-File-Upload-9.5.4\js\app.js" />
    <Content Include="Scripts\jQuery-File-Upload-9.5.4\js\cors\jquery.postmessage-transport.js" />
    <Content Include="Scripts\jQuery-File-Upload-9.5.4\js\cors\jquery.xdr-transport.js" />
    <Content Include="Scripts\jQuery-File-Upload-9.5.4\js\jquery.fileupload-angular.js" />
    <Content Include="Scripts\jQuery-File-Upload-9.5.4\js\jquery.fileupload-audio.js" />
    <Content Include="Scripts\jQuery-File-Upload-9.5.4\js\jquery.fileupload-image.js" />
    <Content Include="Scripts\jQuery-File-Upload-9.5.4\js\jquery.fileupload-jquery-ui.js" />
    <Content Include="Scripts\jQuery-File-Upload-9.5.4\js\jquery.fileupload-process.js" />
    <Content Include="Scripts\jQuery-File-Upload-9.5.4\js\jquery.fileupload-ui.js" />
    <Content Include="Scripts\jQuery-File-Upload-9.5.4\js\jquery.fileupload-validate.js" />
    <Content Include="Scripts\jQuery-File-Upload-9.5.4\js\jquery.fileupload-video.js" />
    <Content Include="Scripts\jQuery-File-Upload-9.5.4\js\jquery.fileupload.js" />
    <Content Include="Scripts\jQuery-File-Upload-9.5.4\js\jquery.iframe-transport.js" />
    <Content Include="Scripts\jQuery-File-Upload-9.5.4\js\main.js" />
    <Content Include="Scripts\jQuery-File-Upload-9.5.4\js\vendor\jquery.ui.widget.js" />
    <Content Include="Scripts\jQuery-File-Upload-9.5.4\server\gae-go\static\favicon.ico" />
    <Content Include="Scripts\jQuery-File-Upload-9.5.4\server\gae-go\static\robots.txt" />
    <Content Include="Scripts\jQuery-File-Upload-9.5.4\server\gae-python\main.py" />
    <Content Include="Scripts\jQuery-File-Upload-9.5.4\server\gae-python\static\favicon.ico" />
    <Content Include="Scripts\jQuery-File-Upload-9.5.4\server\gae-python\static\robots.txt" />
    <Content Include="Scripts\jQuery-File-Upload-9.5.4\server\node\.gitignore" />
    <Content Include="Scripts\jQuery-File-Upload-9.5.4\server\node\public\files\.gitignore" />
    <Content Include="Scripts\jQuery-File-Upload-9.5.4\server\node\public\files\thumbnail\.gitignore" />
    <Content Include="Scripts\jQuery-File-Upload-9.5.4\server\node\server.js" />
    <Content Include="Scripts\jQuery-File-Upload-9.5.4\server\node\tmp\.gitignore" />
    <Content Include="Scripts\jQuery-File-Upload-9.5.4\server\php\files\.gitignore" />
    <Content Include="Scripts\jQuery-File-Upload-9.5.4\server\php\index.php" />
    <Content Include="Scripts\jQuery-File-Upload-9.5.4\server\php\UploadHandler.php" />
    <Content Include="Scripts\jQuery-File-Upload-9.5.4\test\index.html" />
    <Content Include="Scripts\jQuery-File-Upload-9.5.4\test\test.js" />
    <Content Include="Scripts\jquery.hotkeys.js" />
    <Content Include="Scripts\jquery.maskedinput-1.3.1.min.js" />
    <Content Include="Scripts\jQuery-File-Upload-9.5.4\.jshintrc" />
    <Content Include="Scripts\jQuery-File-Upload-9.5.4\blueimp-file-upload.jquery.json" />
    <Content Include="Scripts\jQuery-File-Upload-9.5.4\bower.json" />
    <Content Include="Scripts\jQuery-File-Upload-9.5.4\CONTRIBUTING.md" />
    <Content Include="Scripts\jQuery-File-Upload-9.5.4\package.json" />
    <Content Include="Scripts\jQuery-File-Upload-9.5.4\README.md" />
    <Content Include="Scripts\jQuery-File-Upload-9.5.4\server\gae-go\app.yaml" />
    <Content Include="Scripts\jQuery-File-Upload-9.5.4\server\gae-go\app\main.go" />
    <Content Include="Scripts\jQuery-File-Upload-9.5.4\server\gae-python\app.yaml" />
    <Content Include="Scripts\jQuery-File-Upload-9.5.4\server\node\package.json" />
    <Content Include="Scripts\jQuery-File-Upload-9.5.4\server\php\files\.htaccess" />
    <Content Include="Scripts\jquery.unobtrusive-ajax.js" />
    <Content Include="Scripts\jquery.unobtrusive-ajax.min.js" />
    <Content Include="Scripts\knockout.mapping-latest.debug.js" />
    <Content Include="Scripts\knockout.mapping-latest.js" />
    <Content Include="Scripts\knockout.validation.js" />
    <Content Include="Scripts\knockout.validation.min.js" />
    <Content Include="Scripts\knockout.viewmodel.2.0.3.js" />
    <Content Include="Scripts\knockout.viewmodel.2.0.3.min.js" />
    <Content Include="Scripts\knockoutjs-helpers.js" />
    <Content Include="Scripts\locales\bootstrap-datepicker.ar.js" />
    <Content Include="Scripts\locales\bootstrap-datepicker.az.js" />
    <Content Include="Scripts\locales\bootstrap-datepicker.bg.js" />
    <Content Include="Scripts\locales\bootstrap-datepicker.ca.js" />
    <Content Include="Scripts\locales\bootstrap-datepicker.cs.js" />
    <Content Include="Scripts\locales\bootstrap-datepicker.cy.js" />
    <Content Include="Scripts\locales\bootstrap-datepicker.da.js" />
    <Content Include="Scripts\locales\bootstrap-datepicker.de.js" />
    <Content Include="Scripts\locales\bootstrap-datepicker.el.js" />
    <Content Include="Scripts\locales\bootstrap-datepicker.es.js" />
    <Content Include="Scripts\locales\bootstrap-datepicker.et.js" />
    <Content Include="Scripts\locales\bootstrap-datepicker.fa.js" />
    <Content Include="Scripts\locales\bootstrap-datepicker.fi.js" />
    <Content Include="Scripts\locales\bootstrap-datepicker.fr.js" />
    <Content Include="Scripts\locales\bootstrap-datepicker.gl.js" />
    <Content Include="Scripts\locales\bootstrap-datepicker.he.js" />
    <Content Include="Scripts\locales\bootstrap-datepicker.hr.js" />
    <Content Include="Scripts\locales\bootstrap-datepicker.hu.js" />
    <Content Include="Scripts\locales\bootstrap-datepicker.id.js" />
    <Content Include="Scripts\locales\bootstrap-datepicker.is.js" />
    <Content Include="Scripts\locales\bootstrap-datepicker.it.js" />
    <Content Include="Scripts\locales\bootstrap-datepicker.ja.js" />
    <Content Include="Scripts\locales\bootstrap-datepicker.ka.js" />
    <Content Include="Scripts\locales\bootstrap-datepicker.kk.js" />
    <Content Include="Scripts\locales\bootstrap-datepicker.kr.js" />
    <Content Include="Scripts\locales\bootstrap-datepicker.lt.js" />
    <Content Include="Scripts\locales\bootstrap-datepicker.lv.js" />
    <Content Include="Scripts\locales\bootstrap-datepicker.mk.js" />
    <Content Include="Scripts\locales\bootstrap-datepicker.ms.js" />
    <Content Include="Scripts\locales\bootstrap-datepicker.nb.js" />
    <Content Include="Scripts\locales\bootstrap-datepicker.nl-BE.js" />
    <Content Include="Scripts\locales\bootstrap-datepicker.nl.js" />
    <Content Include="Scripts\locales\bootstrap-datepicker.no.js" />
    <Content Include="Scripts\locales\bootstrap-datepicker.pl.js" />
    <Content Include="Scripts\locales\bootstrap-datepicker.pt-BR.js" />
    <Content Include="Scripts\locales\bootstrap-datepicker.pt.js" />
    <Content Include="Scripts\locales\bootstrap-datepicker.ro.js" />
    <Content Include="Scripts\locales\bootstrap-datepicker.rs-latin.js" />
    <Content Include="Scripts\locales\bootstrap-datepicker.rs.js" />
    <Content Include="Scripts\locales\bootstrap-datepicker.ru.js" />
    <Content Include="Scripts\locales\bootstrap-datepicker.sk.js" />
    <Content Include="Scripts\locales\bootstrap-datepicker.sl.js" />
    <Content Include="Scripts\locales\bootstrap-datepicker.sq.js" />
    <Content Include="Scripts\locales\bootstrap-datepicker.sv.js" />
    <Content Include="Scripts\locales\bootstrap-datepicker.sw.js" />
    <Content Include="Scripts\locales\bootstrap-datepicker.th.js" />
    <Content Include="Scripts\locales\bootstrap-datepicker.tr.js" />
    <Content Include="Scripts\locales\bootstrap-datepicker.ua.js" />
    <Content Include="Scripts\locales\bootstrap-datepicker.vi.js" />
    <Content Include="Scripts\locales\bootstrap-datepicker.zh-CN.js" />
    <Content Include="Scripts\locales\bootstrap-datepicker.zh-TW.js" />
    <Content Include="Scripts\Map.js" />
    <Content Include="Scripts\photogallery.js" />
    <Content Include="Scripts\respond.js" />
    <Content Include="Scripts\respond.matchmedia.addListener.js" />
    <Content Include="Scripts\respond.matchmedia.addListener.min.js" />
    <Content Include="Scripts\respond.min.js" />
    <Content Include="Scripts\seasonsetup.js" />
    <Content Include="Scripts\tinymce\license.txt" />
    <Content Include="Scripts\tinymce\plugins\advlist\plugin.js" />
    <Content Include="Scripts\tinymce\plugins\advlist\plugin.min.js" />
    <Content Include="Scripts\tinymce\plugins\anchor\plugin.js" />
    <Content Include="Scripts\tinymce\plugins\anchor\plugin.min.js" />
    <Content Include="Scripts\tinymce\plugins\autolink\plugin.js" />
    <Content Include="Scripts\tinymce\plugins\autolink\plugin.min.js" />
    <Content Include="Scripts\tinymce\plugins\autoresize\plugin.js" />
    <Content Include="Scripts\tinymce\plugins\autoresize\plugin.min.js" />
    <Content Include="Scripts\tinymce\plugins\autosave\plugin.js" />
    <Content Include="Scripts\tinymce\plugins\autosave\plugin.min.js" />
    <Content Include="Scripts\tinymce\plugins\bbcode\plugin.js" />
    <Content Include="Scripts\tinymce\plugins\bbcode\plugin.min.js" />
    <Content Include="Scripts\tinymce\plugins\charmap\plugin.js" />
    <Content Include="Scripts\tinymce\plugins\charmap\plugin.min.js" />
    <Content Include="Scripts\tinymce\plugins\code\plugin.js" />
    <Content Include="Scripts\tinymce\plugins\code\plugin.min.js" />
    <Content Include="Scripts\tinymce\plugins\compat3x\css\dialog.css" />
    <Content Include="Scripts\tinymce\plugins\compat3x\img\buttons.png" />
    <Content Include="Scripts\tinymce\plugins\compat3x\img\items.gif" />
    <Content Include="Scripts\tinymce\plugins\compat3x\img\menu_arrow.gif" />
    <Content Include="Scripts\tinymce\plugins\compat3x\img\menu_check.gif" />
    <Content Include="Scripts\tinymce\plugins\compat3x\img\progress.gif" />
    <Content Include="Scripts\tinymce\plugins\compat3x\img\tabs.gif" />
    <Content Include="Scripts\tinymce\plugins\compat3x\plugin.js" />
    <Content Include="Scripts\tinymce\plugins\compat3x\plugin.min.js" />
    <Content Include="Scripts\tinymce\plugins\compat3x\tiny_mce_popup.js" />
    <Content Include="Scripts\tinymce\plugins\compat3x\utils\editable_selects.js" />
    <Content Include="Scripts\tinymce\plugins\compat3x\utils\form_utils.js" />
    <Content Include="Scripts\tinymce\plugins\compat3x\utils\mctabs.js" />
    <Content Include="Scripts\tinymce\plugins\compat3x\utils\validate.js" />
    <Content Include="Scripts\tinymce\plugins\contextmenu\plugin.js" />
    <Content Include="Scripts\tinymce\plugins\contextmenu\plugin.min.js" />
    <Content Include="Scripts\tinymce\plugins\directionality\plugin.js" />
    <Content Include="Scripts\tinymce\plugins\directionality\plugin.min.js" />
    <Content Include="Scripts\tinymce\plugins\emoticons\img\smiley-cool.gif" />
    <Content Include="Scripts\tinymce\plugins\emoticons\img\smiley-cry.gif" />
    <Content Include="Scripts\tinymce\plugins\emoticons\img\smiley-embarassed.gif" />
    <Content Include="Scripts\tinymce\plugins\emoticons\img\smiley-foot-in-mouth.gif" />
    <Content Include="Scripts\tinymce\plugins\emoticons\img\smiley-frown.gif" />
    <Content Include="Scripts\tinymce\plugins\emoticons\img\smiley-innocent.gif" />
    <Content Include="Scripts\tinymce\plugins\emoticons\img\smiley-kiss.gif" />
    <Content Include="Scripts\tinymce\plugins\emoticons\img\smiley-laughing.gif" />
    <Content Include="Scripts\tinymce\plugins\emoticons\img\smiley-money-mouth.gif" />
    <Content Include="Scripts\tinymce\plugins\emoticons\img\smiley-sealed.gif" />
    <Content Include="Scripts\tinymce\plugins\emoticons\img\smiley-smile.gif" />
    <Content Include="Scripts\tinymce\plugins\emoticons\img\smiley-surprised.gif" />
    <Content Include="Scripts\tinymce\plugins\emoticons\img\smiley-tongue-out.gif" />
    <Content Include="Scripts\tinymce\plugins\emoticons\img\smiley-undecided.gif" />
    <Content Include="Scripts\tinymce\plugins\emoticons\img\smiley-wink.gif" />
    <Content Include="Scripts\tinymce\plugins\emoticons\img\smiley-yell.gif" />
    <Content Include="Scripts\tinymce\plugins\emoticons\plugin.js" />
    <Content Include="Scripts\tinymce\plugins\emoticons\plugin.min.js" />
    <Content Include="Scripts\tinymce\plugins\example\plugin.js" />
    <Content Include="Scripts\tinymce\plugins\example\plugin.min.js" />
    <Content Include="Scripts\tinymce\plugins\example_dependency\plugin.js" />
    <Content Include="Scripts\tinymce\plugins\example_dependency\plugin.min.js" />
    <Content Include="Scripts\tinymce\plugins\fullpage\plugin.js" />
    <Content Include="Scripts\tinymce\plugins\fullpage\plugin.min.js" />
    <Content Include="Scripts\tinymce\plugins\fullscreen\plugin.js" />
    <Content Include="Scripts\tinymce\plugins\fullscreen\plugin.min.js" />
    <Content Include="Scripts\tinymce\plugins\hr\plugin.js" />
    <Content Include="Scripts\tinymce\plugins\hr\plugin.min.js" />
    <Content Include="Scripts\tinymce\plugins\image\plugin.js" />
    <Content Include="Scripts\tinymce\plugins\image\plugin.min.js" />
    <Content Include="Scripts\tinymce\plugins\importcss\plugin.js" />
    <Content Include="Scripts\tinymce\plugins\importcss\plugin.min.js" />
    <Content Include="Scripts\tinymce\plugins\insertdatetime\plugin.js" />
    <Content Include="Scripts\tinymce\plugins\insertdatetime\plugin.min.js" />
    <Content Include="Scripts\tinymce\plugins\layer\plugin.js" />
    <Content Include="Scripts\tinymce\plugins\layer\plugin.min.js" />
    <Content Include="Scripts\tinymce\plugins\legacyoutput\plugin.js" />
    <Content Include="Scripts\tinymce\plugins\legacyoutput\plugin.min.js" />
    <Content Include="Scripts\tinymce\plugins\link\plugin.js" />
    <Content Include="Scripts\tinymce\plugins\link\plugin.min.js" />
    <Content Include="Scripts\tinymce\plugins\lists\plugin.js" />
    <Content Include="Scripts\tinymce\plugins\lists\plugin.min.js" />
    <Content Include="Scripts\tinymce\plugins\media\moxieplayer.swf" />
    <Content Include="Scripts\tinymce\plugins\media\plugin.js" />
    <Content Include="Scripts\tinymce\plugins\media\plugin.min.js" />
    <Content Include="Scripts\tinymce\plugins\nonbreaking\plugin.js" />
    <Content Include="Scripts\tinymce\plugins\nonbreaking\plugin.min.js" />
    <Content Include="Scripts\tinymce\plugins\noneditable\plugin.js" />
    <Content Include="Scripts\tinymce\plugins\noneditable\plugin.min.js" />
    <Content Include="Scripts\tinymce\plugins\pagebreak\plugin.js" />
    <Content Include="Scripts\tinymce\plugins\pagebreak\plugin.min.js" />
    <Content Include="Scripts\tinymce\plugins\paste\plugin.js" />
    <Content Include="Scripts\tinymce\plugins\paste\plugin.min.js" />
    <Content Include="Scripts\tinymce\plugins\preview\plugin.js" />
    <Content Include="Scripts\tinymce\plugins\preview\plugin.min.js" />
    <Content Include="Scripts\tinymce\plugins\print\plugin.js" />
    <Content Include="Scripts\tinymce\plugins\print\plugin.min.js" />
    <Content Include="Scripts\tinymce\plugins\save\plugin.js" />
    <Content Include="Scripts\tinymce\plugins\save\plugin.min.js" />
    <Content Include="Scripts\tinymce\plugins\searchreplace\plugin.js" />
    <Content Include="Scripts\tinymce\plugins\searchreplace\plugin.min.js" />
    <Content Include="Scripts\tinymce\plugins\spellchecker\plugin.js" />
    <Content Include="Scripts\tinymce\plugins\spellchecker\plugin.min.js" />
    <Content Include="Scripts\tinymce\plugins\tabfocus\plugin.js" />
    <Content Include="Scripts\tinymce\plugins\tabfocus\plugin.min.js" />
    <Content Include="Scripts\tinymce\plugins\table\plugin.js" />
    <Content Include="Scripts\tinymce\plugins\table\plugin.min.js" />
    <Content Include="Scripts\tinymce\plugins\template\plugin.js" />
    <Content Include="Scripts\tinymce\plugins\template\plugin.min.js" />
    <Content Include="Scripts\tinymce\plugins\textcolor\plugin.js" />
    <Content Include="Scripts\tinymce\plugins\textcolor\plugin.min.js" />
    <Content Include="Scripts\tinymce\plugins\visualblocks\css\visualblocks.css" />
    <Content Include="Scripts\tinymce\plugins\visualblocks\img\address.gif" />
    <Content Include="Scripts\tinymce\plugins\visualblocks\img\article.gif" />
    <Content Include="Scripts\tinymce\plugins\visualblocks\img\aside.gif" />
    <Content Include="Scripts\tinymce\plugins\visualblocks\img\blockquote.gif" />
    <Content Include="Scripts\tinymce\plugins\visualblocks\img\div.gif" />
    <Content Include="Scripts\tinymce\plugins\visualblocks\img\figure.gif" />
    <Content Include="Scripts\tinymce\plugins\visualblocks\img\h1.gif" />
    <Content Include="Scripts\tinymce\plugins\visualblocks\img\h2.gif" />
    <Content Include="Scripts\tinymce\plugins\visualblocks\img\h3.gif" />
    <Content Include="Scripts\tinymce\plugins\visualblocks\img\h4.gif" />
    <Content Include="Scripts\tinymce\plugins\visualblocks\img\h5.gif" />
    <Content Include="Scripts\tinymce\plugins\visualblocks\img\h6.gif" />
    <Content Include="Scripts\tinymce\plugins\visualblocks\img\hgroup.gif" />
    <Content Include="Scripts\tinymce\plugins\visualblocks\img\ol.gif" />
    <Content Include="Scripts\tinymce\plugins\visualblocks\img\p.gif" />
    <Content Include="Scripts\tinymce\plugins\visualblocks\img\pre.gif" />
    <Content Include="Scripts\tinymce\plugins\visualblocks\img\section.gif" />
    <Content Include="Scripts\tinymce\plugins\visualblocks\img\ul.gif" />
    <Content Include="Scripts\tinymce\plugins\visualblocks\plugin.js" />
    <Content Include="Scripts\tinymce\plugins\visualblocks\plugin.min.js" />
    <Content Include="Scripts\tinymce\plugins\visualchars\plugin.js" />
    <Content Include="Scripts\tinymce\plugins\visualchars\plugin.min.js" />
    <Content Include="Scripts\tinymce\plugins\wordcount\plugin.js" />
    <Content Include="Scripts\tinymce\plugins\wordcount\plugin.min.js" />
    <Content Include="Scripts\tinymce\skins\lightgray\fonts\tinymce-small.svg" />
    <Content Include="Scripts\tinymce\skins\lightgray\fonts\tinymce.svg" />
    <Content Include="Scripts\tinymce\skins\lightgray\img\anchor.gif" />
    <Content Include="Scripts\tinymce\skins\lightgray\img\loader.gif" />
    <Content Include="Scripts\tinymce\skins\lightgray\img\object.gif" />
    <Content Include="Scripts\tinymce\skins\lightgray\img\trans.gif" />
    <Content Include="Scripts\tinymce\skins\lightgray\skin.ie7.min.css" />
    <Content Include="Scripts\tinymce\skins\lightgray\skin.min.css" />
    <Content Include="Scripts\tinymce\themes\modern\theme.js" />
    <Content Include="Scripts\tinymce\themes\modern\theme.min.js" />
    <Content Include="Scripts\tinymce\tinymce.js" />
    <Content Include="Scripts\tinymce\tinymce.min.js" />
    <Content Include="Scripts\userdata.js" />
    <Content Include="Scripts\userroles.js" />
    <Content Include="Scripts\welcome.js" />
    <Content Include="Scripts\wysiwyg.js" />
    <Content Include="Scripts\_references.js" />
    <Content Include="Web.config">
      <SubType>Designer</SubType>
    </Content>
    <Content Include="Web.Debug.config">
      <DependentUpon>Web.config</DependentUpon>
    </Content>
    <Content Include="Web.Release.config">
      <DependentUpon>Web.config</DependentUpon>
    </Content>
    <Content Include="Views\Web.config" />
    <Content Include="Views\_ViewStart.cshtml" />
    <Content Include="Views\Shared\Error.cshtml" />
    <Content Include="Views\Shared\_Layout.cshtml" />
    <Content Include="Views\Home\About.cshtml" />
    <Content Include="Views\Home\Contact.cshtml" />
    <Content Include="Views\Home\Index.cshtml" />
    <Content Include="Scripts\jquery-1.10.2.min.map" />
    <Content Include="Views\Account\_ChangePasswordPartial.cshtml" />
    <Content Include="Views\Account\_ExternalLoginsListPartial.cshtml" />
    <Content Include="Views\Account\_RemoveAccountPartial.cshtml" />
    <Content Include="Views\Account\_SetPasswordPartial.cshtml" />
    <Content Include="Views\Account\ExternalLoginConfirmation.cshtml" />
    <Content Include="Views\Account\ExternalLoginFailure.cshtml" />
    <Content Include="Views\Account\Login.cshtml" />
    <Content Include="Views\Account\Manage.cshtml" />
    <Content Include="Views\Account\Register.cshtml" />
    <Content Include="Views\Shared\_LoginPartial.cshtml" />
    <Content Include="Views\Shared\AccountHomeMenu.cshtml" />
    <Content Include="Views\Shared\AccountMenu.cshtml" />
    <Content Include="Views\Home\AdminLinks.cshtml" />
    <Content Include="Views\Season\Index.cshtml" />
    <Content Include="Views\Shared\AnnouncementView.cshtml">
      <SubType>Code</SubType>
    </Content>
    <Content Include="Views\Shared\WelcomeMessageView.cshtml" />
    <Content Include="Views\Shared\PhotoGallery.cshtml" />
    <Content Include="Views\Account\Domains.cshtml">
      <SubType>Code</SubType>
    </Content>
    <Content Include="Views\Account\EMailUsers.cshtml" />
    <Content Include="Views\Account\UserRoles.cshtml" />
    <Content Include="Views\Account\Users.cshtml" />
    <Content Include="Views\Shared\Birthdays.cshtml" />
    <Content Include="Views\Shared\HandoutsView.cshtml" />
    <Content Include="Views\Shared\_bootstrap-wysiwyg-menu.cshtml" />
    <Content Include="Scripts\tinymce\skins\lightgray\fonts\tinymce-small.woff" />
    <Content Include="Scripts\tinymce\skins\lightgray\fonts\tinymce-small.ttf" />
    <Content Include="Scripts\tinymce\skins\lightgray\fonts\tinymce-small.eot" />
    <Content Include="Scripts\tinymce\skins\lightgray\fonts\tinymce.woff" />
    <Content Include="Scripts\tinymce\skins\lightgray\fonts\tinymce.ttf" />
    <Content Include="Scripts\tinymce\skins\lightgray\fonts\tinymce.eot" />
    <Content Include="Scripts\tinymce\skins\lightgray\fonts\readme.md" />
    <Content Include="Scripts\tinymce\langs\readme.md" />
    <Content Include="Views\Shared\Sponsors.cshtml" />
    <Content Include="Views\Account\ResetPassword.cshtml" />
    <Content Include="Views\Account\ResetPwStepTwo.cshtml" />
    <Content Include="Views\Account\PasswordReset.cshtml" />
    <Content Include="Scripts\tinymce\skins\lightgray\fonts\tinymce-small.json" />
    <Content Include="Scripts\tinymce\skins\lightgray\fonts\tinymce.json" />
    <Content Include="Scripts\wysiwyg.min.map" />
    <Content Include="Views\HallOfFame\Index.cshtml" />
    <Content Include="Views\PlayerSurvey\Index.cshtml" />
    <Content Include="Views\Shared\PlayerSurveyView.cshtml" />
    <Content Include="Views\Shared\UserPollView.cshtml" />
    <Content Include="Views\LeagueFAQ\Index.cshtml" />
    <Content Include="Views\Shared\VideosView.cshtml" />
    <Content Include="Views\Shared\TwitterView.cshtml" />
    <Content Include="Views\Shared\FacebookView.cshtml" />
    <Content Include="Scripts\jsnlog.js.map" />
    <Content Include="Views\Shared\HOF.cshtml" />
  </ItemGroup>
  <ItemGroup>
    <Folder Include="App_Data\" />
    <Folder Include="Areas\Baseball\Views\Workouts\" />
    <Folder Include="Views\Oauth\" />
  </ItemGroup>
  <ItemGroup>
    <Content Include="packages.config">
      <SubType>Designer</SubType>
    </Content>
    <None Include="Project_Readme.html" />
  </ItemGroup>
  <ItemGroup>
    <None Include="Models\DataClasses.dbml.layout">
      <DependentUpon>DataClasses.dbml</DependentUpon>
    </None>
  </ItemGroup>
  <ItemGroup>
    <Service Include="{3259AA49-8AA1-44D3-9025-A0B520596A8C}" />
  </ItemGroup>
  <PropertyGroup>
    <VisualStudioVersion Condition="'$(VisualStudioVersion)' == ''">10.0</VisualStudioVersion>
    <VSToolsPath Condition="'$(VSToolsPath)' == ''">$(MSBuildExtensionsPath32)\Microsoft\VisualStudio\v$(VisualStudioVersion)</VSToolsPath>
  </PropertyGroup>
  <Import Project="$(MSBuildBinPath)\Microsoft.CSharp.targets" />
  <Import Project="$(VSToolsPath)\WebApplications\Microsoft.WebApplication.targets" Condition="'$(VSToolsPath)' != ''" />
  <Import Project="$(MSBuildExtensionsPath32)\Microsoft\VisualStudio\v10.0\WebApplications\Microsoft.WebApplication.targets" Condition="false" />
  <Target Name="MvcBuildViews" AfterTargets="AfterBuild" Condition="'$(MvcBuildViews)'=='true'">
    <AspNetCompiler VirtualPath="temp" PhysicalPath="$(WebProjectOutputDir)" />
  </Target>
  <ProjectExtensions>
    <VisualStudio>
      <FlavorProperties GUID="{349c5851-65df-11da-9384-00065b846f21}">
        <WebProjectProperties>
          <UseIIS>True</UseIIS>
          <AutoAssignPort>True</AutoAssignPort>
          <DevelopmentServerPort>11398</DevelopmentServerPort>
          <DevelopmentServerVPath>/</DevelopmentServerVPath>
          <IISUrl>http://localhost:11398</IISUrl>
          <NTLMAuthentication>False</NTLMAuthentication>
          <UseCustomServer>False</UseCustomServer>
          <CustomServerUrl>
          </CustomServerUrl>
          <SaveServerSettingsInUserFile>False</SaveServerSettingsInUserFile>
        </WebProjectProperties>
      </FlavorProperties>
    </VisualStudio>
  </ProjectExtensions>
  <Import Project="$(SolutionDir)\.nuget\NuGet.targets" Condition="Exists('$(SolutionDir)\.nuget\NuGet.targets')" />
  <Import Project="..\packages\Microsoft.Bcl.Build.1.0.21\build\Microsoft.Bcl.Build.targets" Condition="Exists('..\packages\Microsoft.Bcl.Build.1.0.21\build\Microsoft.Bcl.Build.targets')" />
  <Target Name="EnsureNuGetPackageBuildImports" BeforeTargets="PrepareForBuild">
    <PropertyGroup>
      <ErrorText>This project references NuGet package(s) that are missing on this computer. Enable NuGet Package Restore to download them.  For more information, see http://go.microsoft.com/fwlink/?LinkID=322105. The missing file is {0}.</ErrorText>
    </PropertyGroup>
    <Error Condition="!Exists('..\packages\Microsoft.Bcl.Build.1.0.21\build\Microsoft.Bcl.Build.targets')" Text="$([System.String]::Format('$(ErrorText)', '..\packages\Microsoft.Bcl.Build.1.0.21\build\Microsoft.Bcl.Build.targets'))" />
  </Target>
  <!-- To modify your build process, add your task inside one of the targets below and uncomment it.
       Other similar extension points exist, see Microsoft.Common.targets.
  <Target Name="BeforeBuild">
  </Target>
  <Target Name="AfterBuild">
  </Target> -->
=======
﻿<?xml version="1.0" encoding="utf-8"?>
<Project ToolsVersion="12.0" DefaultTargets="Build" xmlns="http://schemas.microsoft.com/developer/msbuild/2003">
  <Import Project="$(MSBuildExtensionsPath)\$(MSBuildToolsVersion)\Microsoft.Common.props" Condition="Exists('$(MSBuildExtensionsPath)\$(MSBuildToolsVersion)\Microsoft.Common.props')" />
  <PropertyGroup>
    <Configuration Condition=" '$(Configuration)' == '' ">Debug</Configuration>
    <Platform Condition=" '$(Platform)' == '' ">AnyCPU</Platform>
    <ProductVersion>
    </ProductVersion>
    <SchemaVersion>2.0</SchemaVersion>
    <ProjectGuid>{E45BCCB6-C286-41BD-9003-28E871427ABE}</ProjectGuid>
    <ProjectTypeGuids>{349c5851-65df-11da-9384-00065b846f21};{fae04ec0-301f-11d3-bf4b-00c04f79efbc}</ProjectTypeGuids>
    <OutputType>Library</OutputType>
    <AppDesignerFolder>Properties</AppDesignerFolder>
    <RootNamespace>SportsManager</RootNamespace>
    <AssemblyName>Draco</AssemblyName>
    <TargetFrameworkVersion>v4.5</TargetFrameworkVersion>
    <MvcBuildViews>false</MvcBuildViews>
    <UseIISExpress>true</UseIISExpress>
    <IISExpressSSLPort>44300</IISExpressSSLPort>
    <IISExpressAnonymousAuthentication />
    <IISExpressWindowsAuthentication />
    <IISExpressUseClassicPipelineMode />
    <SolutionDir Condition="$(SolutionDir) == '' Or $(SolutionDir) == '*Undefined*'">..\</SolutionDir>
    <RestorePackages>true</RestorePackages>
    <NuGetPackageImportStamp>e2635a2d</NuGetPackageImportStamp>
    <UseGlobalApplicationHostFile />
  </PropertyGroup>
  <PropertyGroup Condition=" '$(Configuration)|$(Platform)' == 'Debug|AnyCPU' ">
    <DebugSymbols>true</DebugSymbols>
    <DebugType>full</DebugType>
    <Optimize>false</Optimize>
    <OutputPath>bin\</OutputPath>
    <DefineConstants>DEBUG;TRACE</DefineConstants>
    <ErrorReport>prompt</ErrorReport>
    <WarningLevel>4</WarningLevel>
  </PropertyGroup>
  <PropertyGroup Condition=" '$(Configuration)|$(Platform)' == 'Release|AnyCPU' ">
    <DebugType>pdbonly</DebugType>
    <Optimize>true</Optimize>
    <OutputPath>bin\</OutputPath>
    <DefineConstants>TRACE</DefineConstants>
    <ErrorReport>prompt</ErrorReport>
    <WarningLevel>4</WarningLevel>
    <UseVSHostingProcess>true</UseVSHostingProcess>
  </PropertyGroup>
  <ItemGroup>
    <Reference Include="Antlr3.Runtime, Version=3.5.0.2, Culture=neutral, PublicKeyToken=eb42632606e9261f, processorArchitecture=MSIL">
      <SpecificVersion>False</SpecificVersion>
      <HintPath>..\packages\Antlr.3.5.0.2\lib\Antlr3.Runtime.dll</HintPath>
    </Reference>
    <Reference Include="Autofac, Version=3.5.0.0, Culture=neutral, PublicKeyToken=17863af14b0044da, processorArchitecture=MSIL">
      <HintPath>..\packages\Autofac.3.5.2\lib\net40\Autofac.dll</HintPath>
      <Private>True</Private>
    </Reference>
    <Reference Include="Autofac.Integration.Mvc">
      <HintPath>..\packages\Autofac.Mvc5.3.3.4\lib\net45\Autofac.Integration.Mvc.dll</HintPath>
    </Reference>
    <Reference Include="Autofac.Integration.Mvc.Owin, Version=3.1.0.0, Culture=neutral, PublicKeyToken=17863af14b0044da, processorArchitecture=MSIL">
      <HintPath>..\packages\Autofac.Mvc5.Owin.3.1.0\lib\net45\Autofac.Integration.Mvc.Owin.dll</HintPath>
      <Private>True</Private>
    </Reference>
    <Reference Include="Autofac.Integration.Owin, Version=3.1.0.0, Culture=neutral, PublicKeyToken=17863af14b0044da, processorArchitecture=MSIL">
      <HintPath>..\packages\Autofac.Owin.3.1.0\lib\net45\Autofac.Integration.Owin.dll</HintPath>
      <Private>True</Private>
    </Reference>
    <Reference Include="Autofac.Integration.WebApi, Version=3.4.0.0, Culture=neutral, PublicKeyToken=17863af14b0044da, processorArchitecture=MSIL">
      <HintPath>..\packages\Autofac.WebApi2.3.4.0\lib\net45\Autofac.Integration.WebApi.dll</HintPath>
      <Private>True</Private>
    </Reference>
    <Reference Include="Autofac.Integration.WebApi.Owin, Version=3.3.0.0, Culture=neutral, PublicKeyToken=17863af14b0044da, processorArchitecture=MSIL">
      <HintPath>..\packages\Autofac.WebApi2.Owin.3.3.0\lib\net45\Autofac.Integration.WebApi.Owin.dll</HintPath>
      <Private>True</Private>
    </Reference>
    <Reference Include="AutoMapper, Version=4.1.1.0, Culture=neutral, PublicKeyToken=be96cd2c38ef1005, processorArchitecture=MSIL">
      <HintPath>..\packages\AutoMapper.4.1.1\lib\net45\AutoMapper.dll</HintPath>
      <Private>True</Private>
    </Reference>
    <Reference Include="BouncyCastle.Crypto, Version=1.7.4137.9688, Culture=neutral, PublicKeyToken=a4292a325f69b123, processorArchitecture=MSIL">
      <HintPath>..\packages\BouncyCastle.1.7.0\lib\Net40-Client\BouncyCastle.Crypto.dll</HintPath>
      <Private>True</Private>
    </Reference>
    <Reference Include="Common.Logging, Version=3.3.0.0, Culture=neutral, PublicKeyToken=af08829b84f0328e, processorArchitecture=MSIL">
      <HintPath>..\packages\Common.Logging.3.3.0\lib\net40\Common.Logging.dll</HintPath>
      <Private>True</Private>
    </Reference>
    <Reference Include="Common.Logging.Core, Version=3.3.0.0, Culture=neutral, PublicKeyToken=af08829b84f0328e, processorArchitecture=MSIL">
      <HintPath>..\packages\Common.Logging.Core.3.3.0\lib\net40\Common.Logging.Core.dll</HintPath>
      <Private>True</Private>
    </Reference>
    <Reference Include="Common.Logging.Elmah.v2, Version=1.0.0.0, Culture=neutral, processorArchitecture=MSIL">
      <SpecificVersion>False</SpecificVersion>
      <HintPath>..\packages\Common.Logging.Elmah.v2.1.0.1\lib\net45\Common.Logging.Elmah.v2.dll</HintPath>
    </Reference>
    <Reference Include="DocumentFormat.OpenXml, Version=2.5.5631.0, Culture=neutral, PublicKeyToken=31bf3856ad364e35, processorArchitecture=MSIL">
      <Private>True</Private>
      <HintPath>..\packages\DocumentFormat.OpenXml.2.5\lib\DocumentFormat.OpenXml.dll</HintPath>
    </Reference>
    <Reference Include="Elmah, Version=1.2.14706.0, Culture=neutral, processorArchitecture=MSIL">
      <SpecificVersion>False</SpecificVersion>
      <HintPath>..\packages\elmah.corelibrary.1.2.2\lib\Elmah.dll</HintPath>
    </Reference>
    <Reference Include="Elmah.Mvc, Version=2.1.2.1389, Culture=neutral, processorArchitecture=MSIL">
      <SpecificVersion>False</SpecificVersion>
      <HintPath>..\packages\Elmah.MVC.2.1.2\lib\net40\Elmah.Mvc.dll</HintPath>
    </Reference>
    <Reference Include="EntityFramework, Version=6.0.0.0, Culture=neutral, PublicKeyToken=b77a5c561934e089, processorArchitecture=MSIL">
      <SpecificVersion>False</SpecificVersion>
      <HintPath>..\packages\EntityFramework.6.1.3\lib\net45\EntityFramework.dll</HintPath>
    </Reference>
    <Reference Include="EntityFramework.SqlServer, Version=6.0.0.0, Culture=neutral, PublicKeyToken=b77a5c561934e089, processorArchitecture=MSIL">
      <SpecificVersion>False</SpecificVersion>
      <HintPath>..\packages\EntityFramework.6.1.3\lib\net45\EntityFramework.SqlServer.dll</HintPath>
    </Reference>
    <Reference Include="Google.Apis, Version=1.9.3.19379, Culture=neutral, PublicKeyToken=4b01fa6e34db77ab, processorArchitecture=MSIL">
      <HintPath>..\packages\Google.Apis.1.9.3\lib\net40\Google.Apis.dll</HintPath>
      <Private>True</Private>
    </Reference>
    <Reference Include="Google.Apis.Auth, Version=1.9.3.19379, Culture=neutral, PublicKeyToken=4b01fa6e34db77ab, processorArchitecture=MSIL">
      <HintPath>..\packages\Google.Apis.Auth.1.9.3\lib\net40\Google.Apis.Auth.dll</HintPath>
      <Private>True</Private>
    </Reference>
    <Reference Include="Google.Apis.Auth.PlatformServices, Version=1.9.3.19383, Culture=neutral, PublicKeyToken=4b01fa6e34db77ab, processorArchitecture=MSIL">
      <HintPath>..\packages\Google.Apis.Auth.1.9.3\lib\net40\Google.Apis.Auth.PlatformServices.dll</HintPath>
      <Private>True</Private>
    </Reference>
    <Reference Include="Google.Apis.Core, Version=1.9.3.19379, Culture=neutral, PublicKeyToken=4b01fa6e34db77ab, processorArchitecture=MSIL">
      <HintPath>..\packages\Google.Apis.Core.1.9.3\lib\portable-net40+sl50+win+wpa81+wp80\Google.Apis.Core.dll</HintPath>
      <Private>True</Private>
    </Reference>
    <Reference Include="Google.Apis.PlatformServices, Version=1.9.3.19381, Culture=neutral, PublicKeyToken=4b01fa6e34db77ab, processorArchitecture=MSIL">
      <HintPath>..\packages\Google.Apis.1.9.3\lib\net40\Google.Apis.PlatformServices.dll</HintPath>
      <Private>True</Private>
    </Reference>
    <Reference Include="Google.Apis.YouTube.v3, Version=1.9.2.150, Culture=neutral, PublicKeyToken=4b01fa6e34db77ab, processorArchitecture=MSIL">
      <HintPath>..\packages\Google.Apis.YouTube.v3.1.9.2.1500\lib\portable-net40+sl50+win+wpa81+wp80\Google.Apis.YouTube.v3.dll</HintPath>
      <Private>True</Private>
    </Reference>
    <Reference Include="Google.GData.Client, Version=2.2.0.0, Culture=neutral, PublicKeyToken=04a59ca9b0273830, processorArchitecture=MSIL">
      <HintPath>..\packages\Google.GData.Client.2.2.0.0\lib\Google.GData.Client.dll</HintPath>
      <Private>True</Private>
    </Reference>
    <Reference Include="Google.GData.Extensions, Version=2.2.0.0, Culture=neutral, PublicKeyToken=0b4c5df2ebf20876, processorArchitecture=MSIL">
      <HintPath>..\packages\Google.GData.Extensions.2.2.0.0\lib\Google.GData.Extensions.dll</HintPath>
      <Private>True</Private>
    </Reference>
    <Reference Include="ICSharpCode.SharpZipLib, Version=0.85.4.369, Culture=neutral, PublicKeyToken=1b03e6acf1164f73, processorArchitecture=MSIL">
      <SpecificVersion>False</SpecificVersion>
      <HintPath>Bin\ICSharpCode.SharpZipLib.dll</HintPath>
    </Reference>
    <Reference Include="JSNLog, Version=2.10.1.0, Culture=neutral, processorArchitecture=MSIL">
      <HintPath>..\packages\JSNLog.2.10.1.0\lib\net40\JSNLog.dll</HintPath>
      <Private>True</Private>
    </Reference>
    <Reference Include="LinqToTwitter.AspNet, Version=3.1.2.18330, Culture=neutral, processorArchitecture=MSIL">
      <SpecificVersion>False</SpecificVersion>
      <HintPath>..\packages\linqtotwitter.3.1.2\lib\net45\LinqToTwitter.AspNet.dll</HintPath>
    </Reference>
    <Reference Include="LinqToTwitterPcl, Version=3.1.2.18329, Culture=neutral, PublicKeyToken=957107be965c25d9, processorArchitecture=MSIL">
      <SpecificVersion>False</SpecificVersion>
      <HintPath>..\packages\linqtotwitter.3.1.2\lib\net45\LinqToTwitterPcl.dll</HintPath>
    </Reference>
    <Reference Include="log4net, Version=1.2.13.0, Culture=neutral, PublicKeyToken=669e0ddf0bb1aa2a, processorArchitecture=MSIL">
      <HintPath>..\packages\log4net.2.0.3\lib\net40-full\log4net.dll</HintPath>
      <Private>True</Private>
    </Reference>
    <Reference Include="Microsoft.AspNet.Identity.Core, Version=2.0.0.0, Culture=neutral, PublicKeyToken=31bf3856ad364e35, processorArchitecture=MSIL">
      <SpecificVersion>False</SpecificVersion>
      <HintPath>..\packages\Microsoft.AspNet.Identity.Core.2.2.1\lib\net45\Microsoft.AspNet.Identity.Core.dll</HintPath>
    </Reference>
    <Reference Include="Microsoft.AspNet.Identity.EntityFramework, Version=2.0.0.0, Culture=neutral, PublicKeyToken=31bf3856ad364e35, processorArchitecture=MSIL">
      <SpecificVersion>False</SpecificVersion>
      <HintPath>..\packages\Microsoft.AspNet.Identity.EntityFramework.2.2.1\lib\net45\Microsoft.AspNet.Identity.EntityFramework.dll</HintPath>
    </Reference>
    <Reference Include="Microsoft.AspNet.Identity.Owin, Version=2.0.0.0, Culture=neutral, PublicKeyToken=31bf3856ad364e35, processorArchitecture=MSIL">
      <SpecificVersion>False</SpecificVersion>
      <HintPath>..\packages\Microsoft.AspNet.Identity.Owin.2.2.1\lib\net45\Microsoft.AspNet.Identity.Owin.dll</HintPath>
    </Reference>
    <Reference Include="Microsoft.Azure.KeyVault.Core, Version=1.0.0.0, Culture=neutral, PublicKeyToken=31bf3856ad364e35, processorArchitecture=MSIL">
      <HintPath>..\packages\Microsoft.Azure.KeyVault.Core.1.0.0\lib\net40\Microsoft.Azure.KeyVault.Core.dll</HintPath>
      <Private>True</Private>
    </Reference>
    <Reference Include="Microsoft.Azure.NotificationHubs, Version=2.16.0.0, Culture=neutral, PublicKeyToken=31bf3856ad364e35, processorArchitecture=MSIL">
      <HintPath>..\packages\Microsoft.Azure.NotificationHubs.1.0.3\lib\net45-full\Microsoft.Azure.NotificationHubs.dll</HintPath>
      <Private>True</Private>
    </Reference>
    <Reference Include="Microsoft.CSharp" />
    <Reference Include="Microsoft.Data.Edm, Version=5.6.4.0, Culture=neutral, PublicKeyToken=31bf3856ad364e35, processorArchitecture=MSIL">
      <SpecificVersion>False</SpecificVersion>
      <HintPath>..\packages\Microsoft.Data.Edm.5.6.4\lib\net40\Microsoft.Data.Edm.dll</HintPath>
    </Reference>
    <Reference Include="Microsoft.Data.OData, Version=5.6.4.0, Culture=neutral, PublicKeyToken=31bf3856ad364e35, processorArchitecture=MSIL">
      <SpecificVersion>False</SpecificVersion>
      <HintPath>..\packages\Microsoft.Data.OData.5.6.4\lib\net40\Microsoft.Data.OData.dll</HintPath>
    </Reference>
    <Reference Include="Microsoft.Data.Services.Client, Version=5.6.4.0, Culture=neutral, PublicKeyToken=31bf3856ad364e35, processorArchitecture=MSIL">
      <HintPath>..\packages\Microsoft.Data.Services.Client.5.6.4\lib\net40\Microsoft.Data.Services.Client.dll</HintPath>
      <Private>True</Private>
    </Reference>
    <Reference Include="Microsoft.Owin, Version=3.0.1.0, Culture=neutral, PublicKeyToken=31bf3856ad364e35, processorArchitecture=MSIL">
      <SpecificVersion>False</SpecificVersion>
      <HintPath>..\packages\Microsoft.Owin.3.0.1\lib\net45\Microsoft.Owin.dll</HintPath>
    </Reference>
    <Reference Include="Microsoft.Owin.Host.SystemWeb, Version=3.0.1.0, Culture=neutral, PublicKeyToken=31bf3856ad364e35, processorArchitecture=MSIL">
      <SpecificVersion>False</SpecificVersion>
      <HintPath>..\packages\Microsoft.Owin.Host.SystemWeb.3.0.1\lib\net45\Microsoft.Owin.Host.SystemWeb.dll</HintPath>
    </Reference>
    <Reference Include="Microsoft.Owin.Security, Version=3.0.1.0, Culture=neutral, PublicKeyToken=31bf3856ad364e35, processorArchitecture=MSIL">
      <SpecificVersion>False</SpecificVersion>
      <HintPath>..\packages\Microsoft.Owin.Security.3.0.1\lib\net45\Microsoft.Owin.Security.dll</HintPath>
    </Reference>
    <Reference Include="Microsoft.Owin.Security.Cookies, Version=3.0.1.0, Culture=neutral, PublicKeyToken=31bf3856ad364e35, processorArchitecture=MSIL">
      <SpecificVersion>False</SpecificVersion>
      <HintPath>..\packages\Microsoft.Owin.Security.Cookies.3.0.1\lib\net45\Microsoft.Owin.Security.Cookies.dll</HintPath>
    </Reference>
    <Reference Include="Microsoft.Owin.Security.Facebook, Version=3.0.1.0, Culture=neutral, PublicKeyToken=31bf3856ad364e35, processorArchitecture=MSIL">
      <SpecificVersion>False</SpecificVersion>
      <HintPath>..\packages\Microsoft.Owin.Security.Facebook.3.0.1\lib\net45\Microsoft.Owin.Security.Facebook.dll</HintPath>
    </Reference>
    <Reference Include="Microsoft.Owin.Security.Google, Version=3.0.1.0, Culture=neutral, PublicKeyToken=31bf3856ad364e35, processorArchitecture=MSIL">
      <SpecificVersion>False</SpecificVersion>
      <HintPath>..\packages\Microsoft.Owin.Security.Google.3.0.1\lib\net45\Microsoft.Owin.Security.Google.dll</HintPath>
    </Reference>
    <Reference Include="Microsoft.Owin.Security.MicrosoftAccount, Version=3.0.1.0, Culture=neutral, PublicKeyToken=31bf3856ad364e35, processorArchitecture=MSIL">
      <SpecificVersion>False</SpecificVersion>
      <HintPath>..\packages\Microsoft.Owin.Security.MicrosoftAccount.3.0.1\lib\net45\Microsoft.Owin.Security.MicrosoftAccount.dll</HintPath>
    </Reference>
    <Reference Include="Microsoft.Owin.Security.OAuth, Version=3.0.1.0, Culture=neutral, PublicKeyToken=31bf3856ad364e35, processorArchitecture=MSIL">
      <SpecificVersion>False</SpecificVersion>
      <HintPath>..\packages\Microsoft.Owin.Security.OAuth.3.0.1\lib\net45\Microsoft.Owin.Security.OAuth.dll</HintPath>
    </Reference>
    <Reference Include="Microsoft.Owin.Security.Twitter, Version=3.0.1.0, Culture=neutral, PublicKeyToken=31bf3856ad364e35, processorArchitecture=MSIL">
      <SpecificVersion>False</SpecificVersion>
      <HintPath>..\packages\Microsoft.Owin.Security.Twitter.3.0.1\lib\net45\Microsoft.Owin.Security.Twitter.dll</HintPath>
    </Reference>
    <Reference Include="Microsoft.ServiceBus, Version=3.0.0.0, Culture=neutral, PublicKeyToken=31bf3856ad364e35, processorArchitecture=MSIL">
      <HintPath>..\packages\WindowsAzure.ServiceBus.3.0.7\lib\net45-full\Microsoft.ServiceBus.dll</HintPath>
      <Private>True</Private>
    </Reference>
    <Reference Include="Microsoft.Threading.Tasks, Version=1.0.12.0, Culture=neutral, PublicKeyToken=b03f5f7f11d50a3a, processorArchitecture=MSIL">
      <HintPath>..\packages\Microsoft.Bcl.Async.1.0.168\lib\net40\Microsoft.Threading.Tasks.dll</HintPath>
      <Private>True</Private>
    </Reference>
    <Reference Include="Microsoft.Threading.Tasks.Extensions, Version=1.0.12.0, Culture=neutral, PublicKeyToken=b03f5f7f11d50a3a, processorArchitecture=MSIL">
      <HintPath>..\packages\Microsoft.Bcl.Async.1.0.168\lib\net40\Microsoft.Threading.Tasks.Extensions.dll</HintPath>
      <Private>True</Private>
    </Reference>
    <Reference Include="Microsoft.Threading.Tasks.Extensions.Desktop, Version=1.0.168.0, Culture=neutral, PublicKeyToken=b03f5f7f11d50a3a, processorArchitecture=MSIL">
      <HintPath>..\packages\Microsoft.Bcl.Async.1.0.168\lib\net40\Microsoft.Threading.Tasks.Extensions.Desktop.dll</HintPath>
      <Private>True</Private>
    </Reference>
    <Reference Include="Microsoft.Web.RedisSessionStateProvider, Version=1.6.5.0, Culture=neutral, PublicKeyToken=31bf3856ad364e35, processorArchitecture=MSIL">
      <HintPath>..\packages\Microsoft.Web.RedisSessionStateProvider.1.6.5\lib\net40\Microsoft.Web.RedisSessionStateProvider.dll</HintPath>
      <Private>True</Private>
    </Reference>
    <Reference Include="Microsoft.WindowsAzure.Configuration, Version=3.0.0.0, Culture=neutral, PublicKeyToken=31bf3856ad364e35, processorArchitecture=MSIL">
      <SpecificVersion>False</SpecificVersion>
      <HintPath>..\packages\Microsoft.WindowsAzure.ConfigurationManager.3.1.0\lib\net40\Microsoft.WindowsAzure.Configuration.dll</HintPath>
    </Reference>
    <Reference Include="Microsoft.WindowsAzure.Storage, Version=6.0.0.0, Culture=neutral, PublicKeyToken=31bf3856ad364e35, processorArchitecture=MSIL">
      <HintPath>..\packages\WindowsAzure.Storage.6.0.0\lib\net40\Microsoft.WindowsAzure.Storage.dll</HintPath>
      <Private>True</Private>
    </Reference>
    <Reference Include="Newtonsoft.Json, Version=7.0.0.0, Culture=neutral, PublicKeyToken=30ad4fe6b2a6aeed, processorArchitecture=MSIL">
      <HintPath>..\packages\Newtonsoft.Json.7.0.1\lib\net45\Newtonsoft.Json.dll</HintPath>
      <Private>True</Private>
    </Reference>
    <Reference Include="StackExchange.Redis.StrongName, Version=1.0.316.0, Culture=neutral, PublicKeyToken=c219ff1ca8c2ce46, processorArchitecture=MSIL">
      <HintPath>..\packages\StackExchange.Redis.StrongName.1.0.481\lib\net45\StackExchange.Redis.StrongName.dll</HintPath>
      <Private>True</Private>
    </Reference>
    <Reference Include="System" />
    <Reference Include="System.Data" />
    <Reference Include="System.Data.Entity" />
    <Reference Include="System.Data.Linq" />
    <Reference Include="System.Data.Services.Client" />
    <Reference Include="System.Drawing" />
    <Reference Include="System.IO.Compression" />
    <Reference Include="System.IO.Compression.FileSystem" />
    <Reference Include="System.Net" />
    <Reference Include="System.Net.Http.Extensions, Version=2.2.29.0, Culture=neutral, PublicKeyToken=b03f5f7f11d50a3a, processorArchitecture=MSIL">
      <SpecificVersion>False</SpecificVersion>
      <HintPath>..\packages\Microsoft.Net.Http.2.2.29\lib\net45\System.Net.Http.Extensions.dll</HintPath>
    </Reference>
    <Reference Include="System.Net.Http.Formatting, Version=5.2.3.0, Culture=neutral, PublicKeyToken=31bf3856ad364e35, processorArchitecture=MSIL">
      <SpecificVersion>False</SpecificVersion>
      <HintPath>..\packages\Microsoft.AspNet.WebApi.Client.5.2.3\lib\net45\System.Net.Http.Formatting.dll</HintPath>
    </Reference>
    <Reference Include="System.Net.Http.Primitives, Version=4.2.29.0, Culture=neutral, PublicKeyToken=b03f5f7f11d50a3a, processorArchitecture=MSIL">
      <SpecificVersion>False</SpecificVersion>
      <HintPath>..\packages\Microsoft.Net.Http.2.2.29\lib\net45\System.Net.Http.Primitives.dll</HintPath>
    </Reference>
    <Reference Include="System.Reactive.Core">
      <HintPath>..\packages\Rx-Core.2.2.5\lib\net45\System.Reactive.Core.dll</HintPath>
    </Reference>
    <Reference Include="System.Reactive.Interfaces">
      <HintPath>..\packages\Rx-Interfaces.2.2.5\lib\net45\System.Reactive.Interfaces.dll</HintPath>
    </Reference>
    <Reference Include="System.Reactive.Linq">
      <HintPath>..\packages\Rx-Linq.2.2.5\lib\net45\System.Reactive.Linq.dll</HintPath>
    </Reference>
    <Reference Include="System.Reactive.PlatformServices">
      <HintPath>..\packages\Rx-PlatformServices.2.2.5\lib\net45\System.Reactive.PlatformServices.dll</HintPath>
    </Reference>
    <Reference Include="System.Runtime.Serialization" />
    <Reference Include="System.Security" />
    <Reference Include="System.ServiceModel" />
    <Reference Include="System.Spatial, Version=5.6.4.0, Culture=neutral, PublicKeyToken=31bf3856ad364e35, processorArchitecture=MSIL">
      <SpecificVersion>False</SpecificVersion>
      <HintPath>..\packages\System.Spatial.5.6.4\lib\net40\System.Spatial.dll</HintPath>
    </Reference>
    <Reference Include="System.Transactions" />
    <Reference Include="System.Web.DynamicData" />
    <Reference Include="System.Web.Entity" />
    <Reference Include="System.Web.ApplicationServices" />
    <Reference Include="System.ComponentModel.DataAnnotations" />
    <Reference Include="System.Core" />
    <Reference Include="System.Data.DataSetExtensions" />
    <Reference Include="System.Web.Helpers, Version=3.0.0.0, Culture=neutral, PublicKeyToken=31bf3856ad364e35, processorArchitecture=MSIL">
      <SpecificVersion>False</SpecificVersion>
      <HintPath>..\packages\Microsoft.AspNet.WebPages.3.2.3\lib\net45\System.Web.Helpers.dll</HintPath>
    </Reference>
    <Reference Include="System.Web.Http, Version=5.2.3.0, Culture=neutral, PublicKeyToken=31bf3856ad364e35, processorArchitecture=MSIL">
      <SpecificVersion>False</SpecificVersion>
      <HintPath>..\packages\Microsoft.AspNet.WebApi.Core.5.2.3\lib\net45\System.Web.Http.dll</HintPath>
    </Reference>
    <Reference Include="System.Web.Http.OData, Version=5.7.0.0, Culture=neutral, PublicKeyToken=31bf3856ad364e35, processorArchitecture=MSIL">
      <HintPath>..\packages\Microsoft.AspNet.WebApi.OData.5.7.0\lib\net45\System.Web.Http.OData.dll</HintPath>
      <Private>True</Private>
    </Reference>
    <Reference Include="System.Web.Http.Owin, Version=5.2.3.0, Culture=neutral, PublicKeyToken=31bf3856ad364e35, processorArchitecture=MSIL">
      <SpecificVersion>False</SpecificVersion>
      <HintPath>..\packages\Microsoft.AspNet.WebApi.Owin.5.2.3\lib\net45\System.Web.Http.Owin.dll</HintPath>
    </Reference>
    <Reference Include="System.Web.Http.WebHost, Version=5.2.3.0, Culture=neutral, PublicKeyToken=31bf3856ad364e35, processorArchitecture=MSIL">
      <SpecificVersion>False</SpecificVersion>
      <HintPath>..\packages\Microsoft.AspNet.WebApi.WebHost.5.2.3\lib\net45\System.Web.Http.WebHost.dll</HintPath>
    </Reference>
    <Reference Include="System.Web.Mvc, Version=5.2.3.0, Culture=neutral, PublicKeyToken=31bf3856ad364e35, processorArchitecture=MSIL">
      <SpecificVersion>False</SpecificVersion>
      <HintPath>..\packages\Microsoft.AspNet.Mvc.5.2.3\lib\net45\System.Web.Mvc.dll</HintPath>
    </Reference>
    <Reference Include="System.Web.Optimization, Version=1.1.0.0, Culture=neutral, PublicKeyToken=31bf3856ad364e35, processorArchitecture=MSIL">
      <SpecificVersion>False</SpecificVersion>
      <HintPath>..\packages\Microsoft.AspNet.Web.Optimization.1.1.3\lib\net40\System.Web.Optimization.dll</HintPath>
    </Reference>
    <Reference Include="System.Web.Razor, Version=3.0.0.0, Culture=neutral, PublicKeyToken=31bf3856ad364e35, processorArchitecture=MSIL">
      <SpecificVersion>False</SpecificVersion>
      <HintPath>..\packages\Microsoft.AspNet.Razor.3.2.3\lib\net45\System.Web.Razor.dll</HintPath>
    </Reference>
    <Reference Include="System.Web.WebPages, Version=3.0.0.0, Culture=neutral, PublicKeyToken=31bf3856ad364e35, processorArchitecture=MSIL">
      <SpecificVersion>False</SpecificVersion>
      <HintPath>..\packages\Microsoft.AspNet.WebPages.3.2.3\lib\net45\System.Web.WebPages.dll</HintPath>
    </Reference>
    <Reference Include="System.Web.WebPages.Deployment, Version=3.0.0.0, Culture=neutral, PublicKeyToken=31bf3856ad364e35, processorArchitecture=MSIL">
      <SpecificVersion>False</SpecificVersion>
      <HintPath>..\packages\Microsoft.AspNet.WebPages.3.2.3\lib\net45\System.Web.WebPages.Deployment.dll</HintPath>
    </Reference>
    <Reference Include="System.Web.WebPages.Razor, Version=3.0.0.0, Culture=neutral, PublicKeyToken=31bf3856ad364e35, processorArchitecture=MSIL">
      <SpecificVersion>False</SpecificVersion>
      <HintPath>..\packages\Microsoft.AspNet.WebPages.3.2.3\lib\net45\System.Web.WebPages.Razor.dll</HintPath>
    </Reference>
    <Reference Include="System.Xml.Linq" />
    <Reference Include="System.Web" />
    <Reference Include="System.Web.Extensions" />
    <Reference Include="System.Web.Abstractions" />
    <Reference Include="System.Web.Routing" />
    <Reference Include="System.Xml" />
    <Reference Include="System.Configuration" />
    <Reference Include="System.Web.Services" />
    <Reference Include="System.EnterpriseServices" />
    <Reference Include="Microsoft.Web.Infrastructure, Version=1.0.0.0, Culture=neutral, PublicKeyToken=31bf3856ad364e35, processorArchitecture=MSIL">
      <Private>True</Private>
      <HintPath>..\packages\Microsoft.Web.Infrastructure.1.0.0.0\lib\net40\Microsoft.Web.Infrastructure.dll</HintPath>
    </Reference>
    <Reference Include="System.Net.Http">
    </Reference>
    <Reference Include="System.Net.Http.WebRequest">
    </Reference>
    <Reference Include="WebActivatorEx, Version=2.0.0.0, Culture=neutral, PublicKeyToken=7b26dc2a43f6a0d4, processorArchitecture=MSIL">
      <SpecificVersion>False</SpecificVersion>
      <HintPath>..\packages\WebActivatorEx.2.0.6\lib\net40\WebActivatorEx.dll</HintPath>
    </Reference>
    <Reference Include="WebGrease, Version=1.6.5135.21930, Culture=neutral, PublicKeyToken=31bf3856ad364e35, processorArchitecture=MSIL">
      <SpecificVersion>False</SpecificVersion>
      <HintPath>..\packages\WebGrease.1.6.0\lib\WebGrease.dll</HintPath>
    </Reference>
    <Reference Include="WindowsBase" />
    <Reference Include="Zlib.Portable, Version=1.11.0.0, Culture=neutral, PublicKeyToken=431cba815f6a8b5b, processorArchitecture=MSIL">
      <HintPath>..\packages\Zlib.Portable.Signed.1.11.0\lib\portable-net4+sl5+wp8+win8+wpa81+MonoTouch+MonoAndroid\Zlib.Portable.dll</HintPath>
      <Private>True</Private>
    </Reference>
  </ItemGroup>
  <ItemGroup>
    <Reference Include="Owin">
      <HintPath>..\packages\Owin.1.0\lib\net40\Owin.dll</HintPath>
    </Reference>
  </ItemGroup>
  <ItemGroup>
    <Compile Include="App_Start\BundleConfig.cs" />
    <Compile Include="App_Start\BundleMobileConfig.cs" />
    <Compile Include="App_Start\FilterConfig.cs" />
    <Compile Include="App_Start\FontAwesomeBundleConfig.cs" />
    <Compile Include="App_Start\IdentityConfig.cs" />
    <Compile Include="App_Start\JSNLogConfig.cs" />
    <Compile Include="App_Start\RouteConfig.cs" />
    <Compile Include="App_Start\Startup.Auth.cs" />
    <Compile Include="App_Start\TypeaheadBundleConfig.cs" />
    <Compile Include="App_Start\WebApiConfig.cs" />
    <Compile Include="Areas\Baseball\BaseballAreaRegistration.cs" />
    <Compile Include="Areas\Baseball\Controllers\BaseballAPIController.cs" />
    <Compile Include="Areas\Baseball\Controllers\BaseballController.cs" />
    <Compile Include="Areas\Baseball\Controllers\FieldsAPIController.cs" />
    <Compile Include="Areas\Baseball\Controllers\FieldsController.cs" />
    <Compile Include="Areas\Baseball\Controllers\LeagueController.cs" />
    <Compile Include="Areas\Baseball\Controllers\LeaguesAPIController.cs" />
    <Compile Include="Areas\Baseball\Controllers\LeagueScheduleController.cs" />
    <Compile Include="Areas\Baseball\Controllers\LeagueSeasonController.cs" />
    <Compile Include="Areas\Baseball\Controllers\LeagueTeamsController.cs" />
    <Compile Include="Areas\Baseball\Controllers\MemberBusinessController.cs" />
    <Compile Include="Areas\Baseball\Controllers\PlayerClassifiedAPIController.cs" />
    <Compile Include="Areas\Baseball\Controllers\PlayerClassifiedController.cs" />
    <Compile Include="Areas\Baseball\Controllers\PlayerController.cs" />
    <Compile Include="Areas\Baseball\Controllers\RosterAPIController.cs" />
    <Compile Include="Areas\Baseball\Controllers\ScheduleAPIController.cs" />
    <Compile Include="Areas\Baseball\Controllers\ScheduleODataController.cs" />
    <Compile Include="Areas\Baseball\Controllers\StandingsController.cs" />
    <Compile Include="Areas\Baseball\Controllers\StatisticsAPIController.cs" />
    <Compile Include="Areas\Baseball\Controllers\StatisticsController.cs" />
    <Compile Include="Areas\Baseball\Controllers\TeamAPIController.cs" />
    <Compile Include="Areas\Baseball\Controllers\TeamController.cs" />
    <Compile Include="Areas\Baseball\Controllers\TeamStatisticsAPIController.cs" />
    <Compile Include="Areas\Baseball\Controllers\UmpireAPIController.cs" />
    <Compile Include="Areas\Baseball\Controllers\UmpireController.cs" />
    <Compile Include="Areas\Baseball\Controllers\WorkoutsAPIController.cs" />
    <Compile Include="Areas\Baseball\Controllers\WorkoutsController.cs" />
    <Compile Include="Areas\Baseball\Controllers\YouTubeAPIController.cs" />
    <Compile Include="Areas\Baseball\Models\ModelObjects\Field.cs" />
    <Compile Include="Areas\Baseball\Models\ModelObjects\FieldContact.cs" />
    <Compile Include="Areas\Baseball\Models\ModelObjects\Game.cs" />
    <Compile Include="Areas\Baseball\Models\ModelObjects\GameBatStats.cs" />
    <Compile Include="Areas\Baseball\Models\Utils\PlayoffHelper.cs" />
    <Compile Include="Areas\Baseball\Models\ViewModels\API\CareerBatStatsViewModel.cs" />
    <Compile Include="Areas\Baseball\Models\ViewModels\API\CareerPitchStatsViewModel.cs" />
    <Compile Include="Areas\Baseball\Models\ModelObjects\GameEjection.cs" />
    <Compile Include="Areas\Baseball\Models\ModelObjects\GameFieldStats.cs" />
    <Compile Include="Areas\Baseball\Models\ModelObjects\GamePitchStats.cs" />
    <Compile Include="Areas\Baseball\Models\ModelObjects\GameRecap.cs" />
    <Compile Include="Areas\Baseball\Models\ModelObjects\LeaderCategory.cs" />
    <Compile Include="Areas\Baseball\Models\Utils\BatStatsHelper.cs" />
    <Compile Include="Areas\Baseball\Models\Utils\PitchStatsHelper.cs" />
    <Compile Include="Areas\Baseball\Models\ViewModels\API\BatStatsViewModel.cs" />
    <Compile Include="Areas\Baseball\Models\ViewModels\API\CopySeasonViewModel.cs" />
    <Compile Include="Areas\Baseball\Models\ViewModels\API\GameRecapViewModel.cs" />
    <Compile Include="Areas\Baseball\Models\ViewModels\API\LeagueLeaderStatViewModel.cs" />
    <Compile Include="Areas\Baseball\Models\ModelObjects\Player.cs" />
    <Compile Include="Areas\Baseball\Models\ModelObjects\PlayerSeason.cs" />
    <Compile Include="Areas\Baseball\Models\ModelObjects\PlayersWantedClassified.cs" />
    <Compile Include="Areas\Baseball\Models\ModelObjects\PlayoffBracket.cs" />
    <Compile Include="Areas\Baseball\Models\ModelObjects\PlayoffGame.cs" />
    <Compile Include="Areas\Baseball\Models\ModelObjects\PlayoffSeed.cs" />
    <Compile Include="Areas\Baseball\Models\ModelObjects\PlayoffSetup.cs" />
    <Compile Include="Areas\Baseball\Models\ModelObjects\ScheduleByDayOfMonth.cs" />
    <Compile Include="Areas\Baseball\Models\Utils\MinCalculator.cs" />
    <Compile Include="Areas\Baseball\Models\ViewModels\API\PlayerViewModel.cs" />
    <Compile Include="Areas\Baseball\Models\ViewModels\Controllers\TeamViewModel.cs" />
    <Compile Include="Areas\Baseball\Models\ViewModels\StatsHelper.cs" />
    <Compile Include="Areas\Baseball\Models\ViewModels\API\GameViewModel.cs" />
    <Compile Include="Areas\Baseball\Models\ViewModels\API\PitchStatsViewModel.cs" />
    <Compile Include="Areas\Baseball\Models\ViewModels\API\UmpireViewModel.cs" />
    <Compile Include="Areas\Baseball\Models\ViewModels\API\WorkoutAnnouncementViewModel.cs" />
    <Compile Include="Areas\Baseball\Models\ViewModels\API\WorkoutRegistrantViewModel.cs" />
    <Compile Include="Areas\Baseball\Models\ViewModels\Controllers\TeamStandingViewModel.cs" />
    <Compile Include="Areas\Baseball\Models\ModelObjects\TeamsWantedClassified.cs" />
    <Compile Include="Areas\Baseball\Models\ModelObjects\Umpire.cs" />
    <Compile Include="Areas\Baseball\Models\ModelObjects\WorkoutAnnouncement.cs" />
    <Compile Include="Areas\Baseball\Models\ModelObjects\WorkoutRegistrant.cs" />
    <Compile Include="Areas\Baseball\Models\ViewModels\API\DivisionSetupViewModel.cs" />
    <Compile Include="Areas\Baseball\Models\ViewModels\API\FieldViewModel.cs" />
    <Compile Include="Areas\Baseball\Models\ViewModels\API\LeagueSetupViewModel.cs" />
    <Compile Include="Areas\Baseball\Models\ViewModels\API\PlayersWantedViewModel.cs" />
    <Compile Include="Areas\Baseball\Models\ViewModels\API\TeamWantedViewModel.cs" />
    <Compile Include="Areas\Baseball\Models\ViewModels\Controllers\EnterGameResults.cs" />
    <Compile Include="Areas\Baseball\Models\ViewModels\Controllers\LeadersViewModel.cs" />
    <Compile Include="Areas\Baseball\Models\ViewModels\Controllers\LeagueFieldsViewModel.cs" />
    <Compile Include="Areas\Baseball\Models\ViewModels\Controllers\LeagueHomeViewModel.cs" />
    <Compile Include="Areas\Baseball\Models\ViewModels\Controllers\LeagueIndexViewModel.cs" />
    <Compile Include="Areas\Baseball\Models\ViewModels\Controllers\LeagueLeadersViewModel.cs" />
    <Compile Include="Areas\Baseball\Models\ViewModels\Controllers\LeagueSeasonIndexViewModel.cs" />
    <Compile Include="Areas\Baseball\Models\ViewModels\Controllers\LeagueSeasonViewModel.cs" />
    <Compile Include="Areas\Baseball\Models\ViewModels\Controllers\LeagueTeamsViewModel.cs" />
    <Compile Include="Areas\Baseball\Models\ViewModels\Controllers\ManagersViewModel.cs" />
    <Compile Include="Areas\Baseball\Models\ViewModels\Controllers\PlayerClassifiedViewModel.cs" />
    <Compile Include="Areas\Baseball\Models\ViewModels\Controllers\PlayerSearchViewModel.cs" />
    <Compile Include="Areas\Baseball\Models\ViewModels\Controllers\PlayerViewModel.cs" />
    <Compile Include="Areas\Baseball\Models\ViewModels\Controllers\RosterCardViewModel.cs" />
    <Compile Include="Areas\Baseball\Models\ViewModels\Controllers\RosterViewModel.cs" />
    <Compile Include="Areas\Baseball\Models\ViewModels\Controllers\ScheduleViewModel.cs" />
    <Compile Include="Areas\Baseball\Models\ViewModels\Controllers\ScoreboardViewModel.cs" />
    <Compile Include="Areas\Baseball\Models\ViewModels\Controllers\SeasonStatisticsViewModel.cs" />
    <Compile Include="Areas\Baseball\Models\ViewModels\Controllers\SettingsViewModel.cs" />
    <Compile Include="Areas\Baseball\Models\ViewModels\Controllers\StandingsViewModel.cs" />
    <Compile Include="Areas\Baseball\Models\ViewModels\Controllers\TeamAddressViewModel.cs" />
    <Compile Include="Areas\Baseball\Models\ViewModels\Controllers\TeamScheduleViewModel.cs" />
    <Compile Include="Areas\Baseball\Models\ViewModels\Controllers\TeamStatisticsViewModel.cs" />
    <Compile Include="Areas\Baseball\Models\ViewModels\Controllers\UpcomingGamesViewModel.cs" />
    <Compile Include="Areas\Baseball\Models\ViewModels\Controllers\UserAddressViewModel.cs" />
    <Compile Include="Areas\Baseball\Models\ViewModels\Controllers\WorkoutsViewModel.cs" />
    <Compile Include="Controllers\BackupSiteAPIController.cs" />
    <Compile Include="Controllers\CleanupMessageBoardAPIController.cs" />
    <Compile Include="Controllers\DBApiController.cs" />
    <Compile Include="Controllers\DBController.cs" />
    <Compile Include="Controllers\DBExtensions.cs" />
    <Compile Include="Controllers\DiscussionsAPIController.cs" />
    <Compile Include="Controllers\DiscussionsController.cs" />
    <Compile Include="Controllers\AccountAPIController.cs" />
    <Compile Include="Controllers\AccountController.cs" />
    <Compile Include="Controllers\AnnouncementAPIController.cs" />
    <Compile Include="Controllers\ContactsAPIController.cs" />
    <Compile Include="Controllers\FileUploaderAPIController.cs" />
    <Compile Include="Controllers\HallOfFameAPIController.cs" />
    <Compile Include="Controllers\HallOfFameController.cs" />
    <Compile Include="Controllers\HomeController.cs" />
    <Compile Include="Controllers\HandoutsAPIController.cs" />
    <Compile Include="Controllers\IDb.cs" />
    <Compile Include="Controllers\LeagueFAQAPIController.cs" />
    <Compile Include="Controllers\LeagueFAQController.cs" />
    <Compile Include="Controllers\MemberBusinessAPIController.cs" />
    <Compile Include="Controllers\PlayerSurveyAPIController.cs" />
    <Compile Include="Controllers\PlayerSurveyController.cs" />
    <Compile Include="Controllers\TwitterOauthController.cs" />
    <Compile Include="Controllers\PhotoGalleryAPIController.cs" />
    <Compile Include="Controllers\SeasonController.cs" />
    <Compile Include="Controllers\SeasonsApiController.cs" />
    <Compile Include="Controllers\SponsorsAPIController.cs" />
    <Compile Include="Controllers\UserPollAPIController.cs" />
    <Compile Include="Controllers\UserRolesAPIController.cs" />
    <Compile Include="Controllers\WelcomeAPIController.cs" />
    <Compile Include="Global.asax.cs">
      <DependentUpon>Global.asax</DependentUpon>
    </Compile>
    <Compile Include="Models\AccountBindingModels.cs" />
    <Compile Include="Models\AccountModels.cs" />
    <Compile Include="Models\Filters\ModelStateValidationAttribute.cs" />
    <Compile Include="Models\Helpers\PhotoURLHelper.cs" />
    <Compile Include="Models\Helpers\RoleDataHelper.cs" />
    <Compile Include="Models\ModelObjects\AspNetRole.cs" />
    <Compile Include="Models\ModelObjects\AspNetUser.cs" />
    <Compile Include="Models\ModelObjects\HOFMember.cs" />
    <Compile Include="Models\ModelObjects\HOFNomination.cs" />
    <Compile Include="Models\ModelObjects\HOFNominationSetup.cs" />
    <Compile Include="Models\Utils\DateTimeExtensions.cs" />
    <Compile Include="Models\ViewModels\API\AccountSettingViewModel.cs" />
    <Compile Include="Models\ViewModels\API\AccountViewModel.cs" />
    <Compile Include="Models\ViewModels\API\ContactRoleViewModel.cs" />
    <Compile Include="Models\ViewModels\API\HandoutViewModel.cs" />
    <Compile Include="Models\ViewModels\API\HOFClassViewModel.cs" />
    <Compile Include="Models\ViewModels\API\HOFMemberViewModel.cs" />
    <Compile Include="Models\ViewModels\API\NameViewModel.cs" />
    <Compile Include="Models\ViewModels\API\PhotoAlbumViewModel.cs" />
    <Compile Include="Models\ViewModels\API\ProfileAnswersViewModel.cs" />
    <Compile Include="Models\ViewModels\API\ProfileCategoryViewModel.cs" />
    <Compile Include="Models\ViewModels\API\ProfileQuestionViewModel.cs" />
    <Compile Include="Models\ViewModels\API\RecordVoteResultsViewModel.cs" />
    <Compile Include="Models\ViewModels\API\SeasonViewModel.cs" />
    <Compile Include="Models\ViewModels\API\SponsorViewModel.cs" />
    <Compile Include="Models\ViewModels\API\VoteOptionViewModel.cs" />
    <Compile Include="Models\ViewModels\API\VoteQuestionResultsViewModel.cs" />
    <Compile Include="Models\ViewModels\API\VoteQuestionViewModel.cs" />
    <Compile Include="Models\ViewModels\API\VoteResultsViewModel.cs" />
    <Compile Include="Models\ViewModels\API\WelcomeHeaderViewModel.cs" />
    <Compile Include="Models\ViewModels\API\WelcomeTextViewModel.cs" />
    <Compile Include="Models\ViewModels\Controllers\AccountViewModels.cs" />
    <Compile Include="Models\ModelObjects\DB.cs" />
    <Compile Include="Models\ModelObjects\VoteAnswer.cs" />
    <Compile Include="Models\ModelObjects\TeamSeason.cs" />
    <Compile Include="Models\ModelObjects\TeamNewsItem.cs" />
    <Compile Include="Models\ModelObjects\PlayerSeasonAffiliationDue.cs" />
    <Compile Include="Models\Filters\BasicAuthenticationAttribute.cs" />
    <Compile Include="Models\Filters\HttpAuthenticationChallengeContextExtensions.cs" />
    <Compile Include="Models\Filters\IdentityBasicAuthenticationAttribute.cs" />
    <Compile Include="Models\Helpers\ActionImageHelper.cs" />
    <Compile Include="Models\Helpers\Dynamic.cs" />
    <Compile Include="Models\Helpers\MenuHelper.cs" />
    <Compile Include="Models\IdentityModels.cs" />
    <Compile Include="Models\ModelObjects\Account.cs" />
    <Compile Include="Models\ModelObjects\AccountHandout.cs" />
    <Compile Include="Models\ModelObjects\AccountSetting.cs" />
    <Compile Include="Models\ModelObjects\AccountType.cs" />
    <Compile Include="Models\ModelObjects\AccountWelcome.cs" />
    <Compile Include="Models\ModelObjects\Affiliation.cs" />
    <Compile Include="Models\ModelObjects\Contact.cs" />
    <Compile Include="Models\ViewModels\API\ContactNameViewModel.cs" />
    <Compile Include="Models\ModelObjects\ContactRole.cs" />
    <Compile Include="Models\ModelObjects\CurrentSeason.cs" />
    <Compile Include="Models\ViewModels\API\CurrentSeasonViewModel.cs" />
    <Compile Include="Models\ModelObjects\DeleteTempFileAttribute.cs" />
    <Compile Include="Models\ModelObjects\DisplayLeagueLeader.cs" />
    <Compile Include="Models\ModelObjects\DivisionSeason.cs" />
    <Compile Include="Models\ModelObjects\DivisionDefinition.cs" />
    <Compile Include="Models\ModelObjects\TeamHandout.cs" />
    <Compile Include="Models\ModelObjects\HOFClass.cs" />
    <Compile Include="Models\ModelObjects\LeagueDefinition.cs" />
    <Compile Include="Models\ModelObjects\LeagueEvent.cs" />
    <Compile Include="Models\ModelObjects\LeagueFAQItem.cs" />
    <Compile Include="Models\ModelObjects\LeagueNewsItem.cs" />
    <Compile Include="Models\ModelObjects\LeagueSeason.cs" />
    <Compile Include="Models\ModelObjects\MemberBusiness.cs" />
    <Compile Include="Models\ModelObjects\MessageCategory.cs" />
    <Compile Include="Models\ModelObjects\MessagePost.cs" />
    <Compile Include="Models\ModelObjects\MessageTopic.cs" />
    <Compile Include="Models\ModelObjects\PhotoGalleryAlbum.cs" />
    <Compile Include="Models\ModelObjects\PhotoGalleryItem.cs" />
    <Compile Include="Models\ModelObjects\PlayerRecap.cs" />
    <Compile Include="Models\ModelObjects\ProfileCategoryItem.cs" />
    <Compile Include="Models\ModelObjects\ProfileQuestionAnswer.cs" />
    <Compile Include="Models\ModelObjects\ProfileQuestionItem.cs" />
    <Compile Include="Models\ModelObjects\Season.cs" />
    <Compile Include="Models\ModelObjects\Sponsor.cs" />
    <Compile Include="Models\ModelObjects\Team.cs" />
    <Compile Include="Models\ModelObjects\TeamManager.cs" />
    <Compile Include="Models\ModelObjects\VoteOption.cs" />
    <Compile Include="Models\ModelObjects\VoteQuestion.cs" />
    <Compile Include="Models\PushNotifications.cs" />
    <Compile Include="Models\RandomPassword.cs" />
    <Compile Include="Models\Results\AddChallengeOnUnauthorizedResult.cs" />
    <Compile Include="Models\Results\AuthenticationFailureResult.cs" />
    <Compile Include="Models\Utils\ControllerParameterData.cs" />
    <Compile Include="Models\Utils\AzureBlobStorage.cs" />
    <Compile Include="Models\Utils\FileSystemStorage.cs" />
    <Compile Include="Models\Utils\Globals.cs" />
    <Compile Include="Models\Utils\IStorage.cs" />
    <Compile Include="Models\Utils\MailAttachmentData.cs" />
    <Compile Include="Models\Utils\MapUrl.cs" />
    <Compile Include="Models\Utils\PhoneUtils.cs" />
    <Compile Include="Models\Utils\SQLPasswordHasher.cs" />
    <Compile Include="Models\Utils\YearListData.cs" />
    <Compile Include="Models\ValidationAttributes.cs" />
    <Compile Include="Models\ViewEngine\MobileAwareViewEngine.cs" />
    <Compile Include="Models\ViewModels\API\ContactViewModel.cs" />
    <Compile Include="Models\ViewModels\API\LeagueViewModel.cs" />
    <Compile Include="Models\ViewModels\API\MessageCategoryViewModel.cs" />
    <Compile Include="Models\ViewModels\API\MessagePostViewModel.cs" />
    <Compile Include="Models\ViewModels\API\MessageTopicViewModel.cs" />
    <Compile Include="Models\ViewModels\API\NewsViewModel.cs" />
    <Compile Include="Models\ViewModels\API\TeamManagerViewModel.cs" />
    <Compile Include="Models\ViewModels\API\TeamViewModel.cs" />
    <Compile Include="Models\ViewModels\Controllers\AccountViewModel.cs" />
    <Compile Include="Models\ViewModels\Controllers\AnnouncementsViewModel.cs" />
    <Compile Include="Models\ViewModels\API\DivisionViewModel.cs" />
    <Compile Include="Models\ViewModels\Controllers\HOFOfDayViewModel.cs" />
    <Compile Include="Models\ViewModels\Controllers\SponsorSpotlightViewModel.cs" />
    <Compile Include="Models\ViewModels\Controllers\VideoViewModel.cs" />
    <Compile Include="Models\ViewModels\Controllers\UserPollViewModel.cs" />
    <Compile Include="Models\ViewModels\Controllers\PlayerSurveyViewModel.cs" />
    <Compile Include="Models\ViewModels\Controllers\DiscussionsViewModel.cs" />
    <Compile Include="Models\ViewModels\Controllers\DomainsViewModel.cs" />
    <Compile Include="Models\ViewModels\Controllers\EMailUsersViewModel.cs" />
    <Compile Include="Models\ViewModels\Controllers\HallOfFameViewModel.cs" />
    <Compile Include="Models\ViewModels\Controllers\LeagueCreateAccountViewModel.cs" />
    <Compile Include="Models\ViewModels\Controllers\LeagueSeasonsViewModel.cs" />
    <Compile Include="Models\ViewModels\Controllers\MemberBusinessViewModel.cs" />
    <Compile Include="Models\ViewModels\Controllers\PhotoGalleryViewModel.cs" />
    <Compile Include="Models\ViewModels\Controllers\RolesViewModel.cs" />
    <Compile Include="Models\ViewModels\Controllers\SponsorsViewModel.cs" />
    <Compile Include="Models\ViewModels\Controllers\UserRolesViewModel.cs" />
    <Compile Include="Models\ViewModels\Controllers\UsersViewModel.cs" />
    <Compile Include="Models\ViewModels\Controllers\BirthdayViewModel.cs" />
    <Compile Include="Models\ViewModels\Controllers\HandoutsViewModel.cs" />
    <Compile Include="Models\ViewModels\Controllers\WelcomeMessageViewModel.cs" />
    <Compile Include="Models\ViewModels\API\PhotoViewModel.cs" />
    <Compile Include="Models\ViewModels\API\FAQItemViewModel.cs" />
    <Compile Include="Models\ViewModels\API\NameSearchViewModel.cs" />
    <Compile Include="Properties\AssemblyInfo.cs" />
    <Compile Include="Providers\ApplicationOAuthProvider.cs" />
    <Compile Include="Results\ChallengeResult.cs" />
    <Compile Include="Startup.cs" />
  </ItemGroup>
  <ItemGroup>
    <Content Include="Areas\Baseball\Content\LeagueHome.css" />
    <Content Include="Areas\Baseball\Scripts\entergameresults.js" />
    <Content Include="Areas\Baseball\Scripts\leaders.js" />
    <Content Include="Areas\Baseball\Scripts\leagueHome.js" />
    <Content Include="Areas\Baseball\Scripts\leaguesetup.js" />
    <Content Include="Areas\Baseball\Scripts\managers.js" />
    <Content Include="Areas\Baseball\Scripts\player.js" />
    <Content Include="Areas\Baseball\Scripts\playerclassified.js" />
    <Content Include="Areas\Baseball\Scripts\roster.js" />
    <Content Include="Areas\Baseball\Scripts\schedule.js" />
    <Content Include="Areas\Baseball\Scripts\scoreboard.js" />
    <Content Include="Areas\Baseball\Scripts\statistics.js" />
    <Content Include="Areas\Baseball\Scripts\team.js" />
    <Content Include="Areas\Baseball\Scripts\teamstats.js" />
    <Content Include="Areas\Baseball\Scripts\umpires.js" />
    <Content Include="Areas\Baseball\Scripts\workouts.js" />
    <Content Include="Areas\Baseball\Views\Baseball\Index.cshtml" />
    <Content Include="Areas\Baseball\Views\Fields\Fields.cshtml" />
    <Content Include="Areas\Baseball\Views\LeagueSchedule\ScheduleMain.cshtml" />
    <Content Include="Areas\Baseball\Views\LeagueSeason\Create.cshtml" />
    <Content Include="Areas\Baseball\Views\LeagueSeason\Index.cshtml" />
    <Content Include="Areas\Baseball\Views\LeagueTeams\Index.cshtml" />
    <Content Include="Areas\Baseball\Views\League\CreateAccount.cshtml" />
    <Content Include="Areas\Baseball\Views\League\Home.cshtml" />
    <Content Include="Areas\Baseball\Views\League\Index.cshtml" />
    <Content Include="Areas\Baseball\Views\League\SettingsView.cshtml" />
    <Content Include="Areas\Baseball\Views\MemberBusiness\Index.cshtml" />
    <Content Include="Areas\Baseball\Views\PlayerClassified\Index.cshtml" />
    <Content Include="Areas\Baseball\Views\Player\Index.cshtml" />
    <Content Include="Areas\Baseball\Views\Shared\CurrentUserTeamsView.cshtml" />
    <Content Include="Areas\Baseball\Views\Shared\EnterGameResults.cshtml" />
    <Content Include="Areas\Baseball\Views\Shared\Leaders.cshtml" />
    <Content Include="Areas\Baseball\Views\Shared\RosterView.cshtml" />
    <Content Include="Areas\Baseball\Views\Shared\ScoreboardView.cshtml" />
    <Content Include="Areas\Baseball\Views\Shared\TeamManager.cshtml" />
    <Content Include="Areas\Baseball\Views\Shared\UpcomingGames.cshtml" />
    <Content Include="Areas\Baseball\Views\Shared\WorkoutsView.cshtml" />
    <Content Include="Areas\Baseball\Views\Shared\_DisplayPlayer.cshtml" />
    <Content Include="Areas\Baseball\Views\Shared\_SeasonStandings.cshtml" />
    <Content Include="Areas\Baseball\Views\Standings\Index.cshtml" />
    <Content Include="Areas\Baseball\Views\Statistics\Index.cshtml" />
    <Content Include="Areas\Baseball\Views\Statistics\LeagueLeaders.cshtml" />
    <Content Include="Areas\Baseball\Views\Team\AddressList.cshtml" />
    <Content Include="Areas\Baseball\Views\Team\Index.cshtml" />
    <Content Include="Areas\Baseball\Views\Team\RosterCard.cshtml" />
    <Content Include="Areas\Baseball\Views\Team\Schedule.cshtml" />
    <Content Include="Areas\Baseball\Views\Team\Statistics.cshtml" />
    <Content Include="Areas\Baseball\Views\Umpire\Umpires.cshtml" />
    <Content Include="Areas\Baseball\Views\Web.config" />
    <Content Include="Areas\Baseball\Views\_ViewStart.cshtml" />
    <Content Include="Content\bootstrap-datepicker.css" />
    <Content Include="Content\bootstrap-datepicker.min.css" />
    <Content Include="Content\bootstrap-datepicker.standalone.css" />
    <Content Include="Content\bootstrap-datepicker.standalone.min.css" />
    <Content Include="Content\bootstrap-datepicker3.css" />
    <Content Include="Content\bootstrap-datepicker3.min.css" />
    <Content Include="Content\bootstrap-datepicker3.standalone.css" />
    <Content Include="Content\bootstrap-datepicker3.standalone.min.css" />
    <Content Include="Content\bootstrap-select.css" />
    <Content Include="Content\bootstrap-select.min.css" />
    <Content Include="Content\bootstrap-theme.css" />
    <Content Include="Content\bootstrap-theme.min.css" />
    <Content Include="Content\bootstrap-timepicker.css" />
    <Content Include="Content\bootstrap-timepicker.min.css" />
    <Content Include="Content\bootstrap.css" />
    <Content Include="Content\bootstrap.min.css" />
    <Content Include="Content\font-awesome.css" />
    <Content Include="Content\font-awesome.min.css" />
    <Content Include="Content\print.css" />
    <Content Include="Content\tinymce.css" />
    <Content Include="Content\typeahead.css" />
    <Content Include="favicon.ico" />
    <Content Include="fonts\fontawesome-webfont.svg" />
    <Content Include="fonts\glyphicons-halflings-regular.svg" />
    <Content Include="Global.asax" />
    <Content Include="Content\Site.css" />
    <Content Include="Images\Baseball\announcementsample.png" />
    <Content Include="Images\Baseball\announcementviewsample.png" />
    <Content Include="Images\Baseball\baseballair.jpg" />
    <Content Include="Images\Baseball\leaguebackground.jpg" />
    <Content Include="Images\Baseball\samplesponsor.png" />
    <Content Include="Images\Baseball\samplestats.png" />
    <Content Include="Images\Baseball\settings.png" />
    <Content Include="Images\Baseball\userpoll.png" />
    <Content Include="Images\Baseball\workoutsample.png" />
    <Content Include="Images\busy.gif" />
    <Content Include="Images\youtube\youtube1.PNG" />
    <Content Include="Images\youtube\youtube2.png" />
    <Content Include="Images\youtube\youtube3.PNG" />
    <Content Include="Images\youtube\youtube4.PNG" />
    <Content Include="NuGet\readme.txt" />
    <Content Include="Scripts\bloodhound.js" />
    <Content Include="Scripts\bloodhound.min.js" />
    <Content Include="Scripts\bootstrap-datepicker.js" />
    <Content Include="Scripts\bootstrap-datepicker.min.js" />
    <Content Include="Scripts\bootstrap-select.js" />
    <Content Include="Scripts\bootstrap-select.min.js" />
    <Content Include="Scripts\bootstrap-timepicker.js" />
    <Content Include="Scripts\bootstrap-timepicker.min.js" />
    <Content Include="Scripts\bootstrap.js" />
    <Content Include="Scripts\bootstrap.min.js" />
    <Content Include="Scripts\discussions.js" />
    <Content Include="App_Code\Header.cshtml" />
    <Content Include="Content\TeamAddressListTemplate.xlsx" />
    <Content Include="Scripts\facebook.js" />
    <Content Include="Scripts\i18n\defaults-bg_BG.js" />
    <Content Include="Scripts\i18n\defaults-bg_BG.min.js" />
    <Content Include="Scripts\i18n\defaults-cs_CZ.js" />
    <Content Include="Scripts\i18n\defaults-cs_CZ.min.js" />
    <Content Include="Scripts\i18n\defaults-da_DK.js" />
    <Content Include="Scripts\i18n\defaults-da_DK.min.js" />
    <Content Include="Scripts\i18n\defaults-de_DE.js" />
    <Content Include="Scripts\i18n\defaults-de_DE.min.js" />
    <Content Include="Scripts\i18n\defaults-en_US.js" />
    <Content Include="Scripts\i18n\defaults-en_US.min.js" />
    <Content Include="Scripts\i18n\defaults-es_CL.js" />
    <Content Include="Scripts\i18n\defaults-es_CL.min.js" />
    <Content Include="Scripts\i18n\defaults-eu.js" />
    <Content Include="Scripts\i18n\defaults-eu.min.js" />
    <Content Include="Scripts\i18n\defaults-fa_IR.js" />
    <Content Include="Scripts\i18n\defaults-fa_IR.min.js" />
    <Content Include="Scripts\i18n\defaults-fr_FR.js" />
    <Content Include="Scripts\i18n\defaults-fr_FR.min.js" />
    <Content Include="Scripts\i18n\defaults-hu_HU.js" />
    <Content Include="Scripts\i18n\defaults-hu_HU.min.js" />
    <Content Include="Scripts\i18n\defaults-it_IT.js" />
    <Content Include="Scripts\i18n\defaults-it_IT.min.js" />
    <Content Include="Scripts\i18n\defaults-ko_KR.js" />
    <Content Include="Scripts\i18n\defaults-ko_KR.min.js" />
    <Content Include="Scripts\i18n\defaults-nl_NL.js" />
    <Content Include="Scripts\i18n\defaults-nl_NL.min.js" />
    <Content Include="Scripts\i18n\defaults-pl_PL.js" />
    <Content Include="Scripts\i18n\defaults-pl_PL.min.js" />
    <Content Include="Scripts\i18n\defaults-pt_BR.js" />
    <Content Include="Scripts\i18n\defaults-pt_BR.min.js" />
    <Content Include="Scripts\i18n\defaults-pt_PT.js" />
    <Content Include="Scripts\i18n\defaults-pt_PT.min.js" />
    <Content Include="Scripts\i18n\defaults-ro_RO.js" />
    <Content Include="Scripts\i18n\defaults-ro_RO.min.js" />
    <Content Include="Scripts\i18n\defaults-ru_RU.js" />
    <Content Include="Scripts\i18n\defaults-ru_RU.min.js" />
    <Content Include="Scripts\i18n\defaults-sk_SK.js" />
    <Content Include="Scripts\i18n\defaults-sk_SK.min.js" />
    <Content Include="Scripts\i18n\defaults-sl_SI.js" />
    <Content Include="Scripts\i18n\defaults-sl_SI.min.js" />
    <Content Include="Scripts\i18n\defaults-sv_SE.js" />
    <Content Include="Scripts\i18n\defaults-sv_SE.min.js" />
    <Content Include="Scripts\i18n\defaults-tr_TR.js" />
    <Content Include="Scripts\i18n\defaults-tr_TR.min.js" />
    <Content Include="Scripts\i18n\defaults-ua_UA.js" />
    <Content Include="Scripts\i18n\defaults-ua_UA.min.js" />
    <Content Include="Scripts\i18n\defaults-zh_CN.js" />
    <Content Include="Scripts\i18n\defaults-zh_CN.min.js" />
    <Content Include="Scripts\i18n\defaults-zh_TW.js" />
    <Content Include="Scripts\i18n\defaults-zh_TW.min.js" />
    <None Include="Scripts\jquery-1.11.3-vsdoc.js" />
    <Content Include="Scripts\jquery-1.11.3.js" />
    <Content Include="Scripts\jquery-1.11.3.min.js" />
    <Content Include="Scripts\jquery.cookie.js" />
    <Content Include="Scripts\halloffame.js" />
    <Content Include="Content\UserAddressListTemplate.xlsx" />
    <Content Include="Content\ManagerAddressListTemplate.xlsx" />
    <Content Include="Content\WorkoutRegistrationListTemplate.xlsx" />
    <Content Include="Content\bootstrap-select.css.map" />
    <Content Include="fonts\glyphicons-halflings-regular.woff2" />
    <Content Include="fonts\glyphicons-halflings-regular.woff" />
    <Content Include="fonts\glyphicons-halflings-regular.ttf" />
    <Content Include="fonts\glyphicons-halflings-regular.eot" />
    <Content Include="Content\bootstrap.css.map" />
    <Content Include="Content\bootstrap-theme.css.map" />
    <Content Include="fonts\FontAwesome.otf" />
    <Content Include="fonts\fontawesome-webfont.woff2" />
    <Content Include="fonts\fontawesome-webfont.woff" />
    <Content Include="fonts\fontawesome-webfont.ttf" />
    <Content Include="fonts\fontawesome-webfont.eot" />
    <None Include="Properties\PublishProfiles\ezBaseballLeague - FTP.pubxml" />
    <None Include="Properties\PublishProfiles\ezBaseballLeague - Web Deploy.pubxml" />
    <Content Include="Scripts\bootstrap-select.js.map" />
    <Content Include="Scripts\jquery-1.11.3.min.map" />
    <None Include="Scripts\jquery.validate-vsdoc.js" />
    <Content Include="Scripts\jquery.validate.js" />
    <Content Include="Scripts\jquery.validate.min.js" />
    <Content Include="Scripts\jquery.validate.unobtrusive.js" />
    <Content Include="Scripts\jquery.validate.unobtrusive.min.js" />
    <Content Include="Scripts\jsnlog.js" />
    <Content Include="Scripts\jsnlog.min.js" />
    <Content Include="Scripts\knockout-3.3.0.debug.js" />
    <Content Include="Scripts\knockout-3.3.0.js" />
    <Content Include="Scripts\knockout.validation.js" />
    <Content Include="Scripts\knockout.validation.min.js" />
    <Content Include="Scripts\leaguefaq.js" />
    <Content Include="Scripts\locales\bootstrap-datepicker.ar.min.js" />
    <Content Include="Scripts\locales\bootstrap-datepicker.az.min.js" />
    <Content Include="Scripts\locales\bootstrap-datepicker.bg.min.js" />
    <Content Include="Scripts\locales\bootstrap-datepicker.bs.min.js" />
    <Content Include="Scripts\locales\bootstrap-datepicker.ca.min.js" />
    <Content Include="Scripts\locales\bootstrap-datepicker.cs.min.js" />
    <Content Include="Scripts\locales\bootstrap-datepicker.cy.min.js" />
    <Content Include="Scripts\locales\bootstrap-datepicker.da.min.js" />
    <Content Include="Scripts\locales\bootstrap-datepicker.de.min.js" />
    <Content Include="Scripts\locales\bootstrap-datepicker.el.min.js" />
    <Content Include="Scripts\locales\bootstrap-datepicker.en-GB.min.js" />
    <Content Include="Scripts\locales\bootstrap-datepicker.es.min.js" />
    <Content Include="Scripts\locales\bootstrap-datepicker.et.min.js" />
    <Content Include="Scripts\locales\bootstrap-datepicker.eu.min.js" />
    <Content Include="Scripts\locales\bootstrap-datepicker.fa.min.js" />
    <Content Include="Scripts\locales\bootstrap-datepicker.fi.min.js" />
    <Content Include="Scripts\locales\bootstrap-datepicker.fo.min.js" />
    <Content Include="Scripts\locales\bootstrap-datepicker.fr-CH.min.js" />
    <Content Include="Scripts\locales\bootstrap-datepicker.fr.min.js" />
    <Content Include="Scripts\locales\bootstrap-datepicker.gl.min.js" />
    <Content Include="Scripts\locales\bootstrap-datepicker.he.min.js" />
    <Content Include="Scripts\locales\bootstrap-datepicker.hr.min.js" />
    <Content Include="Scripts\locales\bootstrap-datepicker.hu.min.js" />
    <Content Include="Scripts\locales\bootstrap-datepicker.hy.min.js" />
    <Content Include="Scripts\locales\bootstrap-datepicker.id.min.js" />
    <Content Include="Scripts\locales\bootstrap-datepicker.is.min.js" />
    <Content Include="Scripts\locales\bootstrap-datepicker.it-CH.min.js" />
    <Content Include="Scripts\locales\bootstrap-datepicker.it.min.js" />
    <Content Include="Scripts\locales\bootstrap-datepicker.ja.min.js" />
    <Content Include="Scripts\locales\bootstrap-datepicker.ka.min.js" />
    <Content Include="Scripts\locales\bootstrap-datepicker.kh.min.js" />
    <Content Include="Scripts\locales\bootstrap-datepicker.kk.min.js" />
    <Content Include="Scripts\locales\bootstrap-datepicker.kr.min.js" />
    <Content Include="Scripts\locales\bootstrap-datepicker.lt.min.js" />
    <Content Include="Scripts\locales\bootstrap-datepicker.lv.min.js" />
    <Content Include="Scripts\locales\bootstrap-datepicker.me.min.js" />
    <Content Include="Scripts\locales\bootstrap-datepicker.mk.min.js" />
    <Content Include="Scripts\locales\bootstrap-datepicker.ms.min.js" />
    <Content Include="Scripts\locales\bootstrap-datepicker.nb.min.js" />
    <Content Include="Scripts\locales\bootstrap-datepicker.nl-BE.min.js" />
    <Content Include="Scripts\locales\bootstrap-datepicker.nl.min.js" />
    <Content Include="Scripts\locales\bootstrap-datepicker.no.min.js" />
    <Content Include="Scripts\locales\bootstrap-datepicker.pl.min.js" />
    <Content Include="Scripts\locales\bootstrap-datepicker.pt-BR.min.js" />
    <Content Include="Scripts\locales\bootstrap-datepicker.pt.min.js" />
    <Content Include="Scripts\locales\bootstrap-datepicker.ro.min.js" />
    <Content Include="Scripts\locales\bootstrap-datepicker.rs-latin.min.js" />
    <Content Include="Scripts\locales\bootstrap-datepicker.rs.min.js" />
    <Content Include="Scripts\locales\bootstrap-datepicker.ru.min.js" />
    <Content Include="Scripts\locales\bootstrap-datepicker.sk.min.js" />
    <Content Include="Scripts\locales\bootstrap-datepicker.sl.min.js" />
    <Content Include="Scripts\locales\bootstrap-datepicker.sq.min.js" />
    <Content Include="Scripts\locales\bootstrap-datepicker.sr-latin.min.js" />
    <Content Include="Scripts\locales\bootstrap-datepicker.sr.min.js" />
    <Content Include="Scripts\locales\bootstrap-datepicker.sv.min.js" />
    <Content Include="Scripts\locales\bootstrap-datepicker.sw.min.js" />
    <Content Include="Scripts\locales\bootstrap-datepicker.th.min.js" />
    <Content Include="Scripts\locales\bootstrap-datepicker.tr.min.js" />
    <Content Include="Scripts\locales\bootstrap-datepicker.uk.min.js" />
    <Content Include="Scripts\locales\bootstrap-datepicker.vi.min.js" />
    <Content Include="Scripts\locales\bootstrap-datepicker.zh-TW.min.js" />
    <Content Include="Scripts\memberbusiness.js" />
    <Content Include="Scripts\mindmup-editabletable.js" />
    <Content Include="Scripts\modernizr-2.8.3.js" />
    <Content Include="Scripts\moment-with-locales.js" />
    <Content Include="Scripts\moment-with-locales.min.js" />
    <Content Include="Scripts\moment.js" />
    <Content Include="Scripts\moment.min.js" />
    <Content Include="Scripts\playersurvey.js" />
    <Content Include="Scripts\hofspotlight.js" />
    <Content Include="Scripts\playersurveyspotlight.js" />
    <Content Include="Scripts\sponsors.js" />
    <Content Include="Scripts\sponsorspotlight.js" />
    <Content Include="Scripts\tinymce\jquery.tinymce.min.js" />
    <Content Include="Scripts\tinymce\license.txt" />
    <Content Include="Scripts\tinymce\plugins\advlist\plugin.js" />
    <Content Include="Scripts\tinymce\plugins\advlist\plugin.min.js" />
    <Content Include="Scripts\tinymce\plugins\anchor\plugin.js" />
    <Content Include="Scripts\tinymce\plugins\anchor\plugin.min.js" />
    <Content Include="Scripts\tinymce\plugins\autolink\plugin.js" />
    <Content Include="Scripts\tinymce\plugins\autolink\plugin.min.js" />
    <Content Include="Scripts\tinymce\plugins\autoresize\plugin.js" />
    <Content Include="Scripts\tinymce\plugins\autoresize\plugin.min.js" />
    <Content Include="Scripts\tinymce\plugins\autosave\plugin.js" />
    <Content Include="Scripts\tinymce\plugins\autosave\plugin.min.js" />
    <Content Include="Scripts\tinymce\plugins\bbcode\plugin.js" />
    <Content Include="Scripts\tinymce\plugins\bbcode\plugin.min.js" />
    <Content Include="Scripts\tinymce\plugins\charmap\plugin.js" />
    <Content Include="Scripts\tinymce\plugins\charmap\plugin.min.js" />
    <Content Include="Scripts\tinymce\plugins\code\plugin.js" />
    <Content Include="Scripts\tinymce\plugins\code\plugin.min.js" />
    <Content Include="Scripts\tinymce\plugins\colorpicker\plugin.js" />
    <Content Include="Scripts\tinymce\plugins\colorpicker\plugin.min.js" />
    <Content Include="Scripts\tinymce\plugins\compat3x\css\dialog.css" />
    <Content Include="Scripts\tinymce\plugins\compat3x\img\buttons.png" />
    <Content Include="Scripts\tinymce\plugins\compat3x\img\icons.gif" />
    <Content Include="Scripts\tinymce\plugins\compat3x\img\items.gif" />
    <Content Include="Scripts\tinymce\plugins\compat3x\img\menu_arrow.gif" />
    <Content Include="Scripts\tinymce\plugins\compat3x\img\menu_check.gif" />
    <Content Include="Scripts\tinymce\plugins\compat3x\img\progress.gif" />
    <Content Include="Scripts\tinymce\plugins\compat3x\img\tabs.gif" />
    <Content Include="Scripts\tinymce\plugins\compat3x\plugin.js" />
    <Content Include="Scripts\tinymce\plugins\compat3x\plugin.min.js" />
    <Content Include="Scripts\tinymce\plugins\compat3x\tiny_mce_popup.js" />
    <Content Include="Scripts\tinymce\plugins\compat3x\utils\editable_selects.js" />
    <Content Include="Scripts\tinymce\plugins\compat3x\utils\form_utils.js" />
    <Content Include="Scripts\tinymce\plugins\compat3x\utils\mctabs.js" />
    <Content Include="Scripts\tinymce\plugins\compat3x\utils\validate.js" />
    <Content Include="Scripts\tinymce\plugins\contextmenu\plugin.js" />
    <Content Include="Scripts\tinymce\plugins\contextmenu\plugin.min.js" />
    <Content Include="Scripts\tinymce\plugins\directionality\plugin.js" />
    <Content Include="Scripts\tinymce\plugins\directionality\plugin.min.js" />
    <Content Include="Scripts\tinymce\plugins\emoticons\img\smiley-cool.gif" />
    <Content Include="Scripts\tinymce\plugins\emoticons\img\smiley-cry.gif" />
    <Content Include="Scripts\tinymce\plugins\emoticons\img\smiley-embarassed.gif" />
    <Content Include="Scripts\tinymce\plugins\emoticons\img\smiley-foot-in-mouth.gif" />
    <Content Include="Scripts\tinymce\plugins\emoticons\img\smiley-frown.gif" />
    <Content Include="Scripts\tinymce\plugins\emoticons\img\smiley-innocent.gif" />
    <Content Include="Scripts\tinymce\plugins\emoticons\img\smiley-kiss.gif" />
    <Content Include="Scripts\tinymce\plugins\emoticons\img\smiley-laughing.gif" />
    <Content Include="Scripts\tinymce\plugins\emoticons\img\smiley-money-mouth.gif" />
    <Content Include="Scripts\tinymce\plugins\emoticons\img\smiley-sealed.gif" />
    <Content Include="Scripts\tinymce\plugins\emoticons\img\smiley-smile.gif" />
    <Content Include="Scripts\tinymce\plugins\emoticons\img\smiley-surprised.gif" />
    <Content Include="Scripts\tinymce\plugins\emoticons\img\smiley-tongue-out.gif" />
    <Content Include="Scripts\tinymce\plugins\emoticons\img\smiley-undecided.gif" />
    <Content Include="Scripts\tinymce\plugins\emoticons\img\smiley-wink.gif" />
    <Content Include="Scripts\tinymce\plugins\emoticons\img\smiley-yell.gif" />
    <Content Include="Scripts\tinymce\plugins\emoticons\plugin.js" />
    <Content Include="Scripts\tinymce\plugins\emoticons\plugin.min.js" />
    <Content Include="Scripts\tinymce\plugins\example\dialog.html" />
    <Content Include="Scripts\tinymce\plugins\example\plugin.js" />
    <Content Include="Scripts\tinymce\plugins\example\plugin.min.js" />
    <Content Include="Scripts\tinymce\plugins\example_dependency\plugin.js" />
    <Content Include="Scripts\tinymce\plugins\example_dependency\plugin.min.js" />
    <Content Include="Scripts\tinymce\plugins\fullpage\plugin.js" />
    <Content Include="Scripts\tinymce\plugins\fullpage\plugin.min.js" />
    <Content Include="Scripts\tinymce\plugins\fullscreen\plugin.js" />
    <Content Include="Scripts\tinymce\plugins\fullscreen\plugin.min.js" />
    <Content Include="Scripts\tinymce\plugins\hr\plugin.js" />
    <Content Include="Scripts\tinymce\plugins\hr\plugin.min.js" />
    <Content Include="Scripts\tinymce\plugins\imagetools\plugin.js" />
    <Content Include="Scripts\tinymce\plugins\imagetools\plugin.min.js" />
    <Content Include="Scripts\tinymce\plugins\image\plugin.js" />
    <Content Include="Scripts\tinymce\plugins\image\plugin.min.js" />
    <Content Include="Scripts\tinymce\plugins\importcss\plugin.js" />
    <Content Include="Scripts\tinymce\plugins\importcss\plugin.min.js" />
    <Content Include="Scripts\tinymce\plugins\insertdatetime\plugin.js" />
    <Content Include="Scripts\tinymce\plugins\insertdatetime\plugin.min.js" />
    <Content Include="Scripts\tinymce\plugins\layer\plugin.js" />
    <Content Include="Scripts\tinymce\plugins\layer\plugin.min.js" />
    <Content Include="Scripts\tinymce\plugins\legacyoutput\plugin.js" />
    <Content Include="Scripts\tinymce\plugins\legacyoutput\plugin.min.js" />
    <Content Include="Scripts\tinymce\plugins\link\plugin.js" />
    <Content Include="Scripts\tinymce\plugins\link\plugin.min.js" />
    <Content Include="Scripts\tinymce\plugins\lists\plugin.js" />
    <Content Include="Scripts\tinymce\plugins\lists\plugin.min.js" />
    <Content Include="Scripts\tinymce\plugins\media\moxieplayer.swf" />
    <Content Include="Scripts\tinymce\plugins\media\plugin.js" />
    <Content Include="Scripts\tinymce\plugins\media\plugin.min.js" />
    <Content Include="Scripts\tinymce\plugins\nonbreaking\plugin.js" />
    <Content Include="Scripts\tinymce\plugins\nonbreaking\plugin.min.js" />
    <Content Include="Scripts\tinymce\plugins\noneditable\plugin.js" />
    <Content Include="Scripts\tinymce\plugins\noneditable\plugin.min.js" />
    <Content Include="Scripts\tinymce\plugins\pagebreak\plugin.js" />
    <Content Include="Scripts\tinymce\plugins\pagebreak\plugin.min.js" />
    <Content Include="Scripts\tinymce\plugins\paste\plugin.js" />
    <Content Include="Scripts\tinymce\plugins\paste\plugin.min.js" />
    <Content Include="Scripts\tinymce\plugins\preview\plugin.js" />
    <Content Include="Scripts\tinymce\plugins\preview\plugin.min.js" />
    <Content Include="Scripts\tinymce\plugins\print\plugin.js" />
    <Content Include="Scripts\tinymce\plugins\print\plugin.min.js" />
    <Content Include="Scripts\tinymce\plugins\save\plugin.js" />
    <Content Include="Scripts\tinymce\plugins\save\plugin.min.js" />
    <Content Include="Scripts\tinymce\plugins\searchreplace\plugin.js" />
    <Content Include="Scripts\tinymce\plugins\searchreplace\plugin.min.js" />
    <Content Include="Scripts\tinymce\plugins\spellchecker\plugin.js" />
    <Content Include="Scripts\tinymce\plugins\spellchecker\plugin.min.js" />
    <Content Include="Scripts\tinymce\plugins\tabfocus\plugin.js" />
    <Content Include="Scripts\tinymce\plugins\tabfocus\plugin.min.js" />
    <Content Include="Scripts\tinymce\plugins\table\plugin.js" />
    <Content Include="Scripts\tinymce\plugins\table\plugin.min.js" />
    <Content Include="Scripts\tinymce\plugins\template\plugin.js" />
    <Content Include="Scripts\tinymce\plugins\template\plugin.min.js" />
    <Content Include="Scripts\tinymce\plugins\textcolor\plugin.js" />
    <Content Include="Scripts\tinymce\plugins\textcolor\plugin.min.js" />
    <Content Include="Scripts\tinymce\plugins\textpattern\plugin.js" />
    <Content Include="Scripts\tinymce\plugins\textpattern\plugin.min.js" />
    <Content Include="Scripts\tinymce\plugins\visualblocks\css\visualblocks.css" />
    <Content Include="Scripts\tinymce\plugins\visualblocks\img\address.gif" />
    <Content Include="Scripts\tinymce\plugins\visualblocks\img\article.gif" />
    <Content Include="Scripts\tinymce\plugins\visualblocks\img\aside.gif" />
    <Content Include="Scripts\tinymce\plugins\visualblocks\img\blockquote.gif" />
    <Content Include="Scripts\tinymce\plugins\visualblocks\img\div.gif" />
    <Content Include="Scripts\tinymce\plugins\visualblocks\img\dl.gif" />
    <Content Include="Scripts\tinymce\plugins\visualblocks\img\figure.gif" />
    <Content Include="Scripts\tinymce\plugins\visualblocks\img\h1.gif" />
    <Content Include="Scripts\tinymce\plugins\visualblocks\img\h2.gif" />
    <Content Include="Scripts\tinymce\plugins\visualblocks\img\h3.gif" />
    <Content Include="Scripts\tinymce\plugins\visualblocks\img\h4.gif" />
    <Content Include="Scripts\tinymce\plugins\visualblocks\img\h5.gif" />
    <Content Include="Scripts\tinymce\plugins\visualblocks\img\h6.gif" />
    <Content Include="Scripts\tinymce\plugins\visualblocks\img\hgroup.gif" />
    <Content Include="Scripts\tinymce\plugins\visualblocks\img\ol.gif" />
    <Content Include="Scripts\tinymce\plugins\visualblocks\img\p.gif" />
    <Content Include="Scripts\tinymce\plugins\visualblocks\img\pre.gif" />
    <Content Include="Scripts\tinymce\plugins\visualblocks\img\section.gif" />
    <Content Include="Scripts\tinymce\plugins\visualblocks\img\ul.gif" />
    <Content Include="Scripts\tinymce\plugins\visualblocks\plugin.js" />
    <Content Include="Scripts\tinymce\plugins\visualblocks\plugin.min.js" />
    <Content Include="Scripts\tinymce\plugins\visualchars\plugin.js" />
    <Content Include="Scripts\tinymce\plugins\visualchars\plugin.min.js" />
    <Content Include="Scripts\tinymce\plugins\wordcount\plugin.js" />
    <Content Include="Scripts\tinymce\plugins\wordcount\plugin.min.js" />
    <Content Include="Scripts\tinymce\skins\lightgray\content.inline.min.css" />
    <Content Include="Scripts\tinymce\skins\lightgray\content.min.css" />
    <Content Include="Scripts\tinymce\skins\lightgray\fonts\tinymce-small.svg" />
    <Content Include="Scripts\tinymce\skins\lightgray\fonts\tinymce.svg" />
    <Content Include="Scripts\tinymce\skins\lightgray\img\anchor.gif" />
    <Content Include="Scripts\tinymce\skins\lightgray\img\loader.gif" />
    <Content Include="Scripts\tinymce\skins\lightgray\img\object.gif" />
    <Content Include="Scripts\tinymce\skins\lightgray\img\trans.gif" />
    <Content Include="Scripts\tinymce\skins\lightgray\skin.ie7.min.css" />
    <Content Include="Scripts\tinymce\skins\lightgray\skin.min.css" />
    <Content Include="Scripts\tinymce\themes\modern\theme.js" />
    <Content Include="Scripts\tinymce\themes\modern\theme.min.js" />
    <Content Include="Scripts\tinymce\tinymce.js" />
    <Content Include="Scripts\tinymce\tinymce.min.js" />
    <Content Include="Scripts\twitter.js" />
    <Content Include="Scripts\typeahead.bundle.js" />
    <Content Include="Scripts\typeahead.bundle.min.js" />
    <Content Include="Scripts\typeahead.jquery.js" />
    <Content Include="Scripts\typeahead.jquery.min.js" />
    <Content Include="Scripts\userpoll.js" />
    <Content Include="Scripts\userprofiledata.js" />
    <Content Include="Scripts\videos.js" />
    <Content Include="Scripts\wysiwyg.min.js" />
    <Content Include="Views\Discussions\Index.cshtml" />
    <Content Include="Scripts\handouts.js" />
    <None Include="Properties\PublishProfiles\Local IIS.pubxml" />
    <None Include="Properties\PublishProfiles\walkerhome.org - FTP.pubxml" />
    <None Include="Properties\PublishProfiles\walkerhome.org - Web Deploy.pubxml" />
    <None Include="Scripts\jquery-1.10.2.intellisense.js" />
    <Content Include="Scripts\announcement.js" />
    <Content Include="Scripts\focusNextItem.js" />
    <Content Include="Scripts\jQuery-File-Upload-9.5.4\.gitignore" />
    <Content Include="Scripts\jQuery-File-Upload-9.5.4\angularjs.html" />
    <Content Include="Scripts\jQuery-File-Upload-9.5.4\basic-plus.html" />
    <Content Include="Scripts\jQuery-File-Upload-9.5.4\basic.html" />
    <Content Include="Scripts\jQuery-File-Upload-9.5.4\cors\postmessage.html" />
    <Content Include="Scripts\jQuery-File-Upload-9.5.4\cors\result.html" />
    <Content Include="Scripts\jQuery-File-Upload-9.5.4\css\demo-ie8.css" />
    <Content Include="Scripts\jQuery-File-Upload-9.5.4\css\demo.css" />
    <Content Include="Scripts\jQuery-File-Upload-9.5.4\css\jquery.fileupload-noscript.css" />
    <Content Include="Scripts\jQuery-File-Upload-9.5.4\css\jquery.fileupload-ui-noscript.css" />
    <Content Include="Scripts\jQuery-File-Upload-9.5.4\css\jquery.fileupload-ui.css" />
    <Content Include="Scripts\jQuery-File-Upload-9.5.4\css\jquery.fileupload.css" />
    <Content Include="Scripts\jQuery-File-Upload-9.5.4\css\style.css" />
    <Content Include="Scripts\jQuery-File-Upload-9.5.4\Gruntfile.js" />
    <Content Include="Scripts\jQuery-File-Upload-9.5.4\img\loading.gif" />
    <Content Include="Scripts\jQuery-File-Upload-9.5.4\img\progressbar.gif" />
    <Content Include="Scripts\jQuery-File-Upload-9.5.4\index.html" />
    <Content Include="Scripts\jQuery-File-Upload-9.5.4\jquery-ui.html" />
    <Content Include="Scripts\jQuery-File-Upload-9.5.4\js\app.js" />
    <Content Include="Scripts\jQuery-File-Upload-9.5.4\js\cors\jquery.postmessage-transport.js" />
    <Content Include="Scripts\jQuery-File-Upload-9.5.4\js\cors\jquery.xdr-transport.js" />
    <Content Include="Scripts\jQuery-File-Upload-9.5.4\js\jquery.fileupload-angular.js" />
    <Content Include="Scripts\jQuery-File-Upload-9.5.4\js\jquery.fileupload-audio.js" />
    <Content Include="Scripts\jQuery-File-Upload-9.5.4\js\jquery.fileupload-image.js" />
    <Content Include="Scripts\jQuery-File-Upload-9.5.4\js\jquery.fileupload-jquery-ui.js" />
    <Content Include="Scripts\jQuery-File-Upload-9.5.4\js\jquery.fileupload-process.js" />
    <Content Include="Scripts\jQuery-File-Upload-9.5.4\js\jquery.fileupload-ui.js" />
    <Content Include="Scripts\jQuery-File-Upload-9.5.4\js\jquery.fileupload-validate.js" />
    <Content Include="Scripts\jQuery-File-Upload-9.5.4\js\jquery.fileupload-video.js" />
    <Content Include="Scripts\jQuery-File-Upload-9.5.4\js\jquery.fileupload.js" />
    <Content Include="Scripts\jQuery-File-Upload-9.5.4\js\jquery.iframe-transport.js" />
    <Content Include="Scripts\jQuery-File-Upload-9.5.4\js\main.js" />
    <Content Include="Scripts\jQuery-File-Upload-9.5.4\js\vendor\jquery.ui.widget.js" />
    <Content Include="Scripts\jQuery-File-Upload-9.5.4\server\gae-go\static\favicon.ico" />
    <Content Include="Scripts\jQuery-File-Upload-9.5.4\server\gae-go\static\robots.txt" />
    <Content Include="Scripts\jQuery-File-Upload-9.5.4\server\gae-python\main.py" />
    <Content Include="Scripts\jQuery-File-Upload-9.5.4\server\gae-python\static\favicon.ico" />
    <Content Include="Scripts\jQuery-File-Upload-9.5.4\server\gae-python\static\robots.txt" />
    <Content Include="Scripts\jQuery-File-Upload-9.5.4\server\node\.gitignore" />
    <Content Include="Scripts\jQuery-File-Upload-9.5.4\server\node\public\files\.gitignore" />
    <Content Include="Scripts\jQuery-File-Upload-9.5.4\server\node\public\files\thumbnail\.gitignore" />
    <Content Include="Scripts\jQuery-File-Upload-9.5.4\server\node\server.js" />
    <Content Include="Scripts\jQuery-File-Upload-9.5.4\server\node\tmp\.gitignore" />
    <Content Include="Scripts\jQuery-File-Upload-9.5.4\server\php\files\.gitignore" />
    <Content Include="Scripts\jQuery-File-Upload-9.5.4\server\php\index.php" />
    <Content Include="Scripts\jQuery-File-Upload-9.5.4\server\php\UploadHandler.php" />
    <Content Include="Scripts\jQuery-File-Upload-9.5.4\test\index.html" />
    <Content Include="Scripts\jQuery-File-Upload-9.5.4\test\test.js" />
    <Content Include="Scripts\jquery.hotkeys.js" />
    <Content Include="Scripts\jquery.maskedinput-1.3.1.min.js" />
    <Content Include="Scripts\jQuery-File-Upload-9.5.4\.jshintrc" />
    <Content Include="Scripts\jQuery-File-Upload-9.5.4\blueimp-file-upload.jquery.json" />
    <Content Include="Scripts\jQuery-File-Upload-9.5.4\bower.json" />
    <Content Include="Scripts\jQuery-File-Upload-9.5.4\CONTRIBUTING.md" />
    <Content Include="Scripts\jQuery-File-Upload-9.5.4\package.json" />
    <Content Include="Scripts\jQuery-File-Upload-9.5.4\README.md" />
    <Content Include="Scripts\jQuery-File-Upload-9.5.4\server\gae-go\app.yaml" />
    <Content Include="Scripts\jQuery-File-Upload-9.5.4\server\gae-go\app\main.go" />
    <Content Include="Scripts\jQuery-File-Upload-9.5.4\server\gae-python\app.yaml" />
    <Content Include="Scripts\jQuery-File-Upload-9.5.4\server\node\package.json" />
    <Content Include="Scripts\jQuery-File-Upload-9.5.4\server\php\files\.htaccess" />
    <Content Include="Scripts\jquery.unobtrusive-ajax.js" />
    <Content Include="Scripts\jquery.unobtrusive-ajax.min.js" />
    <Content Include="Scripts\knockout.mapping-latest.debug.js" />
    <Content Include="Scripts\knockout.mapping-latest.js" />
    <Content Include="Scripts\knockout.viewmodel.2.0.3.js" />
    <Content Include="Scripts\knockout.viewmodel.2.0.3.min.js" />
    <Content Include="Scripts\knockoutjs-helpers.js" />
    <Content Include="Scripts\Map.js" />
    <Content Include="Scripts\photogallery.js" />
    <Content Include="Scripts\respond.js" />
    <Content Include="Scripts\respond.matchmedia.addListener.js" />
    <Content Include="Scripts\respond.matchmedia.addListener.min.js" />
    <Content Include="Scripts\respond.min.js" />
    <Content Include="Scripts\seasonsetup.js" />
    <Content Include="Scripts\userdata.js" />
    <Content Include="Scripts\userroles.js" />
    <Content Include="Scripts\welcome.js" />
    <Content Include="Scripts\wysiwyg.js" />
    <Content Include="Scripts\_references.js" />
    <Content Include="Web.config">
      <SubType>Designer</SubType>
    </Content>
    <Content Include="Web.Debug.config">
      <DependentUpon>Web.config</DependentUpon>
    </Content>
    <Content Include="Web.Release.config">
      <DependentUpon>Web.config</DependentUpon>
    </Content>
    <Content Include="Views\Web.config" />
    <Content Include="Views\_ViewStart.cshtml" />
    <Content Include="Views\Shared\Error.cshtml" />
    <Content Include="Views\Shared\_Layout.cshtml" />
    <Content Include="Views\Home\About.cshtml" />
    <Content Include="Views\Home\Contact.cshtml" />
    <Content Include="Views\Home\Index.cshtml" />
    <Content Include="Views\Account\_ChangePasswordPartial.cshtml" />
    <Content Include="Views\Account\_ExternalLoginsListPartial.cshtml" />
    <Content Include="Views\Account\_RemoveAccountPartial.cshtml" />
    <Content Include="Views\Account\_SetPasswordPartial.cshtml" />
    <Content Include="Views\Account\ExternalLoginConfirmation.cshtml" />
    <Content Include="Views\Account\ExternalLoginFailure.cshtml" />
    <Content Include="Views\Account\Login.cshtml" />
    <Content Include="Views\Account\Manage.cshtml" />
    <Content Include="Views\Account\Register.cshtml" />
    <Content Include="Views\Shared\_LoginPartial.cshtml" />
    <Content Include="Views\Shared\AccountHomeMenu.cshtml" />
    <Content Include="Views\Shared\AccountMenu.cshtml" />
    <Content Include="Views\Home\AdminLinks.cshtml" />
    <Content Include="Views\Season\Index.cshtml" />
    <Content Include="Views\Shared\AnnouncementView.cshtml">
      <SubType>Code</SubType>
    </Content>
    <Content Include="Views\Shared\WelcomeMessageView.cshtml" />
    <Content Include="Views\Shared\PhotoGallery.cshtml" />
    <Content Include="Views\Account\Domains.cshtml">
      <SubType>Code</SubType>
    </Content>
    <Content Include="Views\Account\EMailUsers.cshtml" />
    <Content Include="Views\Account\UserRoles.cshtml" />
    <Content Include="Views\Account\Users.cshtml" />
    <Content Include="Views\Shared\Birthdays.cshtml" />
    <Content Include="Views\Shared\HandoutsView.cshtml" />
    <Content Include="Views\Shared\_bootstrap-wysiwyg-menu.cshtml" />
    <Content Include="Views\Shared\Sponsors.cshtml" />
    <Content Include="Views\Account\ResetPassword.cshtml" />
    <Content Include="Views\Account\ResetPwStepTwo.cshtml" />
    <Content Include="Views\Account\PasswordReset.cshtml" />
    <Content Include="Scripts\wysiwyg.min.map" />
    <Content Include="Views\HallOfFame\Index.cshtml" />
    <Content Include="Views\PlayerSurvey\Index.cshtml" />
    <Content Include="Views\Shared\PlayerSurveyView.cshtml" />
    <Content Include="Views\Shared\UserPollView.cshtml" />
    <Content Include="Views\LeagueFAQ\Index.cshtml" />
    <Content Include="Views\Shared\VideosView.cshtml" />
    <Content Include="Views\Shared\TwitterView.cshtml" />
    <Content Include="Views\Shared\FacebookView.cshtml" />
    <Content Include="Views\Shared\HOF.cshtml" />
    <Content Include="Scripts\knockout.validation.min.js.map" />
    <Content Include="Scripts\tinymce\langs\readme.md" />
    <Content Include="Scripts\tinymce\skins\lightgray\fonts\tinymce.woff" />
    <Content Include="Scripts\tinymce\skins\lightgray\fonts\tinymce.ttf" />
    <Content Include="Scripts\tinymce\skins\lightgray\fonts\tinymce.json" />
    <Content Include="Scripts\tinymce\skins\lightgray\fonts\tinymce.eot" />
    <Content Include="Scripts\tinymce\skins\lightgray\fonts\tinymce-small.woff" />
    <Content Include="Scripts\tinymce\skins\lightgray\fonts\tinymce-small.ttf" />
    <Content Include="Scripts\tinymce\skins\lightgray\fonts\tinymce-small.json" />
    <Content Include="Scripts\tinymce\skins\lightgray\fonts\tinymce-small.eot" />
    <Content Include="Scripts\tinymce\skins\lightgray\fonts\readme.md" />
    <Content Include="Views\Shared\SponsorSpotlightView.cshtml" />
    <Content Include="Scripts\jsnlog.js.map" />
    <None Include="Web.Azure.config">
      <DependentUpon>Web.config</DependentUpon>
      <SubType>Designer</SubType>
    </None>
  </ItemGroup>
  <ItemGroup>
    <Folder Include="App_Data\" />
    <Folder Include="Areas\Baseball\Views\Workouts\" />
    <Folder Include="Views\Oauth\" />
  </ItemGroup>
  <ItemGroup>
    <Content Include="packages.config">
      <SubType>Designer</SubType>
    </Content>
    <None Include="Project_Readme.html" />
  </ItemGroup>
  <ItemGroup>
    <Service Include="{3259AA49-8AA1-44D3-9025-A0B520596A8C}" />
  </ItemGroup>
  <PropertyGroup>
    <VisualStudioVersion Condition="'$(VisualStudioVersion)' == ''">10.0</VisualStudioVersion>
    <VSToolsPath Condition="'$(VSToolsPath)' == ''">$(MSBuildExtensionsPath32)\Microsoft\VisualStudio\v$(VisualStudioVersion)</VSToolsPath>
  </PropertyGroup>
  <PropertyGroup Condition="'$(Configuration)|$(Platform)' == 'Azure|AnyCPU'">
    <OutputPath>bin\</OutputPath>
    <DefineConstants>TRACE</DefineConstants>
    <Optimize>true</Optimize>
    <DebugType>pdbonly</DebugType>
    <PlatformTarget>AnyCPU</PlatformTarget>
    <ErrorReport>prompt</ErrorReport>
    <CodeAnalysisRuleSet>MinimumRecommendedRules.ruleset</CodeAnalysisRuleSet>
  </PropertyGroup>
  <Import Project="$(MSBuildBinPath)\Microsoft.CSharp.targets" />
  <Import Project="$(VSToolsPath)\WebApplications\Microsoft.WebApplication.targets" Condition="'$(VSToolsPath)' != ''" />
  <Import Project="$(MSBuildExtensionsPath32)\Microsoft\VisualStudio\v10.0\WebApplications\Microsoft.WebApplication.targets" Condition="false" />
  <Target Name="MvcBuildViews" AfterTargets="AfterBuild" Condition="'$(MvcBuildViews)'=='true'">
    <AspNetCompiler VirtualPath="temp" PhysicalPath="$(WebProjectOutputDir)" />
  </Target>
  <ProjectExtensions>
    <VisualStudio>
      <FlavorProperties GUID="{349c5851-65df-11da-9384-00065b846f21}">
        <WebProjectProperties>
          <UseIIS>True</UseIIS>
          <AutoAssignPort>True</AutoAssignPort>
          <DevelopmentServerPort>11398</DevelopmentServerPort>
          <DevelopmentServerVPath>/</DevelopmentServerVPath>
          <IISUrl>http://localhost:11398</IISUrl>
          <NTLMAuthentication>False</NTLMAuthentication>
          <UseCustomServer>False</UseCustomServer>
          <CustomServerUrl>
          </CustomServerUrl>
          <SaveServerSettingsInUserFile>False</SaveServerSettingsInUserFile>
        </WebProjectProperties>
      </FlavorProperties>
    </VisualStudio>
  </ProjectExtensions>
  <Import Project="$(SolutionDir)\.nuget\NuGet.targets" Condition="Exists('$(SolutionDir)\.nuget\NuGet.targets')" />
  <Import Project="..\packages\Microsoft.Bcl.Build.1.0.21\build\Microsoft.Bcl.Build.targets" Condition="Exists('..\packages\Microsoft.Bcl.Build.1.0.21\build\Microsoft.Bcl.Build.targets')" />
  <Target Name="EnsureNuGetPackageBuildImports" BeforeTargets="PrepareForBuild">
    <PropertyGroup>
      <ErrorText>This project references NuGet package(s) that are missing on this computer. Enable NuGet Package Restore to download them.  For more information, see http://go.microsoft.com/fwlink/?LinkID=322105. The missing file is {0}.</ErrorText>
    </PropertyGroup>
    <Error Condition="!Exists('..\packages\Microsoft.Bcl.Build.1.0.21\build\Microsoft.Bcl.Build.targets')" Text="$([System.String]::Format('$(ErrorText)', '..\packages\Microsoft.Bcl.Build.1.0.21\build\Microsoft.Bcl.Build.targets'))" />
  </Target>
  <!-- To modify your build process, add your task inside one of the targets below and uncomment it.
       Other similar extension points exist, see Microsoft.Common.targets.
  <Target Name="BeforeBuild">
  </Target>
  <Target Name="AfterBuild">
  </Target> -->
>>>>>>> ebe0ca89
</Project><|MERGE_RESOLUTION|>--- conflicted
+++ resolved
@@ -1,1241 +1,3 @@
-<<<<<<< HEAD
-﻿<?xml version="1.0" encoding="utf-8"?>
-<Project ToolsVersion="12.0" DefaultTargets="Build" xmlns="http://schemas.microsoft.com/developer/msbuild/2003">
-  <Import Project="$(MSBuildExtensionsPath)\$(MSBuildToolsVersion)\Microsoft.Common.props" Condition="Exists('$(MSBuildExtensionsPath)\$(MSBuildToolsVersion)\Microsoft.Common.props')" />
-  <PropertyGroup>
-    <Configuration Condition=" '$(Configuration)' == '' ">Debug</Configuration>
-    <Platform Condition=" '$(Platform)' == '' ">AnyCPU</Platform>
-    <ProductVersion>
-    </ProductVersion>
-    <SchemaVersion>2.0</SchemaVersion>
-    <ProjectGuid>{E45BCCB6-C286-41BD-9003-28E871427ABE}</ProjectGuid>
-    <ProjectTypeGuids>{349c5851-65df-11da-9384-00065b846f21};{fae04ec0-301f-11d3-bf4b-00c04f79efbc}</ProjectTypeGuids>
-    <OutputType>Library</OutputType>
-    <AppDesignerFolder>Properties</AppDesignerFolder>
-    <RootNamespace>SportsManager</RootNamespace>
-    <AssemblyName>Draco</AssemblyName>
-    <TargetFrameworkVersion>v4.5</TargetFrameworkVersion>
-    <MvcBuildViews>false</MvcBuildViews>
-    <UseIISExpress>true</UseIISExpress>
-    <IISExpressSSLPort>44300</IISExpressSSLPort>
-    <IISExpressAnonymousAuthentication />
-    <IISExpressWindowsAuthentication />
-    <IISExpressUseClassicPipelineMode />
-    <SolutionDir Condition="$(SolutionDir) == '' Or $(SolutionDir) == '*Undefined*'">..\</SolutionDir>
-    <RestorePackages>true</RestorePackages>
-    <NuGetPackageImportStamp>e2635a2d</NuGetPackageImportStamp>
-  </PropertyGroup>
-  <PropertyGroup Condition=" '$(Configuration)|$(Platform)' == 'Debug|AnyCPU' ">
-    <DebugSymbols>true</DebugSymbols>
-    <DebugType>full</DebugType>
-    <Optimize>false</Optimize>
-    <OutputPath>bin\</OutputPath>
-    <DefineConstants>DEBUG;TRACE</DefineConstants>
-    <ErrorReport>prompt</ErrorReport>
-    <WarningLevel>4</WarningLevel>
-  </PropertyGroup>
-  <PropertyGroup Condition=" '$(Configuration)|$(Platform)' == 'Release|AnyCPU' ">
-    <DebugType>pdbonly</DebugType>
-    <Optimize>true</Optimize>
-    <OutputPath>bin\</OutputPath>
-    <DefineConstants>TRACE</DefineConstants>
-    <ErrorReport>prompt</ErrorReport>
-    <WarningLevel>4</WarningLevel>
-    <UseVSHostingProcess>true</UseVSHostingProcess>
-  </PropertyGroup>
-  <ItemGroup>
-    <Reference Include="Antlr3.Runtime, Version=3.5.0.2, Culture=neutral, PublicKeyToken=eb42632606e9261f, processorArchitecture=MSIL">
-      <SpecificVersion>False</SpecificVersion>
-      <HintPath>..\packages\Antlr.3.5.0.2\lib\Antlr3.Runtime.dll</HintPath>
-    </Reference>
-    <Reference Include="Common.Logging, Version=2.3.1.0, Culture=neutral, PublicKeyToken=af08829b84f0328e, processorArchitecture=MSIL">
-      <SpecificVersion>False</SpecificVersion>
-      <HintPath>..\packages\Common.Logging.2.3.1\lib\net40\Common.Logging.dll</HintPath>
-    </Reference>
-    <Reference Include="Common.Logging.Elmah.v2">
-      <HintPath>..\packages\Common.Logging.Elmah.v2.1.0.0\lib\net45\Common.Logging.Elmah.v2.dll</HintPath>
-    </Reference>
-    <Reference Include="DocumentFormat.OpenXml, Version=2.5.5631.0, Culture=neutral, PublicKeyToken=31bf3856ad364e35, processorArchitecture=MSIL">
-      <Private>True</Private>
-      <HintPath>..\packages\DocumentFormat.OpenXml.2.5\lib\DocumentFormat.OpenXml.dll</HintPath>
-    </Reference>
-    <Reference Include="Elmah, Version=1.2.14706.0, Culture=neutral, processorArchitecture=MSIL">
-      <SpecificVersion>False</SpecificVersion>
-      <HintPath>..\packages\elmah.corelibrary.1.2.2\lib\Elmah.dll</HintPath>
-    </Reference>
-    <Reference Include="Elmah.Mvc">
-      <HintPath>..\packages\Elmah.MVC.2.1.1\lib\net40\Elmah.Mvc.dll</HintPath>
-    </Reference>
-    <Reference Include="EntityFramework, Version=6.0.0.0, Culture=neutral, PublicKeyToken=b77a5c561934e089, processorArchitecture=MSIL">
-      <SpecificVersion>False</SpecificVersion>
-      <HintPath>..\packages\EntityFramework.6.1.1\lib\net45\EntityFramework.dll</HintPath>
-    </Reference>
-    <Reference Include="EntityFramework.SqlServer, Version=6.0.0.0, Culture=neutral, PublicKeyToken=b77a5c561934e089, processorArchitecture=MSIL">
-      <SpecificVersion>False</SpecificVersion>
-      <HintPath>..\packages\EntityFramework.6.1.1\lib\net45\EntityFramework.SqlServer.dll</HintPath>
-    </Reference>
-    <Reference Include="ICSharpCode.SharpZipLib, Version=0.85.4.369, Culture=neutral, PublicKeyToken=1b03e6acf1164f73, processorArchitecture=MSIL">
-      <SpecificVersion>False</SpecificVersion>
-      <HintPath>Bin\ICSharpCode.SharpZipLib.dll</HintPath>
-    </Reference>
-    <Reference Include="JSNLog, Version=2.7.6.0, Culture=neutral, processorArchitecture=MSIL">
-      <SpecificVersion>False</SpecificVersion>
-      <HintPath>..\packages\JSNLog.2.7.6.0\lib\net40\JSNLog.dll</HintPath>
-    </Reference>
-    <Reference Include="LinqToTwitter.AspNet, Version=3.1.1.15391, Culture=neutral, processorArchitecture=MSIL">
-      <SpecificVersion>False</SpecificVersion>
-      <HintPath>..\packages\linqtotwitter.3.1.1\lib\net45\LinqToTwitter.AspNet.dll</HintPath>
-    </Reference>
-    <Reference Include="LinqToTwitterPcl, Version=3.1.1.15391, Culture=neutral, PublicKeyToken=957107be965c25d9, processorArchitecture=MSIL">
-      <SpecificVersion>False</SpecificVersion>
-      <HintPath>..\packages\linqtotwitter.3.1.1\lib\net45\LinqToTwitterPcl.dll</HintPath>
-    </Reference>
-    <Reference Include="Microsoft.AspNet.Identity.Core, Version=2.0.0.0, Culture=neutral, PublicKeyToken=31bf3856ad364e35, processorArchitecture=MSIL">
-      <SpecificVersion>False</SpecificVersion>
-      <HintPath>..\packages\Microsoft.AspNet.Identity.Core.2.1.0\lib\net45\Microsoft.AspNet.Identity.Core.dll</HintPath>
-    </Reference>
-    <Reference Include="Microsoft.AspNet.Identity.EntityFramework, Version=2.0.0.0, Culture=neutral, PublicKeyToken=31bf3856ad364e35, processorArchitecture=MSIL">
-      <SpecificVersion>False</SpecificVersion>
-      <HintPath>..\packages\Microsoft.AspNet.Identity.EntityFramework.2.1.0\lib\net45\Microsoft.AspNet.Identity.EntityFramework.dll</HintPath>
-    </Reference>
-    <Reference Include="Microsoft.AspNet.Identity.Owin, Version=2.0.0.0, Culture=neutral, PublicKeyToken=31bf3856ad364e35, processorArchitecture=MSIL">
-      <SpecificVersion>False</SpecificVersion>
-      <HintPath>..\packages\Microsoft.AspNet.Identity.Owin.2.1.0\lib\net45\Microsoft.AspNet.Identity.Owin.dll</HintPath>
-    </Reference>
-    <Reference Include="Microsoft.CSharp" />
-    <Reference Include="Microsoft.Data.Edm, Version=5.6.3.0, Culture=neutral, PublicKeyToken=31bf3856ad364e35, processorArchitecture=MSIL">
-      <SpecificVersion>False</SpecificVersion>
-      <HintPath>..\packages\Microsoft.Data.Edm.5.6.3\lib\net40\Microsoft.Data.Edm.dll</HintPath>
-    </Reference>
-    <Reference Include="Microsoft.Data.OData, Version=5.6.3.0, Culture=neutral, PublicKeyToken=31bf3856ad364e35, processorArchitecture=MSIL">
-      <SpecificVersion>False</SpecificVersion>
-      <HintPath>..\packages\Microsoft.Data.OData.5.6.3\lib\net40\Microsoft.Data.OData.dll</HintPath>
-    </Reference>
-    <Reference Include="Microsoft.Owin, Version=3.0.0.0, Culture=neutral, PublicKeyToken=31bf3856ad364e35, processorArchitecture=MSIL">
-      <SpecificVersion>False</SpecificVersion>
-      <HintPath>..\packages\Microsoft.Owin.3.0.0\lib\net45\Microsoft.Owin.dll</HintPath>
-    </Reference>
-    <Reference Include="Microsoft.Owin.Host.SystemWeb, Version=3.0.0.0, Culture=neutral, PublicKeyToken=31bf3856ad364e35, processorArchitecture=MSIL">
-      <SpecificVersion>False</SpecificVersion>
-      <HintPath>..\packages\Microsoft.Owin.Host.SystemWeb.3.0.0\lib\net45\Microsoft.Owin.Host.SystemWeb.dll</HintPath>
-    </Reference>
-    <Reference Include="Microsoft.Owin.Security, Version=3.0.0.0, Culture=neutral, PublicKeyToken=31bf3856ad364e35, processorArchitecture=MSIL">
-      <SpecificVersion>False</SpecificVersion>
-      <HintPath>..\packages\Microsoft.Owin.Security.3.0.0\lib\net45\Microsoft.Owin.Security.dll</HintPath>
-    </Reference>
-    <Reference Include="Microsoft.Owin.Security.Cookies, Version=3.0.0.0, Culture=neutral, PublicKeyToken=31bf3856ad364e35, processorArchitecture=MSIL">
-      <SpecificVersion>False</SpecificVersion>
-      <HintPath>..\packages\Microsoft.Owin.Security.Cookies.3.0.0\lib\net45\Microsoft.Owin.Security.Cookies.dll</HintPath>
-    </Reference>
-    <Reference Include="Microsoft.Owin.Security.Facebook, Version=3.0.0.0, Culture=neutral, PublicKeyToken=31bf3856ad364e35, processorArchitecture=MSIL">
-      <SpecificVersion>False</SpecificVersion>
-      <HintPath>..\packages\Microsoft.Owin.Security.Facebook.3.0.0\lib\net45\Microsoft.Owin.Security.Facebook.dll</HintPath>
-    </Reference>
-    <Reference Include="Microsoft.Owin.Security.Google, Version=3.0.0.0, Culture=neutral, PublicKeyToken=31bf3856ad364e35, processorArchitecture=MSIL">
-      <SpecificVersion>False</SpecificVersion>
-      <HintPath>..\packages\Microsoft.Owin.Security.Google.3.0.0\lib\net45\Microsoft.Owin.Security.Google.dll</HintPath>
-    </Reference>
-    <Reference Include="Microsoft.Owin.Security.MicrosoftAccount, Version=3.0.0.0, Culture=neutral, PublicKeyToken=31bf3856ad364e35, processorArchitecture=MSIL">
-      <SpecificVersion>False</SpecificVersion>
-      <HintPath>..\packages\Microsoft.Owin.Security.MicrosoftAccount.3.0.0\lib\net45\Microsoft.Owin.Security.MicrosoftAccount.dll</HintPath>
-    </Reference>
-    <Reference Include="Microsoft.Owin.Security.OAuth, Version=3.0.0.0, Culture=neutral, PublicKeyToken=31bf3856ad364e35, processorArchitecture=MSIL">
-      <SpecificVersion>False</SpecificVersion>
-      <HintPath>..\packages\Microsoft.Owin.Security.OAuth.3.0.0\lib\net45\Microsoft.Owin.Security.OAuth.dll</HintPath>
-    </Reference>
-    <Reference Include="Microsoft.Owin.Security.Twitter, Version=3.0.0.0, Culture=neutral, PublicKeyToken=31bf3856ad364e35, processorArchitecture=MSIL">
-      <SpecificVersion>False</SpecificVersion>
-      <HintPath>..\packages\Microsoft.Owin.Security.Twitter.3.0.0\lib\net45\Microsoft.Owin.Security.Twitter.dll</HintPath>
-    </Reference>
-    <Reference Include="Newtonsoft.Json, Version=6.0.0.0, Culture=neutral, PublicKeyToken=30ad4fe6b2a6aeed, processorArchitecture=MSIL">
-      <SpecificVersion>False</SpecificVersion>
-      <HintPath>..\packages\Newtonsoft.Json.6.0.6\lib\net45\Newtonsoft.Json.dll</HintPath>
-    </Reference>
-    <Reference Include="System" />
-    <Reference Include="System.Data" />
-    <Reference Include="System.Data.Linq" />
-    <Reference Include="System.Data.Services.Client" />
-    <Reference Include="System.Drawing" />
-    <Reference Include="System.IO.Compression" />
-    <Reference Include="System.IO.Compression.FileSystem" />
-    <Reference Include="System.Net.Http.Extensions, Version=2.2.28.0, Culture=neutral, PublicKeyToken=b03f5f7f11d50a3a, processorArchitecture=MSIL">
-      <SpecificVersion>False</SpecificVersion>
-      <HintPath>..\packages\Microsoft.Net.Http.2.2.28\lib\net45\System.Net.Http.Extensions.dll</HintPath>
-    </Reference>
-    <Reference Include="System.Net.Http.Formatting, Version=5.2.2.0, Culture=neutral, PublicKeyToken=31bf3856ad364e35, processorArchitecture=MSIL">
-      <SpecificVersion>False</SpecificVersion>
-      <HintPath>..\packages\Microsoft.AspNet.WebApi.Client.5.2.2\lib\net45\System.Net.Http.Formatting.dll</HintPath>
-    </Reference>
-    <Reference Include="System.Net.Http.Primitives, Version=4.2.28.0, Culture=neutral, PublicKeyToken=b03f5f7f11d50a3a, processorArchitecture=MSIL">
-      <SpecificVersion>False</SpecificVersion>
-      <HintPath>..\packages\Microsoft.Net.Http.2.2.28\lib\net45\System.Net.Http.Primitives.dll</HintPath>
-    </Reference>
-    <Reference Include="System.Reactive.Core">
-      <HintPath>..\packages\Rx-Core.2.2.5\lib\net45\System.Reactive.Core.dll</HintPath>
-    </Reference>
-    <Reference Include="System.Reactive.Interfaces">
-      <HintPath>..\packages\Rx-Interfaces.2.2.5\lib\net45\System.Reactive.Interfaces.dll</HintPath>
-    </Reference>
-    <Reference Include="System.Reactive.Linq">
-      <HintPath>..\packages\Rx-Linq.2.2.5\lib\net45\System.Reactive.Linq.dll</HintPath>
-    </Reference>
-    <Reference Include="System.Reactive.PlatformServices">
-      <HintPath>..\packages\Rx-PlatformServices.2.2.5\lib\net45\System.Reactive.PlatformServices.dll</HintPath>
-    </Reference>
-    <Reference Include="System.Spatial, Version=5.6.3.0, Culture=neutral, PublicKeyToken=31bf3856ad364e35, processorArchitecture=MSIL">
-      <SpecificVersion>False</SpecificVersion>
-      <HintPath>..\packages\System.Spatial.5.6.3\lib\net40\System.Spatial.dll</HintPath>
-    </Reference>
-    <Reference Include="System.Transactions" />
-    <Reference Include="System.Web.DynamicData" />
-    <Reference Include="System.Web.Entity" />
-    <Reference Include="System.Web.ApplicationServices" />
-    <Reference Include="System.ComponentModel.DataAnnotations" />
-    <Reference Include="System.Core" />
-    <Reference Include="System.Data.DataSetExtensions" />
-    <Reference Include="System.Web.Helpers, Version=3.0.0.0, Culture=neutral, PublicKeyToken=31bf3856ad364e35, processorArchitecture=MSIL">
-      <SpecificVersion>False</SpecificVersion>
-      <HintPath>..\packages\Microsoft.AspNet.WebPages.3.2.2\lib\net45\System.Web.Helpers.dll</HintPath>
-    </Reference>
-    <Reference Include="System.Web.Http, Version=5.2.2.0, Culture=neutral, PublicKeyToken=31bf3856ad364e35, processorArchitecture=MSIL">
-      <SpecificVersion>False</SpecificVersion>
-      <HintPath>..\packages\Microsoft.AspNet.WebApi.Core.5.2.2\lib\net45\System.Web.Http.dll</HintPath>
-    </Reference>
-    <Reference Include="System.Web.Http.OData, Version=5.3.1.0, Culture=neutral, PublicKeyToken=31bf3856ad364e35, processorArchitecture=MSIL">
-      <SpecificVersion>False</SpecificVersion>
-      <HintPath>..\packages\Microsoft.AspNet.WebApi.OData.5.3.1\lib\net45\System.Web.Http.OData.dll</HintPath>
-    </Reference>
-    <Reference Include="System.Web.Http.Owin, Version=5.2.2.0, Culture=neutral, PublicKeyToken=31bf3856ad364e35, processorArchitecture=MSIL">
-      <SpecificVersion>False</SpecificVersion>
-      <HintPath>..\packages\Microsoft.AspNet.WebApi.Owin.5.2.2\lib\net45\System.Web.Http.Owin.dll</HintPath>
-    </Reference>
-    <Reference Include="System.Web.Http.WebHost, Version=5.2.2.0, Culture=neutral, PublicKeyToken=31bf3856ad364e35, processorArchitecture=MSIL">
-      <SpecificVersion>False</SpecificVersion>
-      <HintPath>..\packages\Microsoft.AspNet.WebApi.WebHost.5.2.2\lib\net45\System.Web.Http.WebHost.dll</HintPath>
-    </Reference>
-    <Reference Include="System.Web.Mvc, Version=5.2.2.0, Culture=neutral, PublicKeyToken=31bf3856ad364e35, processorArchitecture=MSIL">
-      <SpecificVersion>False</SpecificVersion>
-      <HintPath>..\packages\Microsoft.AspNet.Mvc.5.2.2\lib\net45\System.Web.Mvc.dll</HintPath>
-    </Reference>
-    <Reference Include="System.Web.Optimization, Version=1.1.0.0, Culture=neutral, PublicKeyToken=31bf3856ad364e35, processorArchitecture=MSIL">
-      <SpecificVersion>False</SpecificVersion>
-      <HintPath>..\packages\Microsoft.AspNet.Web.Optimization.1.1.3\lib\net40\System.Web.Optimization.dll</HintPath>
-    </Reference>
-    <Reference Include="System.Web.Razor, Version=3.0.0.0, Culture=neutral, PublicKeyToken=31bf3856ad364e35, processorArchitecture=MSIL">
-      <SpecificVersion>False</SpecificVersion>
-      <HintPath>..\packages\Microsoft.AspNet.Razor.3.2.2\lib\net45\System.Web.Razor.dll</HintPath>
-    </Reference>
-    <Reference Include="System.Web.WebPages, Version=3.0.0.0, Culture=neutral, PublicKeyToken=31bf3856ad364e35, processorArchitecture=MSIL">
-      <SpecificVersion>False</SpecificVersion>
-      <HintPath>..\packages\Microsoft.AspNet.WebPages.3.2.2\lib\net45\System.Web.WebPages.dll</HintPath>
-    </Reference>
-    <Reference Include="System.Web.WebPages.Deployment, Version=3.0.0.0, Culture=neutral, PublicKeyToken=31bf3856ad364e35, processorArchitecture=MSIL">
-      <SpecificVersion>False</SpecificVersion>
-      <HintPath>..\packages\Microsoft.AspNet.WebPages.3.2.2\lib\net45\System.Web.WebPages.Deployment.dll</HintPath>
-    </Reference>
-    <Reference Include="System.Web.WebPages.Razor, Version=3.0.0.0, Culture=neutral, PublicKeyToken=31bf3856ad364e35, processorArchitecture=MSIL">
-      <SpecificVersion>False</SpecificVersion>
-      <HintPath>..\packages\Microsoft.AspNet.WebPages.3.2.2\lib\net45\System.Web.WebPages.Razor.dll</HintPath>
-    </Reference>
-    <Reference Include="System.Xml.Linq" />
-    <Reference Include="System.Web" />
-    <Reference Include="System.Web.Extensions" />
-    <Reference Include="System.Web.Abstractions" />
-    <Reference Include="System.Web.Routing" />
-    <Reference Include="System.Xml" />
-    <Reference Include="System.Configuration" />
-    <Reference Include="System.Web.Services" />
-    <Reference Include="System.EnterpriseServices" />
-    <Reference Include="Microsoft.Web.Infrastructure, Version=1.0.0.0, Culture=neutral, PublicKeyToken=31bf3856ad364e35, processorArchitecture=MSIL">
-      <Private>True</Private>
-      <HintPath>..\packages\Microsoft.Web.Infrastructure.1.0.0.0\lib\net40\Microsoft.Web.Infrastructure.dll</HintPath>
-    </Reference>
-    <Reference Include="System.Net.Http">
-    </Reference>
-    <Reference Include="System.Net.Http.WebRequest">
-    </Reference>
-    <Reference Include="WebActivatorEx, Version=2.0.0.0, Culture=neutral, PublicKeyToken=7b26dc2a43f6a0d4, processorArchitecture=MSIL">
-      <SpecificVersion>False</SpecificVersion>
-      <HintPath>..\packages\WebActivatorEx.2.0.6\lib\net40\WebActivatorEx.dll</HintPath>
-    </Reference>
-    <Reference Include="WebGrease, Version=1.6.5135.21930, Culture=neutral, PublicKeyToken=31bf3856ad364e35, processorArchitecture=MSIL">
-      <SpecificVersion>False</SpecificVersion>
-      <HintPath>..\packages\WebGrease.1.6.0\lib\WebGrease.dll</HintPath>
-    </Reference>
-    <Reference Include="WindowsBase" />
-  </ItemGroup>
-  <ItemGroup>
-    <Reference Include="Owin">
-      <HintPath>..\packages\Owin.1.0\lib\net40\Owin.dll</HintPath>
-    </Reference>
-  </ItemGroup>
-  <ItemGroup>
-    <Compile Include="App_Start\BundleConfig.cs" />
-    <Compile Include="App_Start\BundleMobileConfig.cs" />
-    <Compile Include="App_Start\FilterConfig.cs" />
-    <Compile Include="App_Start\FontAwesomeBundleConfig.cs" />
-    <Compile Include="App_Start\IdentityConfig.cs" />
-    <Compile Include="App_Start\JSNLogConfig.cs" />
-    <Compile Include="App_Start\RouteConfig.cs" />
-    <Compile Include="App_Start\Startup.Auth.cs" />
-    <Compile Include="App_Start\TypeaheadBundleConfig.cs" />
-    <Compile Include="App_Start\WebApiConfig.cs" />
-    <Compile Include="Areas\Baseball\BaseballAreaRegistration.cs" />
-    <Compile Include="Areas\Baseball\Controllers\AffiliationsController.cs" />
-    <Compile Include="Areas\Baseball\Controllers\BaseballAPIController.cs" />
-    <Compile Include="Areas\Baseball\Controllers\BaseballController.cs" />
-    <Compile Include="Areas\Baseball\Controllers\PlayerClassifiedAPIController.cs" />
-    <Compile Include="Areas\Baseball\Controllers\PlayerClassifiedController.cs" />
-    <Compile Include="Areas\Baseball\Controllers\PlayerController.cs" />
-    <Compile Include="Areas\Baseball\Controllers\StatisticsAPIController.cs" />
-    <Compile Include="Areas\Baseball\Controllers\TeamAPIController.cs" />
-    <Compile Include="Areas\Baseball\Controllers\TeamStatisticsAPIController.cs" />
-    <Compile Include="Areas\Baseball\Controllers\WorkoutsController.cs" />
-    <Compile Include="Areas\Baseball\Models\DataAccess\PlayerClassifieds.cs" />
-    <Compile Include="Areas\Baseball\Models\ModelObjects\LeaderCategory.cs" />
-    <Compile Include="Areas\Baseball\Models\ModelObjects\PlayersWantedClassified.cs" />
-    <Compile Include="Areas\Baseball\Models\ModelObjects\TeamsWantedClassified.cs" />
-    <Compile Include="Areas\Baseball\Models\ViewModels\AffiliationHomeViewModel.cs" />
-    <Compile Include="Areas\Baseball\Models\ViewModels\EnterGameResults.cs" />
-    <Compile Include="Areas\Baseball\Models\ViewModels\PlayerClassifiedViewModel.cs" />
-    <Compile Include="Areas\Baseball\Models\ViewModels\TeamAddressViewModel.cs" />
-    <Compile Include="Areas\Baseball\Models\ViewModels\UpcomingGamesViewModel.cs" />
-    <Compile Include="Areas\Baseball\Models\ViewModels\PlayerViewModel.cs" />
-    <Compile Include="Areas\Baseball\Models\ViewModels\TeamScheduleViewModel.cs" />
-    <Compile Include="Areas\Baseball\Models\ViewModels\RosterCardViewModel.cs" />
-    <Compile Include="CleanMessageBoard.aspx.cs">
-      <DependentUpon>CleanMessageBoard.aspx</DependentUpon>
-      <SubType>ASPXCodeBehind</SubType>
-    </Compile>
-    <Compile Include="CleanMessageBoard.aspx.designer.cs">
-      <DependentUpon>CleanMessageBoard.aspx</DependentUpon>
-    </Compile>
-    <Compile Include="Controllers\BackupSiteAPIController.cs" />
-    <Compile Include="Controllers\DiscussionsAPIController.cs" />
-    <Compile Include="Controllers\DiscussionsController.cs" />
-    <Compile Include="Areas\Baseball\Controllers\FieldsController.cs" />
-    <Compile Include="Areas\Baseball\Controllers\LeagueController.cs" />
-    <Compile Include="Areas\Baseball\Controllers\LeaguesAPIController.cs" />
-    <Compile Include="Areas\Baseball\Controllers\LeagueScheduleController.cs" />
-    <Compile Include="Areas\Baseball\Controllers\LeagueSeasonController.cs" />
-    <Compile Include="Areas\Baseball\Controllers\LeagueTeamsController.cs" />
-    <Compile Include="Areas\Baseball\Controllers\MemberBusinessController.cs" />
-    <Compile Include="Areas\Baseball\Controllers\RosterAPIController.cs" />
-    <Compile Include="Areas\Baseball\Controllers\ScheduleAPIController.cs" />
-    <Compile Include="Areas\Baseball\Controllers\ScheduleODataController.cs" />
-    <Compile Include="Areas\Baseball\Controllers\StandingsController.cs" />
-    <Compile Include="Areas\Baseball\Controllers\StatisticsController.cs" />
-    <Compile Include="Areas\Baseball\Controllers\TeamController.cs" />
-    <Compile Include="Areas\Baseball\Controllers\UmpireAPIController.cs" />
-    <Compile Include="Areas\Baseball\Controllers\UmpireController.cs" />
-    <Compile Include="Areas\Baseball\Controllers\FieldsAPIController.cs" />
-    <Compile Include="Areas\Baseball\Controllers\WorkoutsAPIController.cs" />
-    <Compile Include="Areas\Baseball\Models\DataAccess\BaseballLeagues.cs" />
-    <Compile Include="Areas\Baseball\Models\DataAccess\Fields.cs" />
-    <Compile Include="Areas\Baseball\Models\DataAccess\GameEjections.cs" />
-    <Compile Include="Areas\Baseball\Models\DataAccess\GameStats.cs" />
-    <Compile Include="Areas\Baseball\Models\DataAccess\HOFMembers.cs" />
-    <Compile Include="Areas\Baseball\Models\DataAccess\LeagueStandings.cs" />
-    <Compile Include="Areas\Baseball\Models\DataAccess\Playoffs.cs" />
-    <Compile Include="Areas\Baseball\Models\DataAccess\Schedule.cs" />
-    <Compile Include="Areas\Baseball\Models\DataAccess\TeamHandouts.cs" />
-    <Compile Include="Areas\Baseball\Models\DataAccess\TeamNews.cs" />
-    <Compile Include="Areas\Baseball\Models\DataAccess\Umpires.cs" />
-    <Compile Include="Areas\Baseball\Models\DataAccess\WorkoutRegistrants.cs" />
-    <Compile Include="Areas\Baseball\Models\DataAccess\Workouts.cs" />
-    <Compile Include="Areas\Baseball\Models\ModelObjects\Field.cs" />
-    <Compile Include="Areas\Baseball\Models\ModelObjects\FieldContact.cs" />
-    <Compile Include="Areas\Baseball\Models\ModelObjects\Game.cs" />
-    <Compile Include="Areas\Baseball\Models\ModelObjects\GameBatStats.cs" />
-    <Compile Include="Areas\Baseball\Models\ModelObjects\GameCareerBatStats.cs" />
-    <Compile Include="Areas\Baseball\Models\ModelObjects\GameCareerPitchStats.cs" />
-    <Compile Include="Areas\Baseball\Models\ModelObjects\GameEjection.cs" />
-    <Compile Include="Areas\Baseball\Models\ModelObjects\GameFieldStats.cs" />
-    <Compile Include="Areas\Baseball\Models\ModelObjects\GamePitchStats.cs" />
-    <Compile Include="Areas\Baseball\Models\ModelObjects\GameRecap.cs" />
-    <Compile Include="Areas\Baseball\Models\ModelObjects\HOFMember.cs" />
-    <Compile Include="Areas\Baseball\Models\ModelObjects\HOFNomination.cs" />
-    <Compile Include="Areas\Baseball\Models\ModelObjects\HOFNominationSetup.cs" />
-    <Compile Include="Areas\Baseball\Models\ModelObjects\LeagueLeaderStat.cs" />
-    <Compile Include="Areas\Baseball\Models\ModelObjects\Player.cs" />
-    <Compile Include="Areas\Baseball\Models\ModelObjects\PlayoffBracket.cs" />
-    <Compile Include="Areas\Baseball\Models\ModelObjects\PlayoffGame.cs" />
-    <Compile Include="Areas\Baseball\Models\ModelObjects\PlayoffSeed.cs" />
-    <Compile Include="Areas\Baseball\Models\ModelObjects\PlayoffSetup.cs" />
-    <Compile Include="Areas\Baseball\Models\ModelObjects\ScheduleByDayOfMonth.cs" />
-    <Compile Include="Areas\Baseball\Models\ModelObjects\TeamStanding.cs" />
-    <Compile Include="Areas\Baseball\Models\ModelObjects\Umpire.cs" />
-    <Compile Include="Areas\Baseball\Models\ModelObjects\WorkoutAnnouncement.cs" />
-    <Compile Include="Areas\Baseball\Models\ModelObjects\WorkoutRegistrant.cs" />
-    <Compile Include="Areas\Baseball\Models\ViewModels\ManagersViewModel.cs" />
-    <Compile Include="Areas\Baseball\Models\ViewModels\RosterViewModel.cs" />
-    <Compile Include="Areas\Baseball\Models\ViewModels\LeadersViewModel.cs" />
-    <Compile Include="Areas\Baseball\Models\ViewModels\LeagueFieldsViewModel.cs" />
-    <Compile Include="Areas\Baseball\Models\ViewModels\LeagueHomeViewModel.cs" />
-    <Compile Include="Areas\Baseball\Models\ViewModels\LeagueIndexViewModel.cs" />
-    <Compile Include="Areas\Baseball\Models\ViewModels\LeagueLeadersViewModel.cs" />
-    <Compile Include="Areas\Baseball\Models\ViewModels\LeagueSeasonIndexViewModel.cs" />
-    <Compile Include="Areas\Baseball\Models\ViewModels\LeagueSeasonViewModel.cs" />
-    <Compile Include="Areas\Baseball\Models\ViewModels\LeagueTeamsViewModel.cs" />
-    <Compile Include="Areas\Baseball\Models\ViewModels\PlayerSearchViewModel.cs" />
-    <Compile Include="Areas\Baseball\Models\ViewModels\ScheduleViewModel.cs" />
-    <Compile Include="Areas\Baseball\Models\ViewModels\ScoreboardViewModel.cs" />
-    <Compile Include="Areas\Baseball\Models\ViewModels\SeasonStatisticsViewModel.cs" />
-    <Compile Include="Areas\Baseball\Models\ViewModels\SettingsViewModel.cs" />
-    <Compile Include="Areas\Baseball\Models\ViewModels\WorkoutsViewModel.cs" />
-    <Compile Include="Areas\Baseball\Models\ViewModels\StandingsViewModel.cs" />
-    <Compile Include="Areas\Baseball\Models\ViewModels\TeamStatisticsViewModel.cs" />
-    <Compile Include="Areas\Baseball\Models\ViewModels\TeamViewModel.cs" />
-    <Compile Include="Areas\Golf\Controllers\CoursesController.cs" />
-    <Compile Include="Areas\Golf\Controllers\CourseTeeController.cs" />
-    <Compile Include="Areas\Golf\Controllers\FlightsController.cs" />
-    <Compile Include="Areas\Golf\Controllers\GolfController.cs" />
-    <Compile Include="Areas\Golf\Controllers\IndividualController.cs" />
-    <Compile Include="Areas\Golf\Controllers\LeagueController.cs" />
-    <Compile Include="Areas\Golf\Controllers\LeagueHandicapsController.cs" />
-    <Compile Include="Areas\Golf\Controllers\PlayerController.cs" />
-    <Compile Include="Areas\Golf\Controllers\RostersController.cs" />
-    <Compile Include="Areas\Golf\Controllers\ScheduleController.cs" />
-    <Compile Include="Areas\Golf\Controllers\TeamsController.cs" />
-    <Compile Include="Areas\Golf\GolfAreaRegistration.cs" />
-    <Compile Include="Areas\Golf\Models\DataAccess\GolfCourses.cs" />
-    <Compile Include="Areas\Golf\Models\DataAccess\Golfer.cs" />
-    <Compile Include="Areas\Golf\Models\DataAccess\GolferStats.cs" />
-    <Compile Include="Areas\Golf\Models\DataAccess\GolfLeagues.cs" />
-    <Compile Include="Areas\Golf\Models\DataAccess\GolfMatches.cs" />
-    <Compile Include="Areas\Golf\Models\DataAccess\GolfRosters.cs" />
-    <Compile Include="Areas\Golf\Models\DataAccess\GolfScores.cs" />
-    <Compile Include="Areas\Golf\Models\DataAccess\TeeInformation.cs" />
-    <Compile Include="Areas\Golf\Models\ModelObjects\GolfCourse.cs" />
-    <Compile Include="Areas\Golf\Models\ModelObjects\GolfMatch.cs" />
-    <Compile Include="Areas\Golf\Models\ModelObjects\GolfScore.cs" />
-    <Compile Include="Areas\Golf\Models\ModelObjects\GolfTee.cs" />
-    <Compile Include="Areas\Golf\Models\ModelObjects\GolfTeeInformation.cs" />
-    <Compile Include="Areas\Golf\Models\ViewModels\CompletedMatchViewModel.cs" />
-    <Compile Include="Areas\Golf\Models\ViewModels\FlightViewModel.cs" />
-    <Compile Include="Areas\Golf\Models\ViewModels\GolfCourseViewModel.cs" />
-    <Compile Include="Areas\Golf\Models\ViewModels\GolfLeagueSetupViewModel.cs" />
-    <Compile Include="Areas\Golf\Models\ViewModels\GolfMatchViewModel.cs" />
-    <Compile Include="Areas\Golf\Models\ViewModels\GolfScoreViewModel.cs" />
-    <Compile Include="Areas\Golf\Models\ViewModels\GolfTeeViewModel.cs" />
-    <Compile Include="Areas\Golf\Models\ViewModels\LeagueHandicapViewModel.cs" />
-    <Compile Include="Areas\Golf\Models\ViewModels\LeagueHomeViewModel.cs" />
-    <Compile Include="Areas\Golf\Models\ViewModels\LeagueIndexViewModel.cs" />
-    <Compile Include="Areas\Golf\Models\ViewModels\LeagueMatchResultsViewModel.cs" />
-    <Compile Include="Areas\Golf\Models\ViewModels\LeagueScheduleViewModel.cs" />
-    <Compile Include="Areas\Golf\Models\ViewModels\LeagueStandingsViewModel.cs" />
-    <Compile Include="Areas\Golf\Models\ViewModels\MatchResultsViewModel.cs" />
-    <Compile Include="Areas\Golf\Models\ViewModels\PlayerHandicapViewModel.cs" />
-    <Compile Include="Areas\Golf\Models\ViewModels\PlayerHoleSkinViewModel.cs" />
-    <Compile Include="Areas\Golf\Models\ViewModels\PlayerScoreViewModel.cs" />
-    <Compile Include="Areas\Golf\Models\ViewModels\PlayerViewModel.cs" />
-    <Compile Include="Areas\Golf\Models\ViewModels\PreviewMatchPlayerViewModel.cs" />
-    <Compile Include="Areas\Golf\Models\ViewModels\PreviewMatchViewModel.cs" />
-    <Compile Include="Areas\Golf\Models\ViewModels\TeamViewModel.cs" />
-    <Compile Include="Controllers\AccountAPIController.cs" />
-    <Compile Include="Controllers\AccountController.cs" />
-    <Compile Include="Controllers\AnnouncementAPIController.cs" />
-    <Compile Include="Controllers\ContactsAPIController.cs" />
-    <Compile Include="Controllers\FileUploaderAPIController.cs" />
-    <Compile Include="Controllers\GoogleSearchController.cs" />
-    <Compile Include="Controllers\HallOfFameAPIController.cs" />
-    <Compile Include="Controllers\HallOfFameController.cs" />
-    <Compile Include="Controllers\HomeController.cs" />
-    <Compile Include="Controllers\HandoutsAPIController.cs" />
-    <Compile Include="Controllers\LeagueFAQAPIController.cs" />
-    <Compile Include="Controllers\LeagueFAQController.cs" />
-    <Compile Include="Controllers\MemberBusinessAPIController.cs" />
-    <Compile Include="Controllers\PlayerSurveyAPIController.cs" />
-    <Compile Include="Controllers\PlayerSurveyController.cs" />
-    <Compile Include="Controllers\TwitterOauthController.cs" />
-    <Compile Include="Controllers\PhotoGalleryAPIController.cs" />
-    <Compile Include="Controllers\SeasonController.cs" />
-    <Compile Include="Controllers\SeasonsApiController.cs" />
-    <Compile Include="Controllers\SponsorsAPIController.cs" />
-    <Compile Include="Controllers\UserPollAPIController.cs" />
-    <Compile Include="Controllers\UserRolesAPIController.cs" />
-    <Compile Include="Controllers\WelcomeAPIController.cs" />
-    <Compile Include="Global.asax.cs">
-      <DependentUpon>Global.asax</DependentUpon>
-    </Compile>
-    <Compile Include="Models\AccountBindingModels.cs" />
-    <Compile Include="Models\AccountModels.cs" />
-    <Compile Include="Models\AccountViewModels.cs" />
-    <Compile Include="Models\DataAccess\AccountHandouts.cs" />
-    <Compile Include="Models\DataAccess\Accounts.cs" />
-    <Compile Include="Models\DataAccess\Affiliations.cs" />
-    <Compile Include="Models\DataAccess\ContactRoles.cs" />
-    <Compile Include="Models\DataAccess\Contacts.cs" />
-    <Compile Include="Models\DataAccess\DBConnection.cs" />
-    <Compile Include="Models\DataAccess\Divisions.cs" />
-    <Compile Include="Models\DataAccess\LeagueEvents.cs" />
-    <Compile Include="Models\DataAccess\LeagueFAQ.cs" />
-    <Compile Include="Models\DataAccess\LeagueNews.cs" />
-    <Compile Include="Models\DataAccess\Leagues.cs" />
-    <Compile Include="Models\DataAccess\MemberDirectory.cs" />
-    <Compile Include="Models\DataAccess\MessageBoard.cs" />
-    <Compile Include="Models\DataAccess\PhotoGallery.cs" />
-    <Compile Include="Models\DataAccess\ProfileAdmin.cs" />
-    <Compile Include="Models\DataAccess\Seasons.cs" />
-    <Compile Include="Models\DataAccess\SocialIntegration\Facebook.cs" />
-    <Compile Include="Models\DataAccess\SocialIntegration\Twitter.cs" />
-    <Compile Include="Models\DataAccess\Sponsors.cs" />
-    <Compile Include="Models\DataAccess\TeamRoster.cs" />
-    <Compile Include="Models\DataAccess\Teams.cs" />
-    <Compile Include="Models\DataAccess\Votes.cs" />
-    <Compile Include="Models\DataClasses.cs">
-      <DependentUpon>DataClasses.dbml</DependentUpon>
-    </Compile>
-    <Compile Include="Models\DataClasses.designer.cs">
-      <DependentUpon>DataClasses.dbml</DependentUpon>
-      <AutoGen>True</AutoGen>
-      <DesignTime>True</DesignTime>
-    </Compile>
-    <Compile Include="Models\Filters\BasicAuthenticationAttribute.cs" />
-    <Compile Include="Models\Filters\HttpAuthenticationChallengeContextExtensions.cs" />
-    <Compile Include="Models\Filters\IdentityBasicAuthenticationAttribute.cs" />
-    <Compile Include="Models\Helpers\ActionImageHelper.cs" />
-    <Compile Include="Models\Helpers\Dynamic.cs" />
-    <Compile Include="Models\Helpers\MenuHelper.cs" />
-    <Compile Include="Models\IdentityModels.cs" />
-    <Compile Include="Models\ModelObjects\Account.cs" />
-    <Compile Include="Models\ModelObjects\AccountSettings.cs" />
-    <Compile Include="Models\ModelObjects\AccountType.cs" />
-    <Compile Include="Models\ModelObjects\AccountWelcome.cs" />
-    <Compile Include="Models\ModelObjects\Affiliation.cs" />
-    <Compile Include="Models\ModelObjects\Contact.cs" />
-    <Compile Include="Models\ModelObjects\ContactName.cs" />
-    <Compile Include="Models\ModelObjects\ContactRole.cs" />
-    <Compile Include="Models\ModelObjects\CurrentSeasonInfo.cs" />
-    <Compile Include="Models\ModelObjects\DeleteTempFileAttribute.cs" />
-    <Compile Include="Models\ModelObjects\Division.cs" />
-    <Compile Include="Models\ModelObjects\DivisionTeams.cs" />
-    <Compile Include="Models\ModelObjects\Handout.cs" />
-    <Compile Include="Models\ModelObjects\HOFClass.cs" />
-    <Compile Include="Models\ModelObjects\League.cs" />
-    <Compile Include="Models\ModelObjects\LeagueEvent.cs" />
-    <Compile Include="Models\ModelObjects\LeagueFAQItem.cs" />
-    <Compile Include="Models\ModelObjects\LeagueNewsItem.cs" />
-    <Compile Include="Models\ModelObjects\LeagueNewsItemExtensions.cs" />
-    <Compile Include="Models\ModelObjects\MessageCategory.cs" />
-    <Compile Include="Models\ModelObjects\MessagePost.cs" />
-    <Compile Include="Models\ModelObjects\MessageTopic.cs" />
-    <Compile Include="Models\ModelObjects\PhotoGalleryAlbum.cs" />
-    <Compile Include="Models\ModelObjects\PhotoGalleryItem.cs" />
-    <Compile Include="Models\ModelObjects\PlayerProfile.cs" />
-    <Compile Include="Models\ModelObjects\ProfileCategoryItem.cs" />
-    <Compile Include="Models\ModelObjects\ProfileQuestionAnswer.cs" />
-    <Compile Include="Models\ModelObjects\ProfileQuestionItem.cs" />
-    <Compile Include="Models\ModelObjects\RoleData.cs" />
-    <Compile Include="Models\ModelObjects\RoleDefinition.cs" />
-    <Compile Include="Models\ModelObjects\RoleInfo.cs" />
-    <Compile Include="Models\ModelObjects\Season.cs" />
-    <Compile Include="Models\ModelObjects\Sponsor.cs" />
-    <Compile Include="Models\ModelObjects\Team.cs" />
-    <Compile Include="Models\ModelObjects\TeamManager.cs" />
-    <Compile Include="Models\ModelObjects\User.cs" />
-    <Compile Include="Models\ModelObjects\VideoAccount.cs" />
-    <Compile Include="Models\ModelObjects\VoteOption.cs" />
-    <Compile Include="Models\ModelObjects\VoteQuestion.cs" />
-    <Compile Include="Models\ModelObjects\VoteResults.cs" />
-    <Compile Include="Models\RandomPassword.cs" />
-    <Compile Include="Models\Results\AddChallengeOnUnauthorizedResult.cs" />
-    <Compile Include="Models\Results\AuthenticationFailureResult.cs" />
-    <Compile Include="Models\Utils\ControllerParameterData.cs" />
-    <Compile Include="Models\Utils\FileSystemStorage.cs" />
-    <Compile Include="Models\Utils\Globals.cs" />
-    <Compile Include="Models\Utils\IStorage.cs" />
-    <Compile Include="Models\Utils\MailAttachmentData.cs" />
-    <Compile Include="Models\Utils\MapUrl.cs" />
-    <Compile Include="Models\Utils\PhoneUtils.cs" />
-    <Compile Include="Models\Utils\SQLPasswordHasher.cs" />
-    <Compile Include="Models\Utils\YearListData.cs" />
-    <Compile Include="Models\ValidationAttributes.cs" />
-    <Compile Include="Models\ViewEngine\MobileAwareViewEngine.cs" />
-    <Compile Include="Models\ViewModels\AccountViewModel.cs" />
-    <Compile Include="Models\ViewModels\AnnouncementsViewModel.cs" />
-    <Compile Include="Models\ViewModels\CreateSeasonViewModel.cs" />
-    <Compile Include="Models\ViewModels\HOFOfDayViewModel.cs" />
-    <Compile Include="Models\ViewModels\VideoViewModel.cs" />
-    <Compile Include="Models\ViewModels\UserPollViewModel.cs" />
-    <Compile Include="Models\ViewModels\PlayerSurveyViewModel.cs" />
-    <Compile Include="Models\ViewModels\DiscussionsViewModel.cs" />
-    <Compile Include="Models\ViewModels\DomainsViewModel.cs" />
-    <Compile Include="Models\ViewModels\EMailUsersViewModel.cs" />
-    <Compile Include="Models\ViewModels\HallOfFameViewModel.cs" />
-    <Compile Include="Models\ViewModels\LeagueCreateAccountViewModel.cs" />
-    <Compile Include="Models\ViewModels\LeagueSeasonsViewModel.cs" />
-    <Compile Include="Models\ViewModels\MemberBusinessViewModel.cs" />
-    <Compile Include="Models\ViewModels\PhotoGalleryViewModel.cs" />
-    <Compile Include="Models\ViewModels\RolesViewModel.cs" />
-    <Compile Include="Models\ViewModels\SponsorsViewModel.cs" />
-    <Compile Include="Models\ViewModels\UserRolesViewModel.cs" />
-    <Compile Include="Models\ViewModels\UsersViewModel.cs" />
-    <Compile Include="Models\ViewModels\BirthdayViewModel.cs" />
-    <Compile Include="Models\ViewModels\HandoutsViewModel.cs" />
-    <Compile Include="Models\ViewModels\WelcomeMessageViewModel.cs" />
-    <Compile Include="Properties\AssemblyInfo.cs" />
-    <Compile Include="Providers\ApplicationOAuthProvider.cs" />
-    <Compile Include="Results\ChallengeResult.cs" />
-    <Compile Include="Startup.cs" />
-  </ItemGroup>
-  <ItemGroup>
-    <Content Include="App_Readme\Elmah.txt" />
-    <Content Include="Areas\Baseball\Content\LeagueHome.css" />
-    <Content Include="Areas\Baseball\Scripts\entergameresults.js" />
-    <Content Include="Areas\Baseball\Scripts\leaders.js" />
-    <Content Include="Areas\Baseball\Scripts\leagueHome.js" />
-    <Content Include="Areas\Baseball\Scripts\leaguesetup.js" />
-    <Content Include="Areas\Baseball\Scripts\managers.js" />
-    <Content Include="Areas\Baseball\Scripts\player.js" />
-    <Content Include="Areas\Baseball\Scripts\playerclassified.js" />
-    <Content Include="Areas\Baseball\Scripts\roster.js" />
-    <Content Include="Areas\Baseball\Scripts\schedule.js" />
-    <Content Include="Areas\Baseball\Scripts\scoreboard.js" />
-    <Content Include="Areas\Baseball\Scripts\statistics.js" />
-    <Content Include="Areas\Baseball\Scripts\team.js" />
-    <Content Include="Areas\Baseball\Scripts\teamstats.js" />
-    <Content Include="Areas\Baseball\Scripts\umpires.js" />
-    <Content Include="Areas\Baseball\Scripts\workouts.js" />
-    <Content Include="CleanMessageBoard.aspx" />
-    <Content Include="Content\bootstrap-datepicker.css" />
-    <Content Include="Content\bootstrap-datepicker3.css" />
-    <Content Include="Content\bootstrap-select.css" />
-    <Content Include="Content\bootstrap-select.min.css" />
-    <Content Include="Content\bootstrap-theme.css" />
-    <Content Include="Content\bootstrap-theme.min.css" />
-    <Content Include="Content\bootstrap-timepicker\bootstrap-timepicker.css" />
-    <Content Include="Content\bootstrap-timepicker\bootstrap-timepicker.min.css" />
-    <Content Include="Content\bootstrap.css" />
-    <Content Include="Content\bootstrap.min.css" />
-    <Content Include="Content\font-awesome.css" />
-    <Content Include="Content\font-awesome.min.css" />
-    <Content Include="Content\print.css" />
-    <Content Include="Content\tinymce.css" />
-    <Content Include="Content\typeahead.css" />
-    <Content Include="favicon.ico" />
-    <Content Include="fonts\fontawesome-webfont.svg" />
-    <Content Include="fonts\glyphicons-halflings-regular.svg" />
-    <Content Include="Global.asax" />
-    <Content Include="Content\Site.css" />
-    <Content Include="Images\busy.gif" />
-    <Content Include="Images\youtube\youtube1.PNG" />
-    <Content Include="Images\youtube\youtube2.png" />
-    <Content Include="Images\youtube\youtube3.PNG" />
-    <Content Include="Images\youtube\youtube4.PNG" />
-    <Content Include="Models\DataClasses.dbml">
-      <Generator>MSLinqToSQLGenerator</Generator>
-      <SubType>Designer</SubType>
-      <LastGenOutput>DataClasses.designer.cs</LastGenOutput>
-    </Content>
-    <Content Include="Areas\Baseball\Views\Baseball\Index.cshtml" />
-    <Content Include="NuGet\readme.txt" />
-    <Content Include="Scripts\bloodhound.js" />
-    <Content Include="Scripts\bloodhound.min.js" />
-    <Content Include="Scripts\bootstrap-select.js" />
-    <Content Include="Scripts\bootstrap-select.min.js" />
-    <Content Include="Scripts\bootstrap.js" />
-    <Content Include="Scripts\bootstrap.min.js" />
-    <Content Include="Scripts\discussions.js" />
-    <Content Include="Areas\Baseball\Views\Shared\CurrentUserTeamsView.cshtml" />
-    <Content Include="Areas\Baseball\Views\Player\Index.cshtml" />
-    <Content Include="App_Code\Header.cshtml" />
-    <Content Include="Areas\Baseball\Views\Team\RosterCard.cshtml" />
-    <Content Include="Areas\Baseball\Views\Team\Schedule.cshtml" />
-    <Content Include="Areas\Baseball\Views\Shared\UpcomingGames.cshtml" />
-    <Content Include="Areas\Baseball\Views\Team\AddressList.cshtml" />
-    <Content Include="Areas\Baseball\Views\Shared\EnterGameResults.cshtml" />
-    <Content Include="Content\TeamAddressListTemplate.xlsx" />
-    <Content Include="Scripts\facebook.js" />
-    <Content Include="Scripts\i18n\defaults-cs_CZ.js" />
-    <Content Include="Scripts\i18n\defaults-cs_CZ.min.js" />
-    <Content Include="Scripts\i18n\defaults-de_DE.js" />
-    <Content Include="Scripts\i18n\defaults-de_DE.min.js" />
-    <Content Include="Scripts\i18n\defaults-en_US.js" />
-    <Content Include="Scripts\i18n\defaults-en_US.min.js" />
-    <Content Include="Scripts\i18n\defaults-es_CL.js" />
-    <Content Include="Scripts\i18n\defaults-es_CL.min.js" />
-    <Content Include="Scripts\i18n\defaults-eu.js" />
-    <Content Include="Scripts\i18n\defaults-eu.min.js" />
-    <Content Include="Scripts\i18n\defaults-fr_FR.js" />
-    <Content Include="Scripts\i18n\defaults-fr_FR.min.js" />
-    <Content Include="Scripts\i18n\defaults-it_IT.js" />
-    <Content Include="Scripts\i18n\defaults-it_IT.min.js" />
-    <Content Include="Scripts\i18n\defaults-nl_NL.js" />
-    <Content Include="Scripts\i18n\defaults-nl_NL.min.js" />
-    <Content Include="Scripts\i18n\defaults-pl_PL.js" />
-    <Content Include="Scripts\i18n\defaults-pl_PL.min.js" />
-    <Content Include="Scripts\i18n\defaults-pt_BR.js" />
-    <Content Include="Scripts\i18n\defaults-pt_BR.min.js" />
-    <Content Include="Scripts\i18n\defaults-ro_RO.js" />
-    <Content Include="Scripts\i18n\defaults-ro_RO.min.js" />
-    <Content Include="Scripts\i18n\defaults-ru_RU.js" />
-    <Content Include="Scripts\i18n\defaults-ru_RU.min.js" />
-    <Content Include="Scripts\i18n\defaults-ua_UA.js" />
-    <Content Include="Scripts\i18n\defaults-ua_UA.min.js" />
-    <Content Include="Scripts\i18n\defaults-zh_CN.js" />
-    <Content Include="Scripts\i18n\defaults-zh_CN.min.js" />
-    <Content Include="Scripts\i18n\defaults-zh_TW.js" />
-    <Content Include="Scripts\i18n\defaults-zh_TW.min.js" />
-    <Content Include="Scripts\jquery.cookie.js" />
-    <Content Include="Scripts\halloffame.js" />
-    <Content Include="Areas\Baseball\Views\PlayerClassified\Index.cshtml" />
-    <Content Include="fonts\fontawesome-webfont.woff" />
-    <Content Include="fonts\fontawesome-webfont.ttf" />
-    <Content Include="fonts\fontawesome-webfont.eot" />
-    <Content Include="fonts\FontAwesome.otf" />
-    <Content Include="Scripts\bootstrap-select.js.map" />
-    <Content Include="Content\bootstrap-select.css.map" />
-    <Content Include="fonts\glyphicons-halflings-regular.woff" />
-    <Content Include="fonts\glyphicons-halflings-regular.ttf" />
-    <Content Include="fonts\glyphicons-halflings-regular.eot" />
-    <Content Include="Content\bootstrap-theme.css.map" />
-    <Content Include="Content\bootstrap.css.map" />
-    <Content Include="Areas\Baseball\Views\Affiliations\Home.cshtml" />
-    <None Include="Scripts\jquery.validate-vsdoc.js" />
-    <Content Include="Scripts\jquery.validate.js" />
-    <Content Include="Scripts\jquery.validate.min.js" />
-    <Content Include="Scripts\jquery.validate.unobtrusive.js" />
-    <Content Include="Scripts\jquery.validate.unobtrusive.min.js" />
-    <Content Include="Scripts\jsnlog.js" />
-    <Content Include="Scripts\jsnlog.min.js" />
-    <Content Include="Scripts\knockout-3.2.0.debug.js" />
-    <Content Include="Scripts\knockout-3.2.0.js" />
-    <Content Include="Scripts\leaguefaq.js" />
-    <Content Include="Scripts\memberbusiness.js" />
-    <Content Include="Scripts\mindmup-editabletable.js" />
-    <Content Include="Scripts\modernizr-2.8.3.js" />
-    <Content Include="Scripts\moment-with-locales.js" />
-    <Content Include="Scripts\moment-with-locales.min.js" />
-    <Content Include="Scripts\moment.js" />
-    <Content Include="Scripts\moment.min.js" />
-    <Content Include="Scripts\npm.js" />
-    <Content Include="Scripts\playersurvey.js" />
-    <Content Include="Scripts\hofspotlight.js" />
-    <Content Include="Scripts\playersurveyspotlight.js" />
-    <Content Include="Scripts\sponsors.js" />
-    <Content Include="Scripts\tinymce\jquery.tinymce.min.js" />
-    <Content Include="Scripts\tinymce\plugins\colorpicker\plugin.js" />
-    <Content Include="Scripts\tinymce\plugins\colorpicker\plugin.min.js" />
-    <Content Include="Scripts\tinymce\plugins\compat3x\img\icons.gif" />
-    <Content Include="Scripts\tinymce\plugins\example\dialog.html" />
-    <Content Include="Scripts\tinymce\plugins\textpattern\plugin.js" />
-    <Content Include="Scripts\tinymce\plugins\textpattern\plugin.min.js" />
-    <Content Include="Scripts\tinymce\plugins\visualblocks\img\dl.gif" />
-    <Content Include="Scripts\tinymce\skins\lightgray\Content.inline.min.css" />
-    <Content Include="Scripts\tinymce\skins\lightgray\Content.min.css" />
-    <Content Include="Scripts\twitter.js" />
-    <Content Include="Scripts\typeahead.bundle.js" />
-    <Content Include="Scripts\typeahead.bundle.min.js" />
-    <Content Include="Scripts\typeahead.jquery.js" />
-    <Content Include="Scripts\typeahead.jquery.min.js" />
-    <Content Include="Scripts\userpoll.js" />
-    <Content Include="Scripts\userprofiledata.js" />
-    <Content Include="Scripts\videos.js" />
-    <Content Include="Scripts\wysiwyg.min.js" />
-    <Content Include="Views\Discussions\Index.cshtml" />
-    <Content Include="Areas\Baseball\Views\Fields\Fields.cshtml" />
-    <Content Include="Areas\Baseball\Views\LeagueSchedule\ScheduleMain.cshtml" />
-    <Content Include="Areas\Baseball\Views\LeagueSeason\Index.cshtml" />
-    <Content Include="Areas\Baseball\Views\LeagueTeams\Index.cshtml" />
-    <Content Include="Areas\Baseball\Views\League\CreateAccount.cshtml" />
-    <Content Include="Areas\Baseball\Views\League\Home.cshtml" />
-    <Content Include="Areas\Baseball\Views\League\Index.cshtml" />
-    <Content Include="Areas\Baseball\Views\Shared\ScoreboardView.cshtml" />
-    <Content Include="Areas\Baseball\Views\League\SettingsView.cshtml" />
-    <Content Include="Areas\Baseball\Views\MemberBusiness\Index.cshtml" />
-    <Content Include="Areas\Baseball\Views\Shared\_DisplayPlayer.cshtml" />
-    <Content Include="Areas\Baseball\Views\Shared\_SeasonStandings.cshtml" />
-    <Content Include="Areas\Baseball\Views\Standings\Index.cshtml" />
-    <Content Include="Areas\Baseball\Views\Statistics\Index.cshtml" />
-    <Content Include="Areas\Baseball\Views\Statistics\LeagueLeaders.cshtml" />
-    <Content Include="Areas\Baseball\Views\Team\Index.cshtml" />
-    <Content Include="Areas\Baseball\Views\Umpire\Umpires.cshtml" />
-    <Content Include="Areas\Baseball\Views\Web.config" />
-    <Content Include="Areas\Baseball\Views\_ViewStart.cshtml" />
-    <Content Include="Areas\Golf\Views\Courses\Create.cshtml" />
-    <Content Include="Areas\Golf\Views\Courses\Index.cshtml" />
-    <Content Include="Areas\Golf\Views\CourseTee\Create.cshtml" />
-    <Content Include="Areas\Golf\Views\Flights\Create.cshtml" />
-    <Content Include="Areas\Golf\Views\Flights\Index.cshtml" />
-    <Content Include="Areas\Golf\Views\Golf\GolfHome.cshtml" />
-    <Content Include="Areas\Golf\Views\Individual\Index.cshtml" />
-    <Content Include="Areas\Golf\Views\LeagueHandicaps\Index.cshtml" />
-    <Content Include="Areas\Golf\Views\League\CreateAccount.cshtml" />
-    <Content Include="Areas\Golf\Views\League\Home.cshtml" />
-    <Content Include="Areas\Golf\Views\League\Home.Mobile.cshtml" />
-    <Content Include="Areas\Golf\Views\League\Index.cshtml" />
-    <Content Include="Areas\Golf\Views\League\LeagueSetup.cshtml" />
-    <Content Include="Areas\Golf\Views\Player\Index.cshtml" />
-    <Content Include="Areas\Golf\Views\Player\Index.Mobile.cshtml" />
-    <Content Include="Areas\Golf\Views\Player\PlayerAllScores.cshtml" />
-    <Content Include="Areas\Golf\Views\Player\PlayerAllScores.Mobile.cshtml" />
-    <Content Include="Areas\Golf\Views\Rosters\Create.cshtml" />
-    <Content Include="Areas\Golf\Views\Rosters\Index.cshtml" />
-    <Content Include="Areas\Golf\Views\Rosters\RostersGrid.cshtml" />
-    <Content Include="Areas\Golf\Views\Rosters\SignPlayer.cshtml" />
-    <Content Include="Areas\Golf\Views\Rosters\SubsIndex.cshtml" />
-    <Content Include="Areas\Golf\Views\Schedule\CompleteSchedule.cshtml" />
-    <Content Include="Areas\Golf\Views\Schedule\Create.cshtml" />
-    <Content Include="Areas\Golf\Views\Schedule\Index.cshtml" />
-    <Content Include="Areas\Golf\Views\Schedule\LeagueStandings.cshtml" />
-    <Content Include="Areas\Golf\Views\Schedule\LeagueStandings.Mobile.cshtml" />
-    <Content Include="Areas\Golf\Views\Schedule\MatchResults.cshtml" />
-    <Content Include="Areas\Golf\Views\Schedule\MatchResults.Mobile.cshtml" />
-    <Content Include="Areas\Golf\Views\Schedule\MobileRecentMatch.Mobile.cshtml" />
-    <Content Include="Areas\Golf\Views\Schedule\PreviewMatch.cshtml" />
-    <Content Include="Areas\Golf\Views\Schedule\ScheduleGrid.cshtml" />
-    <Content Include="Areas\Golf\Views\Schedule\ShowLeagueMatchResults.cshtml" />
-    <Content Include="Areas\Golf\Views\Schedule\ShowMatchResults.cshtml" />
-    <Content Include="Areas\Golf\Views\Schedule\ShowMatchResults.Mobile.cshtml" />
-    <Content Include="Areas\Golf\Views\Schedule\_PlayerMatchPreview.cshtml" />
-    <Content Include="Areas\Golf\Views\Schedule\_PlayerScore.cshtml" />
-    <Content Include="Areas\Golf\Views\Schedule\_PlayerScoreMobile.cshtml" />
-    <Content Include="Areas\Golf\Views\Schedule\_PlayerScoreView.cshtml" />
-    <Content Include="Areas\Golf\Views\Schedule\_PlayerScoreViewMobile.cshtml" />
-    <Content Include="Areas\Golf\Views\Shared\EditorTemplates\CoursesDropDown.cshtml" />
-    <Content Include="Areas\Golf\Views\Shared\EditorTemplates\DayOfWeekSelector.cshtml" />
-    <Content Include="Areas\Golf\Views\Shared\EditorTemplates\EighteenNineSelector.cshtml" />
-    <Content Include="Areas\Golf\Views\Shared\EditorTemplates\IntCollectionData.cshtml" />
-    <Content Include="Areas\Golf\Views\Shared\EditorTemplates\MatchTypeDropDown.cshtml" />
-    <Content Include="Areas\Golf\Views\Shared\EditorTemplates\TeamsDropDown.cshtml" />
-    <Content Include="Areas\Golf\Views\Shared\_LeagueResults.cshtml" />
-    <Content Include="Areas\Golf\Views\Shared\_LeagueStandings.cshtml" />
-    <Content Include="Areas\Golf\Views\Shared\_LeagueStandingsMobile.cshtml" />
-    <Content Include="Areas\Golf\Views\Shared\_ShowMatches.cshtml" />
-    <Content Include="Areas\Golf\Views\Teams\Create.cshtml" />
-    <Content Include="Areas\Golf\Views\Teams\Index.cshtml" />
-    <Content Include="Areas\Golf\Views\Teams\ShowTeam.cshtml" />
-    <Content Include="Areas\Golf\Views\Teams\ShowTeam.Mobile.cshtml" />
-    <Content Include="Areas\Golf\Views\Teams\TeamsGrid.cshtml" />
-    <Content Include="Areas\Golf\Views\Web.config" />
-    <Content Include="Areas\Golf\Views\_ViewStart.cshtml" />
-    <Content Include="Areas\Baseball\Views\Shared\WorkoutsView.cshtml" />
-    <Content Include="Areas\Baseball\Views\Shared\Leaders.cshtml" />
-    <Content Include="Areas\Baseball\Views\Shared\RosterView.cshtml" />
-    <Content Include="Areas\Baseball\Views\Shared\TeamManager.cshtml" />
-    <Content Include="Areas\Baseball\Views\Team\Statistics.cshtml" />
-    <Content Include="Scripts\bootstrap-datepicker.js" />
-    <Content Include="Scripts\bootstrap-timepicker\bootstrap-timepicker.js" />
-    <Content Include="Scripts\bootstrap-timepicker\bootstrap-timepicker.min.js" />
-    <Content Include="Scripts\handouts.js" />
-    <None Include="Properties\PublishProfiles\Local IIS.pubxml" />
-    <None Include="Properties\PublishProfiles\walkerhome.org - FTP.pubxml" />
-    <None Include="Properties\PublishProfiles\walkerhome.org - Web Deploy.pubxml" />
-    <None Include="Scripts\jquery-1.10.2.intellisense.js" />
-    <Content Include="Scripts\announcement.js" />
-    <Content Include="Scripts\focusNextItem.js" />
-    <Content Include="Scripts\jquery-1.10.2.js" />
-    <Content Include="Scripts\jquery-1.10.2.min.js" />
-    <Content Include="Scripts\jQuery-File-Upload-9.5.4\.gitignore" />
-    <Content Include="Scripts\jQuery-File-Upload-9.5.4\angularjs.html" />
-    <Content Include="Scripts\jQuery-File-Upload-9.5.4\basic-plus.html" />
-    <Content Include="Scripts\jQuery-File-Upload-9.5.4\basic.html" />
-    <Content Include="Scripts\jQuery-File-Upload-9.5.4\cors\postmessage.html" />
-    <Content Include="Scripts\jQuery-File-Upload-9.5.4\cors\result.html" />
-    <Content Include="Scripts\jQuery-File-Upload-9.5.4\css\demo-ie8.css" />
-    <Content Include="Scripts\jQuery-File-Upload-9.5.4\css\demo.css" />
-    <Content Include="Scripts\jQuery-File-Upload-9.5.4\css\jquery.fileupload-noscript.css" />
-    <Content Include="Scripts\jQuery-File-Upload-9.5.4\css\jquery.fileupload-ui-noscript.css" />
-    <Content Include="Scripts\jQuery-File-Upload-9.5.4\css\jquery.fileupload-ui.css" />
-    <Content Include="Scripts\jQuery-File-Upload-9.5.4\css\jquery.fileupload.css" />
-    <Content Include="Scripts\jQuery-File-Upload-9.5.4\css\style.css" />
-    <Content Include="Scripts\jQuery-File-Upload-9.5.4\Gruntfile.js" />
-    <Content Include="Scripts\jQuery-File-Upload-9.5.4\img\loading.gif" />
-    <Content Include="Scripts\jQuery-File-Upload-9.5.4\img\progressbar.gif" />
-    <Content Include="Scripts\jQuery-File-Upload-9.5.4\index.html" />
-    <Content Include="Scripts\jQuery-File-Upload-9.5.4\jquery-ui.html" />
-    <Content Include="Scripts\jQuery-File-Upload-9.5.4\js\app.js" />
-    <Content Include="Scripts\jQuery-File-Upload-9.5.4\js\cors\jquery.postmessage-transport.js" />
-    <Content Include="Scripts\jQuery-File-Upload-9.5.4\js\cors\jquery.xdr-transport.js" />
-    <Content Include="Scripts\jQuery-File-Upload-9.5.4\js\jquery.fileupload-angular.js" />
-    <Content Include="Scripts\jQuery-File-Upload-9.5.4\js\jquery.fileupload-audio.js" />
-    <Content Include="Scripts\jQuery-File-Upload-9.5.4\js\jquery.fileupload-image.js" />
-    <Content Include="Scripts\jQuery-File-Upload-9.5.4\js\jquery.fileupload-jquery-ui.js" />
-    <Content Include="Scripts\jQuery-File-Upload-9.5.4\js\jquery.fileupload-process.js" />
-    <Content Include="Scripts\jQuery-File-Upload-9.5.4\js\jquery.fileupload-ui.js" />
-    <Content Include="Scripts\jQuery-File-Upload-9.5.4\js\jquery.fileupload-validate.js" />
-    <Content Include="Scripts\jQuery-File-Upload-9.5.4\js\jquery.fileupload-video.js" />
-    <Content Include="Scripts\jQuery-File-Upload-9.5.4\js\jquery.fileupload.js" />
-    <Content Include="Scripts\jQuery-File-Upload-9.5.4\js\jquery.iframe-transport.js" />
-    <Content Include="Scripts\jQuery-File-Upload-9.5.4\js\main.js" />
-    <Content Include="Scripts\jQuery-File-Upload-9.5.4\js\vendor\jquery.ui.widget.js" />
-    <Content Include="Scripts\jQuery-File-Upload-9.5.4\server\gae-go\static\favicon.ico" />
-    <Content Include="Scripts\jQuery-File-Upload-9.5.4\server\gae-go\static\robots.txt" />
-    <Content Include="Scripts\jQuery-File-Upload-9.5.4\server\gae-python\main.py" />
-    <Content Include="Scripts\jQuery-File-Upload-9.5.4\server\gae-python\static\favicon.ico" />
-    <Content Include="Scripts\jQuery-File-Upload-9.5.4\server\gae-python\static\robots.txt" />
-    <Content Include="Scripts\jQuery-File-Upload-9.5.4\server\node\.gitignore" />
-    <Content Include="Scripts\jQuery-File-Upload-9.5.4\server\node\public\files\.gitignore" />
-    <Content Include="Scripts\jQuery-File-Upload-9.5.4\server\node\public\files\thumbnail\.gitignore" />
-    <Content Include="Scripts\jQuery-File-Upload-9.5.4\server\node\server.js" />
-    <Content Include="Scripts\jQuery-File-Upload-9.5.4\server\node\tmp\.gitignore" />
-    <Content Include="Scripts\jQuery-File-Upload-9.5.4\server\php\files\.gitignore" />
-    <Content Include="Scripts\jQuery-File-Upload-9.5.4\server\php\index.php" />
-    <Content Include="Scripts\jQuery-File-Upload-9.5.4\server\php\UploadHandler.php" />
-    <Content Include="Scripts\jQuery-File-Upload-9.5.4\test\index.html" />
-    <Content Include="Scripts\jQuery-File-Upload-9.5.4\test\test.js" />
-    <Content Include="Scripts\jquery.hotkeys.js" />
-    <Content Include="Scripts\jquery.maskedinput-1.3.1.min.js" />
-    <Content Include="Scripts\jQuery-File-Upload-9.5.4\.jshintrc" />
-    <Content Include="Scripts\jQuery-File-Upload-9.5.4\blueimp-file-upload.jquery.json" />
-    <Content Include="Scripts\jQuery-File-Upload-9.5.4\bower.json" />
-    <Content Include="Scripts\jQuery-File-Upload-9.5.4\CONTRIBUTING.md" />
-    <Content Include="Scripts\jQuery-File-Upload-9.5.4\package.json" />
-    <Content Include="Scripts\jQuery-File-Upload-9.5.4\README.md" />
-    <Content Include="Scripts\jQuery-File-Upload-9.5.4\server\gae-go\app.yaml" />
-    <Content Include="Scripts\jQuery-File-Upload-9.5.4\server\gae-go\app\main.go" />
-    <Content Include="Scripts\jQuery-File-Upload-9.5.4\server\gae-python\app.yaml" />
-    <Content Include="Scripts\jQuery-File-Upload-9.5.4\server\node\package.json" />
-    <Content Include="Scripts\jQuery-File-Upload-9.5.4\server\php\files\.htaccess" />
-    <Content Include="Scripts\jquery.unobtrusive-ajax.js" />
-    <Content Include="Scripts\jquery.unobtrusive-ajax.min.js" />
-    <Content Include="Scripts\knockout.mapping-latest.debug.js" />
-    <Content Include="Scripts\knockout.mapping-latest.js" />
-    <Content Include="Scripts\knockout.validation.js" />
-    <Content Include="Scripts\knockout.validation.min.js" />
-    <Content Include="Scripts\knockout.viewmodel.2.0.3.js" />
-    <Content Include="Scripts\knockout.viewmodel.2.0.3.min.js" />
-    <Content Include="Scripts\knockoutjs-helpers.js" />
-    <Content Include="Scripts\locales\bootstrap-datepicker.ar.js" />
-    <Content Include="Scripts\locales\bootstrap-datepicker.az.js" />
-    <Content Include="Scripts\locales\bootstrap-datepicker.bg.js" />
-    <Content Include="Scripts\locales\bootstrap-datepicker.ca.js" />
-    <Content Include="Scripts\locales\bootstrap-datepicker.cs.js" />
-    <Content Include="Scripts\locales\bootstrap-datepicker.cy.js" />
-    <Content Include="Scripts\locales\bootstrap-datepicker.da.js" />
-    <Content Include="Scripts\locales\bootstrap-datepicker.de.js" />
-    <Content Include="Scripts\locales\bootstrap-datepicker.el.js" />
-    <Content Include="Scripts\locales\bootstrap-datepicker.es.js" />
-    <Content Include="Scripts\locales\bootstrap-datepicker.et.js" />
-    <Content Include="Scripts\locales\bootstrap-datepicker.fa.js" />
-    <Content Include="Scripts\locales\bootstrap-datepicker.fi.js" />
-    <Content Include="Scripts\locales\bootstrap-datepicker.fr.js" />
-    <Content Include="Scripts\locales\bootstrap-datepicker.gl.js" />
-    <Content Include="Scripts\locales\bootstrap-datepicker.he.js" />
-    <Content Include="Scripts\locales\bootstrap-datepicker.hr.js" />
-    <Content Include="Scripts\locales\bootstrap-datepicker.hu.js" />
-    <Content Include="Scripts\locales\bootstrap-datepicker.id.js" />
-    <Content Include="Scripts\locales\bootstrap-datepicker.is.js" />
-    <Content Include="Scripts\locales\bootstrap-datepicker.it.js" />
-    <Content Include="Scripts\locales\bootstrap-datepicker.ja.js" />
-    <Content Include="Scripts\locales\bootstrap-datepicker.ka.js" />
-    <Content Include="Scripts\locales\bootstrap-datepicker.kk.js" />
-    <Content Include="Scripts\locales\bootstrap-datepicker.kr.js" />
-    <Content Include="Scripts\locales\bootstrap-datepicker.lt.js" />
-    <Content Include="Scripts\locales\bootstrap-datepicker.lv.js" />
-    <Content Include="Scripts\locales\bootstrap-datepicker.mk.js" />
-    <Content Include="Scripts\locales\bootstrap-datepicker.ms.js" />
-    <Content Include="Scripts\locales\bootstrap-datepicker.nb.js" />
-    <Content Include="Scripts\locales\bootstrap-datepicker.nl-BE.js" />
-    <Content Include="Scripts\locales\bootstrap-datepicker.nl.js" />
-    <Content Include="Scripts\locales\bootstrap-datepicker.no.js" />
-    <Content Include="Scripts\locales\bootstrap-datepicker.pl.js" />
-    <Content Include="Scripts\locales\bootstrap-datepicker.pt-BR.js" />
-    <Content Include="Scripts\locales\bootstrap-datepicker.pt.js" />
-    <Content Include="Scripts\locales\bootstrap-datepicker.ro.js" />
-    <Content Include="Scripts\locales\bootstrap-datepicker.rs-latin.js" />
-    <Content Include="Scripts\locales\bootstrap-datepicker.rs.js" />
-    <Content Include="Scripts\locales\bootstrap-datepicker.ru.js" />
-    <Content Include="Scripts\locales\bootstrap-datepicker.sk.js" />
-    <Content Include="Scripts\locales\bootstrap-datepicker.sl.js" />
-    <Content Include="Scripts\locales\bootstrap-datepicker.sq.js" />
-    <Content Include="Scripts\locales\bootstrap-datepicker.sv.js" />
-    <Content Include="Scripts\locales\bootstrap-datepicker.sw.js" />
-    <Content Include="Scripts\locales\bootstrap-datepicker.th.js" />
-    <Content Include="Scripts\locales\bootstrap-datepicker.tr.js" />
-    <Content Include="Scripts\locales\bootstrap-datepicker.ua.js" />
-    <Content Include="Scripts\locales\bootstrap-datepicker.vi.js" />
-    <Content Include="Scripts\locales\bootstrap-datepicker.zh-CN.js" />
-    <Content Include="Scripts\locales\bootstrap-datepicker.zh-TW.js" />
-    <Content Include="Scripts\Map.js" />
-    <Content Include="Scripts\photogallery.js" />
-    <Content Include="Scripts\respond.js" />
-    <Content Include="Scripts\respond.matchmedia.addListener.js" />
-    <Content Include="Scripts\respond.matchmedia.addListener.min.js" />
-    <Content Include="Scripts\respond.min.js" />
-    <Content Include="Scripts\seasonsetup.js" />
-    <Content Include="Scripts\tinymce\license.txt" />
-    <Content Include="Scripts\tinymce\plugins\advlist\plugin.js" />
-    <Content Include="Scripts\tinymce\plugins\advlist\plugin.min.js" />
-    <Content Include="Scripts\tinymce\plugins\anchor\plugin.js" />
-    <Content Include="Scripts\tinymce\plugins\anchor\plugin.min.js" />
-    <Content Include="Scripts\tinymce\plugins\autolink\plugin.js" />
-    <Content Include="Scripts\tinymce\plugins\autolink\plugin.min.js" />
-    <Content Include="Scripts\tinymce\plugins\autoresize\plugin.js" />
-    <Content Include="Scripts\tinymce\plugins\autoresize\plugin.min.js" />
-    <Content Include="Scripts\tinymce\plugins\autosave\plugin.js" />
-    <Content Include="Scripts\tinymce\plugins\autosave\plugin.min.js" />
-    <Content Include="Scripts\tinymce\plugins\bbcode\plugin.js" />
-    <Content Include="Scripts\tinymce\plugins\bbcode\plugin.min.js" />
-    <Content Include="Scripts\tinymce\plugins\charmap\plugin.js" />
-    <Content Include="Scripts\tinymce\plugins\charmap\plugin.min.js" />
-    <Content Include="Scripts\tinymce\plugins\code\plugin.js" />
-    <Content Include="Scripts\tinymce\plugins\code\plugin.min.js" />
-    <Content Include="Scripts\tinymce\plugins\compat3x\css\dialog.css" />
-    <Content Include="Scripts\tinymce\plugins\compat3x\img\buttons.png" />
-    <Content Include="Scripts\tinymce\plugins\compat3x\img\items.gif" />
-    <Content Include="Scripts\tinymce\plugins\compat3x\img\menu_arrow.gif" />
-    <Content Include="Scripts\tinymce\plugins\compat3x\img\menu_check.gif" />
-    <Content Include="Scripts\tinymce\plugins\compat3x\img\progress.gif" />
-    <Content Include="Scripts\tinymce\plugins\compat3x\img\tabs.gif" />
-    <Content Include="Scripts\tinymce\plugins\compat3x\plugin.js" />
-    <Content Include="Scripts\tinymce\plugins\compat3x\plugin.min.js" />
-    <Content Include="Scripts\tinymce\plugins\compat3x\tiny_mce_popup.js" />
-    <Content Include="Scripts\tinymce\plugins\compat3x\utils\editable_selects.js" />
-    <Content Include="Scripts\tinymce\plugins\compat3x\utils\form_utils.js" />
-    <Content Include="Scripts\tinymce\plugins\compat3x\utils\mctabs.js" />
-    <Content Include="Scripts\tinymce\plugins\compat3x\utils\validate.js" />
-    <Content Include="Scripts\tinymce\plugins\contextmenu\plugin.js" />
-    <Content Include="Scripts\tinymce\plugins\contextmenu\plugin.min.js" />
-    <Content Include="Scripts\tinymce\plugins\directionality\plugin.js" />
-    <Content Include="Scripts\tinymce\plugins\directionality\plugin.min.js" />
-    <Content Include="Scripts\tinymce\plugins\emoticons\img\smiley-cool.gif" />
-    <Content Include="Scripts\tinymce\plugins\emoticons\img\smiley-cry.gif" />
-    <Content Include="Scripts\tinymce\plugins\emoticons\img\smiley-embarassed.gif" />
-    <Content Include="Scripts\tinymce\plugins\emoticons\img\smiley-foot-in-mouth.gif" />
-    <Content Include="Scripts\tinymce\plugins\emoticons\img\smiley-frown.gif" />
-    <Content Include="Scripts\tinymce\plugins\emoticons\img\smiley-innocent.gif" />
-    <Content Include="Scripts\tinymce\plugins\emoticons\img\smiley-kiss.gif" />
-    <Content Include="Scripts\tinymce\plugins\emoticons\img\smiley-laughing.gif" />
-    <Content Include="Scripts\tinymce\plugins\emoticons\img\smiley-money-mouth.gif" />
-    <Content Include="Scripts\tinymce\plugins\emoticons\img\smiley-sealed.gif" />
-    <Content Include="Scripts\tinymce\plugins\emoticons\img\smiley-smile.gif" />
-    <Content Include="Scripts\tinymce\plugins\emoticons\img\smiley-surprised.gif" />
-    <Content Include="Scripts\tinymce\plugins\emoticons\img\smiley-tongue-out.gif" />
-    <Content Include="Scripts\tinymce\plugins\emoticons\img\smiley-undecided.gif" />
-    <Content Include="Scripts\tinymce\plugins\emoticons\img\smiley-wink.gif" />
-    <Content Include="Scripts\tinymce\plugins\emoticons\img\smiley-yell.gif" />
-    <Content Include="Scripts\tinymce\plugins\emoticons\plugin.js" />
-    <Content Include="Scripts\tinymce\plugins\emoticons\plugin.min.js" />
-    <Content Include="Scripts\tinymce\plugins\example\plugin.js" />
-    <Content Include="Scripts\tinymce\plugins\example\plugin.min.js" />
-    <Content Include="Scripts\tinymce\plugins\example_dependency\plugin.js" />
-    <Content Include="Scripts\tinymce\plugins\example_dependency\plugin.min.js" />
-    <Content Include="Scripts\tinymce\plugins\fullpage\plugin.js" />
-    <Content Include="Scripts\tinymce\plugins\fullpage\plugin.min.js" />
-    <Content Include="Scripts\tinymce\plugins\fullscreen\plugin.js" />
-    <Content Include="Scripts\tinymce\plugins\fullscreen\plugin.min.js" />
-    <Content Include="Scripts\tinymce\plugins\hr\plugin.js" />
-    <Content Include="Scripts\tinymce\plugins\hr\plugin.min.js" />
-    <Content Include="Scripts\tinymce\plugins\image\plugin.js" />
-    <Content Include="Scripts\tinymce\plugins\image\plugin.min.js" />
-    <Content Include="Scripts\tinymce\plugins\importcss\plugin.js" />
-    <Content Include="Scripts\tinymce\plugins\importcss\plugin.min.js" />
-    <Content Include="Scripts\tinymce\plugins\insertdatetime\plugin.js" />
-    <Content Include="Scripts\tinymce\plugins\insertdatetime\plugin.min.js" />
-    <Content Include="Scripts\tinymce\plugins\layer\plugin.js" />
-    <Content Include="Scripts\tinymce\plugins\layer\plugin.min.js" />
-    <Content Include="Scripts\tinymce\plugins\legacyoutput\plugin.js" />
-    <Content Include="Scripts\tinymce\plugins\legacyoutput\plugin.min.js" />
-    <Content Include="Scripts\tinymce\plugins\link\plugin.js" />
-    <Content Include="Scripts\tinymce\plugins\link\plugin.min.js" />
-    <Content Include="Scripts\tinymce\plugins\lists\plugin.js" />
-    <Content Include="Scripts\tinymce\plugins\lists\plugin.min.js" />
-    <Content Include="Scripts\tinymce\plugins\media\moxieplayer.swf" />
-    <Content Include="Scripts\tinymce\plugins\media\plugin.js" />
-    <Content Include="Scripts\tinymce\plugins\media\plugin.min.js" />
-    <Content Include="Scripts\tinymce\plugins\nonbreaking\plugin.js" />
-    <Content Include="Scripts\tinymce\plugins\nonbreaking\plugin.min.js" />
-    <Content Include="Scripts\tinymce\plugins\noneditable\plugin.js" />
-    <Content Include="Scripts\tinymce\plugins\noneditable\plugin.min.js" />
-    <Content Include="Scripts\tinymce\plugins\pagebreak\plugin.js" />
-    <Content Include="Scripts\tinymce\plugins\pagebreak\plugin.min.js" />
-    <Content Include="Scripts\tinymce\plugins\paste\plugin.js" />
-    <Content Include="Scripts\tinymce\plugins\paste\plugin.min.js" />
-    <Content Include="Scripts\tinymce\plugins\preview\plugin.js" />
-    <Content Include="Scripts\tinymce\plugins\preview\plugin.min.js" />
-    <Content Include="Scripts\tinymce\plugins\print\plugin.js" />
-    <Content Include="Scripts\tinymce\plugins\print\plugin.min.js" />
-    <Content Include="Scripts\tinymce\plugins\save\plugin.js" />
-    <Content Include="Scripts\tinymce\plugins\save\plugin.min.js" />
-    <Content Include="Scripts\tinymce\plugins\searchreplace\plugin.js" />
-    <Content Include="Scripts\tinymce\plugins\searchreplace\plugin.min.js" />
-    <Content Include="Scripts\tinymce\plugins\spellchecker\plugin.js" />
-    <Content Include="Scripts\tinymce\plugins\spellchecker\plugin.min.js" />
-    <Content Include="Scripts\tinymce\plugins\tabfocus\plugin.js" />
-    <Content Include="Scripts\tinymce\plugins\tabfocus\plugin.min.js" />
-    <Content Include="Scripts\tinymce\plugins\table\plugin.js" />
-    <Content Include="Scripts\tinymce\plugins\table\plugin.min.js" />
-    <Content Include="Scripts\tinymce\plugins\template\plugin.js" />
-    <Content Include="Scripts\tinymce\plugins\template\plugin.min.js" />
-    <Content Include="Scripts\tinymce\plugins\textcolor\plugin.js" />
-    <Content Include="Scripts\tinymce\plugins\textcolor\plugin.min.js" />
-    <Content Include="Scripts\tinymce\plugins\visualblocks\css\visualblocks.css" />
-    <Content Include="Scripts\tinymce\plugins\visualblocks\img\address.gif" />
-    <Content Include="Scripts\tinymce\plugins\visualblocks\img\article.gif" />
-    <Content Include="Scripts\tinymce\plugins\visualblocks\img\aside.gif" />
-    <Content Include="Scripts\tinymce\plugins\visualblocks\img\blockquote.gif" />
-    <Content Include="Scripts\tinymce\plugins\visualblocks\img\div.gif" />
-    <Content Include="Scripts\tinymce\plugins\visualblocks\img\figure.gif" />
-    <Content Include="Scripts\tinymce\plugins\visualblocks\img\h1.gif" />
-    <Content Include="Scripts\tinymce\plugins\visualblocks\img\h2.gif" />
-    <Content Include="Scripts\tinymce\plugins\visualblocks\img\h3.gif" />
-    <Content Include="Scripts\tinymce\plugins\visualblocks\img\h4.gif" />
-    <Content Include="Scripts\tinymce\plugins\visualblocks\img\h5.gif" />
-    <Content Include="Scripts\tinymce\plugins\visualblocks\img\h6.gif" />
-    <Content Include="Scripts\tinymce\plugins\visualblocks\img\hgroup.gif" />
-    <Content Include="Scripts\tinymce\plugins\visualblocks\img\ol.gif" />
-    <Content Include="Scripts\tinymce\plugins\visualblocks\img\p.gif" />
-    <Content Include="Scripts\tinymce\plugins\visualblocks\img\pre.gif" />
-    <Content Include="Scripts\tinymce\plugins\visualblocks\img\section.gif" />
-    <Content Include="Scripts\tinymce\plugins\visualblocks\img\ul.gif" />
-    <Content Include="Scripts\tinymce\plugins\visualblocks\plugin.js" />
-    <Content Include="Scripts\tinymce\plugins\visualblocks\plugin.min.js" />
-    <Content Include="Scripts\tinymce\plugins\visualchars\plugin.js" />
-    <Content Include="Scripts\tinymce\plugins\visualchars\plugin.min.js" />
-    <Content Include="Scripts\tinymce\plugins\wordcount\plugin.js" />
-    <Content Include="Scripts\tinymce\plugins\wordcount\plugin.min.js" />
-    <Content Include="Scripts\tinymce\skins\lightgray\fonts\tinymce-small.svg" />
-    <Content Include="Scripts\tinymce\skins\lightgray\fonts\tinymce.svg" />
-    <Content Include="Scripts\tinymce\skins\lightgray\img\anchor.gif" />
-    <Content Include="Scripts\tinymce\skins\lightgray\img\loader.gif" />
-    <Content Include="Scripts\tinymce\skins\lightgray\img\object.gif" />
-    <Content Include="Scripts\tinymce\skins\lightgray\img\trans.gif" />
-    <Content Include="Scripts\tinymce\skins\lightgray\skin.ie7.min.css" />
-    <Content Include="Scripts\tinymce\skins\lightgray\skin.min.css" />
-    <Content Include="Scripts\tinymce\themes\modern\theme.js" />
-    <Content Include="Scripts\tinymce\themes\modern\theme.min.js" />
-    <Content Include="Scripts\tinymce\tinymce.js" />
-    <Content Include="Scripts\tinymce\tinymce.min.js" />
-    <Content Include="Scripts\userdata.js" />
-    <Content Include="Scripts\userroles.js" />
-    <Content Include="Scripts\welcome.js" />
-    <Content Include="Scripts\wysiwyg.js" />
-    <Content Include="Scripts\_references.js" />
-    <Content Include="Web.config">
-      <SubType>Designer</SubType>
-    </Content>
-    <Content Include="Web.Debug.config">
-      <DependentUpon>Web.config</DependentUpon>
-    </Content>
-    <Content Include="Web.Release.config">
-      <DependentUpon>Web.config</DependentUpon>
-    </Content>
-    <Content Include="Views\Web.config" />
-    <Content Include="Views\_ViewStart.cshtml" />
-    <Content Include="Views\Shared\Error.cshtml" />
-    <Content Include="Views\Shared\_Layout.cshtml" />
-    <Content Include="Views\Home\About.cshtml" />
-    <Content Include="Views\Home\Contact.cshtml" />
-    <Content Include="Views\Home\Index.cshtml" />
-    <Content Include="Scripts\jquery-1.10.2.min.map" />
-    <Content Include="Views\Account\_ChangePasswordPartial.cshtml" />
-    <Content Include="Views\Account\_ExternalLoginsListPartial.cshtml" />
-    <Content Include="Views\Account\_RemoveAccountPartial.cshtml" />
-    <Content Include="Views\Account\_SetPasswordPartial.cshtml" />
-    <Content Include="Views\Account\ExternalLoginConfirmation.cshtml" />
-    <Content Include="Views\Account\ExternalLoginFailure.cshtml" />
-    <Content Include="Views\Account\Login.cshtml" />
-    <Content Include="Views\Account\Manage.cshtml" />
-    <Content Include="Views\Account\Register.cshtml" />
-    <Content Include="Views\Shared\_LoginPartial.cshtml" />
-    <Content Include="Views\Shared\AccountHomeMenu.cshtml" />
-    <Content Include="Views\Shared\AccountMenu.cshtml" />
-    <Content Include="Views\Home\AdminLinks.cshtml" />
-    <Content Include="Views\Season\Index.cshtml" />
-    <Content Include="Views\Shared\AnnouncementView.cshtml">
-      <SubType>Code</SubType>
-    </Content>
-    <Content Include="Views\Shared\WelcomeMessageView.cshtml" />
-    <Content Include="Views\Shared\PhotoGallery.cshtml" />
-    <Content Include="Views\Account\Domains.cshtml">
-      <SubType>Code</SubType>
-    </Content>
-    <Content Include="Views\Account\EMailUsers.cshtml" />
-    <Content Include="Views\Account\UserRoles.cshtml" />
-    <Content Include="Views\Account\Users.cshtml" />
-    <Content Include="Views\Shared\Birthdays.cshtml" />
-    <Content Include="Views\Shared\HandoutsView.cshtml" />
-    <Content Include="Views\Shared\_bootstrap-wysiwyg-menu.cshtml" />
-    <Content Include="Scripts\tinymce\skins\lightgray\fonts\tinymce-small.woff" />
-    <Content Include="Scripts\tinymce\skins\lightgray\fonts\tinymce-small.ttf" />
-    <Content Include="Scripts\tinymce\skins\lightgray\fonts\tinymce-small.eot" />
-    <Content Include="Scripts\tinymce\skins\lightgray\fonts\tinymce.woff" />
-    <Content Include="Scripts\tinymce\skins\lightgray\fonts\tinymce.ttf" />
-    <Content Include="Scripts\tinymce\skins\lightgray\fonts\tinymce.eot" />
-    <Content Include="Scripts\tinymce\skins\lightgray\fonts\readme.md" />
-    <Content Include="Scripts\tinymce\langs\readme.md" />
-    <Content Include="Views\Shared\Sponsors.cshtml" />
-    <Content Include="Views\Account\ResetPassword.cshtml" />
-    <Content Include="Views\Account\ResetPwStepTwo.cshtml" />
-    <Content Include="Views\Account\PasswordReset.cshtml" />
-    <Content Include="Scripts\tinymce\skins\lightgray\fonts\tinymce-small.json" />
-    <Content Include="Scripts\tinymce\skins\lightgray\fonts\tinymce.json" />
-    <Content Include="Scripts\wysiwyg.min.map" />
-    <Content Include="Views\HallOfFame\Index.cshtml" />
-    <Content Include="Views\PlayerSurvey\Index.cshtml" />
-    <Content Include="Views\Shared\PlayerSurveyView.cshtml" />
-    <Content Include="Views\Shared\UserPollView.cshtml" />
-    <Content Include="Views\LeagueFAQ\Index.cshtml" />
-    <Content Include="Views\Shared\VideosView.cshtml" />
-    <Content Include="Views\Shared\TwitterView.cshtml" />
-    <Content Include="Views\Shared\FacebookView.cshtml" />
-    <Content Include="Scripts\jsnlog.js.map" />
-    <Content Include="Views\Shared\HOF.cshtml" />
-  </ItemGroup>
-  <ItemGroup>
-    <Folder Include="App_Data\" />
-    <Folder Include="Areas\Baseball\Views\Workouts\" />
-    <Folder Include="Views\Oauth\" />
-  </ItemGroup>
-  <ItemGroup>
-    <Content Include="packages.config">
-      <SubType>Designer</SubType>
-    </Content>
-    <None Include="Project_Readme.html" />
-  </ItemGroup>
-  <ItemGroup>
-    <None Include="Models\DataClasses.dbml.layout">
-      <DependentUpon>DataClasses.dbml</DependentUpon>
-    </None>
-  </ItemGroup>
-  <ItemGroup>
-    <Service Include="{3259AA49-8AA1-44D3-9025-A0B520596A8C}" />
-  </ItemGroup>
-  <PropertyGroup>
-    <VisualStudioVersion Condition="'$(VisualStudioVersion)' == ''">10.0</VisualStudioVersion>
-    <VSToolsPath Condition="'$(VSToolsPath)' == ''">$(MSBuildExtensionsPath32)\Microsoft\VisualStudio\v$(VisualStudioVersion)</VSToolsPath>
-  </PropertyGroup>
-  <Import Project="$(MSBuildBinPath)\Microsoft.CSharp.targets" />
-  <Import Project="$(VSToolsPath)\WebApplications\Microsoft.WebApplication.targets" Condition="'$(VSToolsPath)' != ''" />
-  <Import Project="$(MSBuildExtensionsPath32)\Microsoft\VisualStudio\v10.0\WebApplications\Microsoft.WebApplication.targets" Condition="false" />
-  <Target Name="MvcBuildViews" AfterTargets="AfterBuild" Condition="'$(MvcBuildViews)'=='true'">
-    <AspNetCompiler VirtualPath="temp" PhysicalPath="$(WebProjectOutputDir)" />
-  </Target>
-  <ProjectExtensions>
-    <VisualStudio>
-      <FlavorProperties GUID="{349c5851-65df-11da-9384-00065b846f21}">
-        <WebProjectProperties>
-          <UseIIS>True</UseIIS>
-          <AutoAssignPort>True</AutoAssignPort>
-          <DevelopmentServerPort>11398</DevelopmentServerPort>
-          <DevelopmentServerVPath>/</DevelopmentServerVPath>
-          <IISUrl>http://localhost:11398</IISUrl>
-          <NTLMAuthentication>False</NTLMAuthentication>
-          <UseCustomServer>False</UseCustomServer>
-          <CustomServerUrl>
-          </CustomServerUrl>
-          <SaveServerSettingsInUserFile>False</SaveServerSettingsInUserFile>
-        </WebProjectProperties>
-      </FlavorProperties>
-    </VisualStudio>
-  </ProjectExtensions>
-  <Import Project="$(SolutionDir)\.nuget\NuGet.targets" Condition="Exists('$(SolutionDir)\.nuget\NuGet.targets')" />
-  <Import Project="..\packages\Microsoft.Bcl.Build.1.0.21\build\Microsoft.Bcl.Build.targets" Condition="Exists('..\packages\Microsoft.Bcl.Build.1.0.21\build\Microsoft.Bcl.Build.targets')" />
-  <Target Name="EnsureNuGetPackageBuildImports" BeforeTargets="PrepareForBuild">
-    <PropertyGroup>
-      <ErrorText>This project references NuGet package(s) that are missing on this computer. Enable NuGet Package Restore to download them.  For more information, see http://go.microsoft.com/fwlink/?LinkID=322105. The missing file is {0}.</ErrorText>
-    </PropertyGroup>
-    <Error Condition="!Exists('..\packages\Microsoft.Bcl.Build.1.0.21\build\Microsoft.Bcl.Build.targets')" Text="$([System.String]::Format('$(ErrorText)', '..\packages\Microsoft.Bcl.Build.1.0.21\build\Microsoft.Bcl.Build.targets'))" />
-  </Target>
-  <!-- To modify your build process, add your task inside one of the targets below and uncomment it.
-       Other similar extension points exist, see Microsoft.Common.targets.
-  <Target Name="BeforeBuild">
-  </Target>
-  <Target Name="AfterBuild">
-  </Target> -->
-=======
 ﻿<?xml version="1.0" encoding="utf-8"?>
 <Project ToolsVersion="12.0" DefaultTargets="Build" xmlns="http://schemas.microsoft.com/developer/msbuild/2003">
   <Import Project="$(MSBuildExtensionsPath)\$(MSBuildToolsVersion)\Microsoft.Common.props" Condition="Exists('$(MSBuildExtensionsPath)\$(MSBuildToolsVersion)\Microsoft.Common.props')" />
@@ -1645,6 +407,7 @@
     <Compile Include="App_Start\TypeaheadBundleConfig.cs" />
     <Compile Include="App_Start\WebApiConfig.cs" />
     <Compile Include="Areas\Baseball\BaseballAreaRegistration.cs" />
+    <Compile Include="Areas\Baseball\Controllers\AffiliationsController.cs" />
     <Compile Include="Areas\Baseball\Controllers\BaseballAPIController.cs" />
     <Compile Include="Areas\Baseball\Controllers\BaseballController.cs" />
     <Compile Include="Areas\Baseball\Controllers\FieldsAPIController.cs" />
@@ -2571,5 +1334,4 @@
   </Target>
   <Target Name="AfterBuild">
   </Target> -->
->>>>>>> ebe0ca89
 </Project>