<<<<<<< HEAD
using Microsoft.AspNet.Identity;
using ModelObjects;
using SportsManager;
using SportsManager.Models;
using SportsManager.Models.Utils;
using System;
using System.Linq;
using System.Net.Mail;
using System.Text;
using System.Threading.Tasks;
using System.Web;
using System.Web.Routing;
using System.Web.Security;

namespace DataAccess
{
    /// <summary>
    /// Summary description for Contacts
    /// </summary>
    static public class Contacts
    {
        private const String AccountCreatedSubject = "{0} Account Created";
        private const String AccountCreatedBody =
        @"<h4>Welcome to the {0}!</h4> 
            <p>A new user account has been created on your behalf by <a href='mailto:{1}'>{4}</a>. You can use this account to log into the {0} website.</p>
            <h3>Login information</h3>
            <p>User Name: {2}</p>
            <p>Password: {3}</p>
            <p>After you login you can change your password by clicking your Name in the upper right corner of the web site.</p>
            <p>If you have any questions, please reply to this email.</p>
            Thank you,<br />
            <br />
            <br />
            {0}";

        private const String AccountModifiedSubject = "{0} Account Modified";
        private const String AccountModifiedBody =
        @"<h4>{0} Account User Name/Email Change Notice</h4>
          <p>A new email address has been associated with your {0} account by <a href='mailto:{1}'>{3}</a>. Your new email address is: {2}.</p>
          <p>This email address is your new <b>user name</b> when logging into the site.</p>
          <p>If this change was made in error, please reply to this email.</p>
          Thank you,<br />
            <br />
            <br />
            {0}";


        private const String AccountPasswordSubject = "{0} Account Password Reset";
        private const String AccountPasswordBody =
            @"<h4>{0} Account Password Reset Notice</h4>
              <p>Your password on {0} has been reset by <a href='mailto:{1}'>{3}</a>.</p>
              <p><a href='{2}'>Click here</a> to continue with resetting your password.</p>
              <p>If you have any questions, please reply to this email.</p>
              Thank you,<br />
              <br />
              <br />
              {0}";

        static public bool DoesContactExist(long accountId, long contactId, string firstName, string middleName, string lastName)
        {
            DB db = DBConnection.GetContext();
            long affid = (from a in db.Accounts
                          where a.Id == accountId
                          select a.AffiliationId).SingleOrDefault();

            var affAccounts = (from a in db.Accounts
                               where a.Id == accountId || (affid != 1 && a.AffiliationId == affid)
                               select a.Id);

            return (from c in db.Contacts
                     where String.Compare(firstName, c.FirstName, StringComparison.CurrentCultureIgnoreCase) == 0 &&
                           String.Compare(lastName, c.LastName, StringComparison.CurrentCultureIgnoreCase) == 0 &&
                           ((middleName == null && c.MiddleName == null) || String.Compare(middleName, c.MiddleName, StringComparison.CurrentCultureIgnoreCase) == 0) &&
                           affAccounts.Contains(c.CreatorAccountId)
                     select c).Any();
        }

        static public IQueryable<ContactName> FindContacts(long accountId, string firstName, string lastName)
        {
            DB db = DBConnection.GetContext();

            return (from c in db.Contacts
                    where c.CreatorAccountId == accountId && 
                    (String.IsNullOrWhiteSpace(firstName) || c.FirstName.Contains(firstName)) &&
                    (String.IsNullOrWhiteSpace(lastName) || c.LastName.Contains(lastName))
                    orderby c.LastName, c.FirstName, c.MiddleName
                    select new ContactName()
                    {
                        Id = c.Id,
                        FirstName = c.FirstName,
                        LastName = c.LastName,
                        MiddleName = c.MiddleName,
                        PhotoURL = Contact.GetPhotoURL(c.Id),
                        BirthDate = c.DateOfBirth
                    });
        }

        static public IQueryable<Contact> GetUsers(long accountId)
        {
            DB db = DBConnection.GetContext();
            long affiliationId = (from a in db.Accounts
                                  where a.Id == accountId
                                  select a.AffiliationId).SingleOrDefault();

            var creatorAccounts = (from a in db.Accounts
                                   where a.Id == accountId || (affiliationId != 1 && a.AffiliationId == affiliationId)
                                       select a.Id);

            return (from c in db.Contacts
                    where !String.IsNullOrEmpty(c.Email) && creatorAccounts.Contains(c.CreatorAccountId)
                    orderby c.LastName, c.FirstName, c.MiddleName
                    select new Contact(c.Id, c.Email, c.LastName, c.FirstName, c.MiddleName,
                        c.Phone1, c.Phone2, c.Phone3, c.CreatorAccountId, c.StreetAddress, c.City,
                        c.State, c.Zip, c.FirstYear.GetValueOrDefault(), c.DateOfBirth, c.UserId)
                        {
                            IsFemale = c.IsFemale.GetValueOrDefault()
                        });
        }

        static public long GetContactId(String aspNetUserId)
        {
            DB db = DBConnection.GetContext();

            return (from c in db.Contacts
                    where c.UserId == aspNetUserId
                    select c.Id).SingleOrDefault();
        }

        static public String GetContactName(long contactId)
        {
            DB db = DBConnection.GetContext();

            return (from c in db.Contacts
                    where c.Id == contactId
                    select c.FirstName + ' ' + c.LastName).SingleOrDefault();
        }

        static public Contact GetContact(String aspNetUserId)
        {
            if (String.IsNullOrEmpty(aspNetUserId))
                return null;

            DB db = DBConnection.GetContext();

            return (from c in db.Contacts
                    where c.UserId == aspNetUserId
                    select new Contact(
                        c.Id,
                        c.Email,
                        c.LastName,
                        c.FirstName,
                        c.MiddleName,
                        c.Phone1,
                        c.Phone2,
                        c.Phone3,
                        c.CreatorAccountId,
                        c.StreetAddress,
                        c.City,
                        c.State,
                        c.Zip,
                        c.FirstYear.GetValueOrDefault(),
                        c.DateOfBirth,
                        c.UserId)
                        {
                            IsFemale = c.IsFemale.GetValueOrDefault()
                        }).SingleOrDefault();

        }

        static public Contact GetContact(long contactId)
        {
            DB db = DBConnection.GetContext();

            return (from c in db.Contacts
                    where c.Id == contactId
                    select new Contact(
                        c.Id,
                        c.Email,
                        c.LastName,
                        c.FirstName,
                        c.MiddleName,
                        c.Phone1,
                        c.Phone2,
                        c.Phone3,
                        c.CreatorAccountId,
                        c.StreetAddress,
                        c.City,
                        c.State,
                        c.Zip,
                        c.FirstYear.GetValueOrDefault(),
                        c.DateOfBirth,
                        c.UserId)
                        {
                            IsFemale = c.IsFemale.GetValueOrDefault()
                        }).SingleOrDefault();
        }

        static public IQueryable<ModelObjects.ContactName> GetContactNames(long accountId)
        {
            DB db = DBConnection.GetContext();

            long affId = (from a in db.Accounts
                          where a.Id == accountId
                          select a.AffiliationId).SingleOrDefault();

            var affiliationAccounts = (from a in db.Accounts
                                       where a.Id == accountId || (affId != 1 && a.AffiliationId == affId)
                                       select a.Id);

            return (from c in db.Contacts
                    where affiliationAccounts.Contains(c.CreatorAccountId)
                    select new ContactName()
                    {
                        Id = c.Id,
                        FirstName = c.FirstName,
                        MiddleName = c.MiddleName,
                        LastName = c.LastName,
                        PhotoURL = Contact.GetPhotoURL(c.Id),
                        FirstYear = c.FirstYear.GetValueOrDefault(),
                        Zip = c.Zip,
                        BirthDate = c.DateOfBirth
                    });
        }


        static public IQueryable<SportsManager.Model.Contact> GetContacts(long accountId)
        {
            DB db = DBConnection.GetContext();

            long affId = (from a in db.Accounts
                          where a.Id == accountId
                          select a.AffiliationId).SingleOrDefault();

            var affiliationAccounts = (from a in db.Accounts
                                       where a.Id == accountId || (affId != 1 && a.AffiliationId == affId)
                                       select a.Id);

            return (from c in db.Contacts
                            where affiliationAccounts.Contains(c.CreatorAccountId)
                            select c);
        }

        static public async Task<long> AddContact(Contact c, bool registerAccount)
        {
            c.Phone1 = PhoneUtils.FormatPhoneNumber(PhoneUtils.UnformatPhoneNumber(c.Phone1));
            c.Phone2 = PhoneUtils.FormatPhoneNumber(PhoneUtils.UnformatPhoneNumber(c.Phone2));
            c.Phone3 = PhoneUtils.FormatPhoneNumber(PhoneUtils.UnformatPhoneNumber(c.Phone3));

            if (c.CreatorAccountId == 0)
                throw new ArgumentException("AccountId");

            DB db = DBConnection.GetContext();

            SportsManager.Model.Contact dbContact = new SportsManager.Model.Contact()
            {
                Id = (int)c.Id,
                Email = c.Email,
                FirstName = c.FirstName,
                LastName = c.LastName,
                MiddleName = c.MiddleName,
                Phone1 = c.Phone1,
                Phone2 = c.Phone2,
                Phone3 = c.Phone3,
                CreatorAccountId = c.CreatorAccountId,
                StreetAddress = c.StreetAddress,
                City = c.City,
                State = c.State,
                Zip = c.Zip,
                FirstYear = c.FirstYear,
                DateOfBirth = c.DateOfBirth,
                IsFemale = c.IsFemale
            };

            db.Contacts.InsertOnSubmit(dbContact);
            db.SubmitChanges();

            c.Id = dbContact.Id;

            if (!String.IsNullOrEmpty(dbContact.Email) && registerAccount)
            {
                dbContact.UserId = await CreateAndEmailAccount(c.CreatorAccountId, dbContact.Email);
                if (!String.IsNullOrEmpty(dbContact.UserId))
                {
                    db.SubmitChanges();
                    c.UserId = dbContact.UserId;
                }
            }

            return c.Id;
        }

        static public String GetFirstNameFromUserName(string userName)
        {
            string userId = Globals.GetCurrentUserId();

            DB db = DBConnection.GetContext();
            String firstName = (from c in db.Contacts
                                where c.UserId == userId
                                select c.FirstName).SingleOrDefault();
            if (String.IsNullOrEmpty(firstName))
                return userName;

            return firstName;
        }

        static public Contact GetContactFromName(long accountId, string firstName, string lastName, string middleName)
        {
            DB db = DBConnection.GetContext();

            long affiliationId = (from a in db.Accounts
                                  where a.Id == accountId
                                  select a.AffiliationId).SingleOrDefault();

            var aIds = (from a in db.Accounts
                        where a.Id == accountId || (affiliationId != 1 && a.AffiliationId == affiliationId)
                        select a.Id);

            return (from c in db.Contacts
                    where aIds.Contains(c.CreatorAccountId) &&
                    c.FirstName.Equals(firstName, StringComparison.CurrentCultureIgnoreCase) &&
                    c.LastName.Equals(lastName, StringComparison.CurrentCultureIgnoreCase) &&
                    c.MiddleName.Equals(middleName, StringComparison.CurrentCultureIgnoreCase)
                    select new Contact(c.Id, c.Email, c.LastName, c.FirstName, c.MiddleName, c.Phone1, c.Phone2,
                        c.Phone3, c.CreatorAccountId, c.StreetAddress, c.City, c.State, c.Zip,
                        c.FirstYear.GetValueOrDefault(), c.DateOfBirth, c.UserId)
                        {
                            IsFemale = c.IsFemale.GetValueOrDefault()
                        }).SingleOrDefault();
        }

        static public async Task<String> RegisterUser(Contact c)
        {
            DB db = DBConnection.GetContext();

            var contact = (from con in db.Contacts
                           where con.Id == c.Id
                           select con).SingleOrDefault();

            if (contact == null)
                throw new MembershipCreateUserException("user doesn't exist.");

            if (String.IsNullOrEmpty(contact.Email))
                throw new MembershipCreateUserException("User must have an email.");

            // account already registered.
            if (!String.IsNullOrEmpty(contact.UserId))
                throw new MembershipCreateUserException("Email already registered.");

            var userManager = Globals.GetUserManager();

            // see if user is registerd.
            var user = await userManager.FindByNameAsync(contact.Email);
            if (user != null)
                throw new MembershipCreateUserException("Email already registered.");

            contact.UserId = await CreateAndEmailAccount(contact.CreatorAccountId, contact.Email);
            if (!String.IsNullOrEmpty(contact.UserId)) 
            {
                db.SubmitChanges();
                return contact.UserId;
            }

            return String.Empty;
        }

        static public async Task<bool> UpdateContact(Contact contact, bool registerIfNeeded)
        {
            bool updateUserId = false;

            DB db = DBConnection.GetContext();
            var dbContact = (from c in db.Contacts
                             where c.Id == contact.Id
                             select c).SingleOrDefault();
            if (dbContact == null)
                return false;

            contact.Phone1 = PhoneUtils.FormatPhoneNumber(PhoneUtils.UnformatPhoneNumber(contact.Phone1));
            contact.Phone2 = PhoneUtils.FormatPhoneNumber(PhoneUtils.UnformatPhoneNumber(contact.Phone2));
            contact.Phone3 = PhoneUtils.FormatPhoneNumber(PhoneUtils.UnformatPhoneNumber(contact.Phone3));

            string origEmail = dbContact.Email;
            string newEmail = contact.Email;

            if (String.Compare(newEmail, origEmail, StringComparison.InvariantCultureIgnoreCase) != 0)
            {
                ApplicationUser user = null;
                var userManager = Globals.GetUserManager();

                // see if user is registerd.
                if (!String.IsNullOrEmpty(origEmail))
                {
                    user = await userManager.FindByNameAsync(origEmail);
                }

                // if user id does not equal contact.UserId something is wrong. The email in the Users
                // table is the same as this contact, but it is a different user id.
                if (user != null && String.Compare(user.Id, dbContact.UserId) != 0)
                    throw new Exception(String.Format("Internal Error: contact id = {0}, userId = {1}, doesn't match users table user id = {2}", contact.Id, contact.UserId, user.Id));

                if (user == null)
                {
                    // not registered. See if new email is specfied and we want to register.
                    if (!String.IsNullOrEmpty(newEmail) && registerIfNeeded)
                    {
                        // need to create the account.
                        contact.UserId = await CreateAndEmailAccount(contact.CreatorAccountId, newEmail);
                        if (!String.IsNullOrEmpty(contact.UserId))
                            updateUserId = true;
                    }
                }
                else
                {
                    // user account exists.
                    if (!String.IsNullOrEmpty(newEmail))
                    {
                        // see if new email is already registered.
                        var newUser = await userManager.FindByNameAsync(newEmail);
                        if (newUser != null)
                        {
                            // something wrong, the email is being used. See if it is used by a contact.
                            Contact c = DataAccess.Contacts.GetContact(newUser.Id);
                            if (c != null)
                            {
                                if (String.Compare(c.Email, newEmail, StringComparison.InvariantCultureIgnoreCase) == 0)
                                {
                                    throw new Exception(String.Format("{1} Email address is already registered to another contact {0}", c.Id, newEmail));
                                }
                                else
                                {
                                    throw new Exception(String.Format("Internal Error: User account (id={0}) associated with email ({1}) is tied to a contact {2} but emails don't match.", newUser.Id, newEmail, c.Id));
                                }
                            }

                            throw new Exception(String.Format("Internal Error: {0} email address already registered in users table but no Contact using it.", newEmail));
                        }

                        // update the user name with new email.
                        user.UserName = newEmail;
                        IdentityResult idRes = userManager.Update(user);
                        if (!idRes.Errors.Any())
                            NotifyUserOfNewEmail(dbContact.CreatorAccountId, origEmail, newEmail);
                        else
                            throw new Exception(idRes.Errors.First());
                    }
                    else
                    {
                        // removed the email, remove the account.
                        IdentityResult idRes = await userManager.DeleteAsync(user);
                        if (!idRes.Errors.Any())
                        {
                            contact.UserId = null;
                            updateUserId = true;
                        }
                        else
                            throw new Exception(idRes.Errors.First());
                    }
                }
            }

            contact.Copy(dbContact, updateUserId);
            db.SubmitChanges();
            return true;
        }

        static public bool UpdateContactInfo(Contact contact)
        {
            DB db = DBConnection.GetContext();
            var dbContact = (from c in db.Contacts
                             where c.Id == contact.Id
                             select c).SingleOrDefault();
            if (dbContact == null)
                return false;

            contact.Phone1 = PhoneUtils.FormatPhoneNumber(PhoneUtils.UnformatPhoneNumber(contact.Phone1));
            contact.Phone2 = PhoneUtils.FormatPhoneNumber(PhoneUtils.UnformatPhoneNumber(contact.Phone2));
            contact.Phone3 = PhoneUtils.FormatPhoneNumber(PhoneUtils.UnformatPhoneNumber(contact.Phone3));

            dbContact.StreetAddress = contact.StreetAddress;
            dbContact.City = contact.City;
            dbContact.State = contact.State;
            dbContact.Zip = contact.Zip;
            dbContact.Phone1 = contact.Phone1;
            dbContact.Phone2 = contact.Phone2;
            dbContact.Phone3 = contact.Phone3;

            db.SubmitChanges();
            return true;
        }

        static public void UpdateUserId(Contact contact)
        {
            DB db = DBConnection.GetContext();
            var dbContact = (from c in db.Contacts
                             where c.Id == contact.Id
                             select c).SingleOrDefault();
            if (dbContact == null)
                return;

            dbContact.Email = contact.Email;
            dbContact.UserId = contact.UserId;
            db.SubmitChanges();
        }

        static async public Task<bool> RemoveContact(Contact contact)
        {
            DB db = DBConnection.GetContext();
            var item = (from c in db.Contacts
                        where c.Id == contact.Id
                        select c).SingleOrDefault();

            if (item != null)
            {
                db.Contacts.DeleteOnSubmit(item);
                db.SubmitChanges();

                await Storage.Provider.DeleteFile(contact.PhotoURL);
                await Storage.Provider.DeleteFile(contact.LargePhotoURL);
                return true;
            }

            return false;
        }

        public static bool RemoveUnusedContacts(long accountId)
        {
            DB db = DBConnection.GetContext();

            // all places a contactId is used in for the account.
            var contactInRoster = (from r in db.Rosters
                                   select r.ContactId).Distinct();
            var contactInHof = (from h in db.hofs
                                select h.ContactId).Distinct();
            var contactInManager = (from m in db.TeamSeasonManagers
                                    select m.ContactId).Distinct();

            var unusedContacts = (from c in db.Contacts
                                  where c.CreatorAccountId == accountId &&
                                  !contactInRoster.Contains(c.Id) &&
                                  !contactInHof.Contains(c.Id) &&
                                  !contactInManager.Contains(c.Id)
                                  select c);

            db.Contacts.DeleteAllOnSubmit(unusedContacts);

            return true;
        }

        public static async Task<bool> DeleteUserAccount(Contact c)
        {
            if (!String.IsNullOrEmpty(c.UserId))
            {
                var userManager = Globals.GetUserManager();
                var user = await userManager.FindByIdAsync(c.UserId);

                if (user != null)
                {
                    //await userManager.DeleteAsync(user);
                }
            }
            return await RemoveContact(c);
        }

        public static async Task<bool> ResetPassword(long accountId, ModelObjects.Contact contact)
        {
            if (!String.IsNullOrEmpty(contact.UserId))
            {
                var userManager = Globals.GetUserManager();
                var user = await userManager.FindByIdAsync(contact.UserId);

                if (user != null)
                {
                    string confirmationToken = await userManager.GeneratePasswordResetTokenAsync(user.Id);
                    RouteValueDictionary parameters = new RouteValueDictionary
                    { 
                        {"controller", "Account" }, 
                        { "action", "ResetPassword" }, 
                        { "accountId", accountId }, 
                        { "token", confirmationToken },

                    };

                    VirtualPathData vpd = RouteTable.Routes.GetVirtualPath(null, "Default", parameters);
                    string absPath = VirtualPathUtility.ToAbsolute(vpd.VirtualPath);
                    var url = new Uri(HttpContext.Current.Request.Url, absPath).AbsoluteUri;

                    NotifyUserPasswordReset(accountId, contact, url.ToString());
                    return true;
                }
            }

            return false;
        }

        static private void NotifyUserPasswordReset(long accountId, ModelObjects.Contact contact, String url)
        {
            String currentUser = Globals.GetCurrentUserName();
            if (String.IsNullOrEmpty(currentUser))
                return;

            string senderFullName = String.Empty;
            string accountName = String.Empty;
            string fromEmail = String.Empty;

            var sender = DataAccess.Contacts.GetContact(Globals.GetCurrentUserId());
            if (sender == null)
            {
                accountName = DataAccess.Accounts.GetAccountName(accountId);
                fromEmail = "webmaster@ezrecsports.com";

                // check to see if in AspNetUserRoles as Administrator
                var userManager = Globals.GetUserManager();
                try
                {
                    if (userManager.IsInRole(Globals.GetCurrentUserId(), "Administrator"))
                        senderFullName = " Administrator";
                    else
                        return;
                }
                catch(Exception)
                {
                    return;
                }
            }
            else
            {
                senderFullName = sender.FullNameFirst;
                accountName = DataAccess.Accounts.GetAccountName(contact.CreatorAccountId);
                fromEmail = sender.Email;
            }

            string subject = String.Format(AccountPasswordSubject, accountName);

            string body = String.Format(AccountPasswordBody, accountName, currentUser, url, senderFullName);

            Globals.MailMessage(new MailAddress(fromEmail, senderFullName), new MailAddress(contact.Email, contact.FullNameFirst), subject, body);
        }

        static private void NotifyUserOfNewEmail(long accountId, string oldEmail, string newEmail)
        {
            String currentUser = Globals.GetCurrentUserName();
            if (String.IsNullOrEmpty(currentUser))
                return;

            string senderFullName = String.Empty;

            var contact = DataAccess.Contacts.GetContact(Globals.GetCurrentUserId());
            if (contact == null)
            {
                // check to see if in AspNetUserRoles as Administrator
                var userManager = Globals.GetUserManager();
                try
                {
                    if (userManager.IsInRole(Globals.GetCurrentUserId(), "Administrator"))
                        senderFullName = DataAccess.Accounts.GetAccountName(accountId) + " Administrator";
                    else
                        return;
                }
                catch(Exception)
                {
                    return;
                }
            }
            else
            {
                senderFullName = contact.FullNameFirst;
            }

            string accountName = DataAccess.Accounts.GetAccountName(accountId);
            string subject = String.Format(AccountModifiedSubject, accountName);
            string body = String.Format(AccountModifiedBody, accountName, currentUser, newEmail, senderFullName);
            Globals.MailMessage(new MailAddress(currentUser, senderFullName), new MailAddress(oldEmail), subject, body);
        }

        static private async Task<String> CreateAndEmailAccount(long accountId, string email)
        {
            String currentUser = Globals.GetCurrentUserName();
            if (String.IsNullOrEmpty(currentUser))
                return String.Empty;

            string senderFullName;

            var contact = DataAccess.Contacts.GetContact(Globals.GetCurrentUserId());
            if (contact == null)
                senderFullName = currentUser;
            else
                 senderFullName = contact.FullNameFirst;

            var userManager = Globals.GetUserManager();

            string password = Membership.GeneratePassword(8, 2);

            // new way to create user and sign in.
            var user = new ApplicationUser() { UserName = email };
            var result = await userManager.CreateAsync(user, password);
            if (result.Succeeded)
            {
                var newUser = await userManager.FindByNameAsync(email);
                if (newUser != null)
                {
                    // notify user
                    string accountName = DataAccess.Accounts.GetAccountName(accountId);
                    string subject = String.Format(AccountCreatedSubject, accountName);
                    string body = String.Format(AccountCreatedBody, accountName, currentUser, email, password, senderFullName);
                    Globals.MailMessage(new MailAddress(currentUser, senderFullName), new MailAddress(email), subject, body);

                    return newUser.Id;
                }
            }
            else
            {
                StringBuilder errorString = new StringBuilder();
                // couldn't create user.
                foreach(var error in result.Errors)
                {
                    errorString.Append(error);
                    errorString.Append(Environment.NewLine);
                }

                throw new MembershipCreateUserException(errorString.ToString());
            }

            return String.Empty;
        }
    }
=======
using Microsoft.AspNet.Identity;
using ModelObjects;
using SportsManager;
using SportsManager.Models;
using SportsManager.Models.Utils;
using System;
using System.Linq;
using System.Net.Mail;
using System.Text;
using System.Threading.Tasks;
using System.Web;
using System.Web.Routing;
using System.Web.Security;

namespace DataAccess
{
    /// <summary>
    /// Summary description for Contacts
    /// </summary>
    static public class Contacts
    {
        private const String AccountCreatedSubject = "{0} Account Created";
        private const String AccountCreatedBody =
        @"<h4>Welcome to the {0}!</h4> 
            <p>A new user account has been created on your behalf by <a href='mailto:{1}'>{4}</a>. You can use this account to log into the {0} website.</p>
            <h3>Login information</h3>
            <p>User Name: {2}</p>
            <p>Password: {3}</p>
            <p>After you login you can change your password by clicking your Name in the upper right corner of the web site.</p>
            <p>If you have any questions, please reply to this email.</p>
            Thank you,<br />
            <br />
            <br />
            {0}";

        private const String AccountModifiedSubject = "{0} Account Modified";
        private const String AccountModifiedBody =
        @"<h4>{0} Account User Name/Email Change Notice</h4>
          <p>A new email address has been associated with your {0} account by <a href='mailto:{1}'>{3}</a>. Your new email address is: {2}.</p>
          <p>This email address is your new <b>user name</b> when logging into the site.</p>
          <p>If this change was made in error, please reply to this email.</p>
          Thank you,<br />
            <br />
            <br />
            {0}";


        private const String AccountPasswordSubject = "{0} Account Password Reset";
        private const String AccountPasswordBody =
            @"<h4>{0} Account Password Reset Notice</h4>
              <p>Your password on {0} has been reset by <a href='mailto:{1}'>{3}</a>.</p>
              <p><a href='{2}'>Click here</a> to continue with resetting your password.</p>
              <p>If you have any questions, please reply to this email.</p>
              Thank you,<br />
              <br />
              <br />
              {0}";

        static public bool DoesContactExist(long accountId, long contactId, string firstName, string middleName, string lastName)
        {
            DB db = DBConnection.GetContext();
            long affid = (from a in db.Accounts
                          where a.Id == accountId
                          select a.AffiliationId).SingleOrDefault();

            var affAccounts = (from a in db.Accounts
                               where a.Id == accountId || (affid != 1 && a.AffiliationId == affid)
                               select a.Id);

            return (from c in db.Contacts
                     where String.Compare(firstName, c.FirstName, StringComparison.CurrentCultureIgnoreCase) == 0 &&
                           String.Compare(lastName, c.LastName, StringComparison.CurrentCultureIgnoreCase) == 0 &&
                           ((middleName == null && c.MiddleName == null) || String.Compare(middleName, c.MiddleName, StringComparison.CurrentCultureIgnoreCase) == 0) &&
                           affAccounts.Contains(c.CreatorAccountId)
                     select c).Any();
        }

        static public IQueryable<ContactName> FindContacts(long accountId, string firstName, string lastName)
        {
            DB db = DBConnection.GetContext();

            long affiliationId = (from a in db.Accounts
                                  where a.Id == accountId
                                  select a.AffiliationId).SingleOrDefault();

            var creatorAccounts = (from a in db.Accounts
                                   where a.Id == accountId || (affiliationId != 1 && a.AffiliationId == affiliationId)
                                   select a.Id);


            return (from c in db.Contacts
                    where creatorAccounts.Contains(c.CreatorAccountId) && 
                    (String.IsNullOrWhiteSpace(firstName) || c.FirstName.Contains(firstName)) &&
                    (String.IsNullOrWhiteSpace(lastName) || c.LastName.Contains(lastName))
                    orderby c.LastName, c.FirstName, c.MiddleName
                    select new ContactName()
                    {
                        Id = c.Id,
                        FirstName = c.FirstName,
                        LastName = c.LastName,
                        MiddleName = c.MiddleName,
                        PhotoURL = Contact.GetPhotoURL(c.Id),
                        BirthDate = c.DateOfBirth
                    });
        }

        static public IQueryable<Contact> GetUsers(long accountId)
        {
            DB db = DBConnection.GetContext();
            long affiliationId = (from a in db.Accounts
                                  where a.Id == accountId
                                  select a.AffiliationId).SingleOrDefault();

            var creatorAccounts = (from a in db.Accounts
                                   where a.Id == accountId || (affiliationId != 1 && a.AffiliationId == affiliationId)
                                       select a.Id);

            return (from c in db.Contacts
                    where !String.IsNullOrEmpty(c.Email) && creatorAccounts.Contains(c.CreatorAccountId)
                    orderby c.LastName, c.FirstName, c.MiddleName
                    select new Contact(c.Id, c.Email, c.LastName, c.FirstName, c.MiddleName,
                        c.Phone1, c.Phone2, c.Phone3, c.CreatorAccountId, c.StreetAddress, c.City,
                        c.State, c.Zip, c.FirstYear.GetValueOrDefault(), c.DateOfBirth, c.UserId)
                        {
                            IsFemale = c.IsFemale.GetValueOrDefault()
                        });
        }

        static public long GetContactId(String aspNetUserId)
        {
            DB db = DBConnection.GetContext();

            return (from c in db.Contacts
                    where c.UserId == aspNetUserId
                    select c.Id).SingleOrDefault();
        }

        static public String GetContactName(long contactId)
        {
            DB db = DBConnection.GetContext();

            return (from c in db.Contacts
                    where c.Id == contactId
                    select c.FirstName + ' ' + c.LastName).SingleOrDefault();
        }

        static public Contact GetContact(String aspNetUserId)
        {
            if (String.IsNullOrEmpty(aspNetUserId))
                return null;

            DB db = DBConnection.GetContext();

            return (from c in db.Contacts
                    where c.UserId == aspNetUserId
                    select new Contact(
                        c.Id,
                        c.Email,
                        c.LastName,
                        c.FirstName,
                        c.MiddleName,
                        c.Phone1,
                        c.Phone2,
                        c.Phone3,
                        c.CreatorAccountId,
                        c.StreetAddress,
                        c.City,
                        c.State,
                        c.Zip,
                        c.FirstYear.GetValueOrDefault(),
                        c.DateOfBirth,
                        c.UserId)
                        {
                            IsFemale = c.IsFemale.GetValueOrDefault()
                        }).SingleOrDefault();

        }

        static public Contact GetContact(long contactId)
        {
            DB db = DBConnection.GetContext();

            return (from c in db.Contacts
                    where c.Id == contactId
                    select new Contact(
                        c.Id,
                        c.Email,
                        c.LastName,
                        c.FirstName,
                        c.MiddleName,
                        c.Phone1,
                        c.Phone2,
                        c.Phone3,
                        c.CreatorAccountId,
                        c.StreetAddress,
                        c.City,
                        c.State,
                        c.Zip,
                        c.FirstYear.GetValueOrDefault(),
                        c.DateOfBirth,
                        c.UserId)
                        {
                            IsFemale = c.IsFemale.GetValueOrDefault()
                        }).SingleOrDefault();
        }

        static public IQueryable<ModelObjects.ContactName> GetContactNames(long accountId)
        {
            DB db = DBConnection.GetContext();

            long affId = (from a in db.Accounts
                          where a.Id == accountId
                          select a.AffiliationId).SingleOrDefault();

            var affiliationAccounts = (from a in db.Accounts
                                       where a.Id == accountId || (affId != 1 && a.AffiliationId == affId)
                                       select a.Id);

            return (from c in db.Contacts
                    where affiliationAccounts.Contains(c.CreatorAccountId)
                    select new ContactName()
                    {
                        Id = c.Id,
                        FirstName = c.FirstName,
                        MiddleName = c.MiddleName,
                        LastName = c.LastName,
                        PhotoURL = Contact.GetPhotoURL(c.Id),
                        FirstYear = c.FirstYear.GetValueOrDefault(),
                        Zip = c.Zip,
                        BirthDate = c.DateOfBirth
                    });
        }


        static public IQueryable<SportsManager.Model.Contact> GetContacts(long accountId)
        {
            DB db = DBConnection.GetContext();

            long affId = (from a in db.Accounts
                          where a.Id == accountId
                          select a.AffiliationId).SingleOrDefault();

            var affiliationAccounts = (from a in db.Accounts
                                       where a.Id == accountId || (affId != 1 && a.AffiliationId == affId)
                                       select a.Id);

            return (from c in db.Contacts
                            where affiliationAccounts.Contains(c.CreatorAccountId)
                            select c);
        }

        static public async Task<long> AddContact(Contact c, bool registerAccount)
        {
            c.Phone1 = PhoneUtils.FormatPhoneNumber(PhoneUtils.UnformatPhoneNumber(c.Phone1));
            c.Phone2 = PhoneUtils.FormatPhoneNumber(PhoneUtils.UnformatPhoneNumber(c.Phone2));
            c.Phone3 = PhoneUtils.FormatPhoneNumber(PhoneUtils.UnformatPhoneNumber(c.Phone3));

            if (c.CreatorAccountId == 0)
                throw new ArgumentException("AccountId");

            DB db = DBConnection.GetContext();

            SportsManager.Model.Contact dbContact = new SportsManager.Model.Contact()
            {
                Id = (int)c.Id,
                Email = c.Email,
                FirstName = c.FirstName,
                LastName = c.LastName,
                MiddleName = c.MiddleName,
                Phone1 = c.Phone1,
                Phone2 = c.Phone2,
                Phone3 = c.Phone3,
                CreatorAccountId = c.CreatorAccountId,
                StreetAddress = c.StreetAddress,
                City = c.City,
                State = c.State,
                Zip = c.Zip,
                FirstYear = c.FirstYear,
                DateOfBirth = c.DateOfBirth,
                IsFemale = c.IsFemale
            };

            db.Contacts.InsertOnSubmit(dbContact);
            db.SubmitChanges();

            c.Id = dbContact.Id;

            if (!String.IsNullOrEmpty(dbContact.Email) && registerAccount)
            {
                dbContact.UserId = await CreateAndEmailAccount(c.CreatorAccountId, dbContact.Email);
                if (!String.IsNullOrEmpty(dbContact.UserId))
                {
                    db.SubmitChanges();
                    c.UserId = dbContact.UserId;
                }
            }

            return c.Id;
        }

        static public String GetFirstNameFromUserName(string userName)
        {
            string userId = Globals.GetCurrentUserId();

            DB db = DBConnection.GetContext();
            String firstName = (from c in db.Contacts
                                where c.UserId == userId
                                select c.FirstName).SingleOrDefault();
            if (String.IsNullOrEmpty(firstName))
                return userName;

            return firstName;
        }

        static public Contact GetContactFromName(long accountId, string firstName, string lastName, string middleName)
        {
            DB db = DBConnection.GetContext();

            long affiliationId = (from a in db.Accounts
                                  where a.Id == accountId
                                  select a.AffiliationId).SingleOrDefault();

            var aIds = (from a in db.Accounts
                        where a.Id == accountId || (affiliationId != 1 && a.AffiliationId == affiliationId)
                        select a.Id);

            return (from c in db.Contacts
                    where aIds.Contains(c.CreatorAccountId) &&
                    c.FirstName.Equals(firstName, StringComparison.CurrentCultureIgnoreCase) &&
                    c.LastName.Equals(lastName, StringComparison.CurrentCultureIgnoreCase) &&
                    c.MiddleName.Equals(middleName, StringComparison.CurrentCultureIgnoreCase)
                    select new Contact(c.Id, c.Email, c.LastName, c.FirstName, c.MiddleName, c.Phone1, c.Phone2,
                        c.Phone3, c.CreatorAccountId, c.StreetAddress, c.City, c.State, c.Zip,
                        c.FirstYear.GetValueOrDefault(), c.DateOfBirth, c.UserId)
                        {
                            IsFemale = c.IsFemale.GetValueOrDefault()
                        }).SingleOrDefault();
        }

        static public async Task<String> RegisterUser(Contact c)
        {
            DB db = DBConnection.GetContext();

            var contact = (from con in db.Contacts
                           where con.Id == c.Id
                           select con).SingleOrDefault();

            if (contact == null)
                throw new MembershipCreateUserException("user doesn't exist.");

            if (String.IsNullOrEmpty(contact.Email))
                throw new MembershipCreateUserException("User must have an email.");

            // account already registered.
            if (!String.IsNullOrEmpty(contact.UserId))
                throw new MembershipCreateUserException("Email already registered.");

            var userManager = Globals.GetUserManager();

            // see if user is registerd.
            var user = await userManager.FindByNameAsync(contact.Email);
            if (user != null)
                throw new MembershipCreateUserException("Email already registered.");

            contact.UserId = await CreateAndEmailAccount(contact.CreatorAccountId, contact.Email);
            if (!String.IsNullOrEmpty(contact.UserId)) 
            {
                db.SubmitChanges();
                return contact.UserId;
            }

            return String.Empty;
        }

        static public async Task<bool> UpdateContact(Contact contact, bool registerIfNeeded)
        {
            bool updateUserId = false;

            DB db = DBConnection.GetContext();
            var dbContact = (from c in db.Contacts
                             where c.Id == contact.Id
                             select c).SingleOrDefault();
            if (dbContact == null)
                return false;

            contact.Phone1 = PhoneUtils.FormatPhoneNumber(PhoneUtils.UnformatPhoneNumber(contact.Phone1));
            contact.Phone2 = PhoneUtils.FormatPhoneNumber(PhoneUtils.UnformatPhoneNumber(contact.Phone2));
            contact.Phone3 = PhoneUtils.FormatPhoneNumber(PhoneUtils.UnformatPhoneNumber(contact.Phone3));

            string origEmail = dbContact.Email;
            string newEmail = contact.Email;

            if (String.Compare(newEmail, origEmail, StringComparison.InvariantCultureIgnoreCase) != 0)
            {
                ApplicationUser user = null;
                var userManager = Globals.GetUserManager();

                // see if user is registerd.
                if (!String.IsNullOrEmpty(origEmail))
                {
                    user = await userManager.FindByNameAsync(origEmail);
                }

                // if user id does not equal contact.UserId something is wrong. The email in the Users
                // table is the same as this contact, but it is a different user id.
                if (user != null && String.Compare(user.Id, dbContact.UserId) != 0)
                    throw new Exception(String.Format("Internal Error: contact id = {0}, userId = {1}, doesn't match users table user id = {2}", contact.Id, contact.UserId, user.Id));

                if (user == null)
                {
                    // not registered. See if new email is specfied and we want to register.
                    if (!String.IsNullOrEmpty(newEmail) && registerIfNeeded)
                    {
                        // need to create the account.
                        contact.UserId = await CreateAndEmailAccount(contact.CreatorAccountId, newEmail);
                        if (!String.IsNullOrEmpty(contact.UserId))
                            updateUserId = true;
                    }
                }
                else
                {
                    // user account exists.
                    if (!String.IsNullOrEmpty(newEmail))
                    {
                        // see if new email is already registered.
                        var newUser = await userManager.FindByNameAsync(newEmail);
                        if (newUser != null)
                        {
                            // something wrong, the email is being used. See if it is used by a contact.
                            Contact c = DataAccess.Contacts.GetContact(newUser.Id);
                            if (c != null)
                            {
                                if (String.Compare(c.Email, newEmail, StringComparison.InvariantCultureIgnoreCase) == 0)
                                {
                                    throw new Exception(String.Format("{1} Email address is already registered to another contact {0}", c.Id, newEmail));
                                }
                                else
                                {
                                    throw new Exception(String.Format("Internal Error: User account (id={0}) associated with email ({1}) is tied to a contact {2} but emails don't match.", newUser.Id, newEmail, c.Id));
                                }
                            }

                            throw new Exception(String.Format("Internal Error: {0} email address already registered in users table but no Contact using it.", newEmail));
                        }

                        // update the user name with new email.
                        user.UserName = newEmail;
                        IdentityResult idRes = userManager.Update(user);
                        if (!idRes.Errors.Any())
                            NotifyUserOfNewEmail(dbContact.CreatorAccountId, origEmail, newEmail);
                        else
                            throw new Exception(idRes.Errors.First());
                    }
                    else
                    {
                        // removed the email, remove the account.
                        IdentityResult idRes = await userManager.DeleteAsync(user);
                        if (!idRes.Errors.Any())
                        {
                            contact.UserId = null;
                            updateUserId = true;
                        }
                        else
                            throw new Exception(idRes.Errors.First());
                    }
                }
            }

            contact.Copy(dbContact, updateUserId);
            db.SubmitChanges();
            return true;
        }

        static public bool UpdateContactInfo(Contact contact)
        {
            DB db = DBConnection.GetContext();
            var dbContact = (from c in db.Contacts
                             where c.Id == contact.Id
                             select c).SingleOrDefault();
            if (dbContact == null)
                return false;

            contact.Phone1 = PhoneUtils.FormatPhoneNumber(PhoneUtils.UnformatPhoneNumber(contact.Phone1));
            contact.Phone2 = PhoneUtils.FormatPhoneNumber(PhoneUtils.UnformatPhoneNumber(contact.Phone2));
            contact.Phone3 = PhoneUtils.FormatPhoneNumber(PhoneUtils.UnformatPhoneNumber(contact.Phone3));

            dbContact.StreetAddress = contact.StreetAddress;
            dbContact.City = contact.City;
            dbContact.State = contact.State;
            dbContact.Zip = contact.Zip;
            dbContact.Phone1 = contact.Phone1;
            dbContact.Phone2 = contact.Phone2;
            dbContact.Phone3 = contact.Phone3;

            db.SubmitChanges();
            return true;
        }

        static public void UpdateUserId(Contact contact)
        {
            DB db = DBConnection.GetContext();
            var dbContact = (from c in db.Contacts
                             where c.Id == contact.Id
                             select c).SingleOrDefault();
            if (dbContact == null)
                return;

            dbContact.Email = contact.Email;
            dbContact.UserId = contact.UserId;
            db.SubmitChanges();
        }

        static async public Task<bool> RemoveContact(Contact contact)
        {
            DB db = DBConnection.GetContext();
            var item = (from c in db.Contacts
                        where c.Id == contact.Id
                        select c).SingleOrDefault();

            if (item != null)
            {
                db.Contacts.DeleteOnSubmit(item);
                db.SubmitChanges();

                await Storage.Provider.DeleteFile(contact.PhotoURL);
                await Storage.Provider.DeleteFile(contact.LargePhotoURL);
                return true;
            }

            return false;
        }

        public static bool RemoveUnusedContacts(long accountId)
        {
            DB db = DBConnection.GetContext();

            // all places a contactId is used in for the account.
            var contactInRoster = (from r in db.Rosters
                                   select r.ContactId).Distinct();
            var contactInHof = (from h in db.hofs
                                select h.ContactId).Distinct();
            var contactInManager = (from m in db.TeamSeasonManagers
                                    select m.ContactId).Distinct();

            var unusedContacts = (from c in db.Contacts
                                  where c.CreatorAccountId == accountId &&
                                  !contactInRoster.Contains(c.Id) &&
                                  !contactInHof.Contains(c.Id) &&
                                  !contactInManager.Contains(c.Id)
                                  select c);

            db.Contacts.DeleteAllOnSubmit(unusedContacts);

            return true;
        }

        public static async Task<bool> DeleteUserAccount(Contact c)
        {
            if (!String.IsNullOrEmpty(c.UserId))
            {
                var userManager = Globals.GetUserManager();
                var user = await userManager.FindByIdAsync(c.UserId);

                if (user != null)
                {
                    //await userManager.DeleteAsync(user);
                }
            }
            return await RemoveContact(c);
        }

        public static async Task<bool> ResetPassword(long accountId, ModelObjects.Contact contact)
        {
            if (!String.IsNullOrEmpty(contact.UserId))
            {
                var userManager = Globals.GetUserManager();
                var user = await userManager.FindByIdAsync(contact.UserId);

                if (user != null)
                {
                    string confirmationToken = await userManager.GeneratePasswordResetTokenAsync(user.Id);
                    RouteValueDictionary parameters = new RouteValueDictionary
                    { 
                        {"controller", "Account" }, 
                        { "action", "ResetPassword" }, 
                        { "accountId", accountId }, 
                        { "token", confirmationToken },

                    };

                    VirtualPathData vpd = RouteTable.Routes.GetVirtualPath(null, "Default", parameters);
                    string absPath = VirtualPathUtility.ToAbsolute(vpd.VirtualPath);
                    var url = new Uri(HttpContext.Current.Request.Url, absPath).AbsoluteUri;

                    NotifyUserPasswordReset(accountId, contact, url.ToString());
                    return true;
                }
            }

            return false;
        }

        static private void NotifyUserPasswordReset(long accountId, ModelObjects.Contact contact, String url)
        {
            String currentUser = Globals.GetCurrentUserName();
            if (String.IsNullOrEmpty(currentUser))
                return;

            string senderFullName = String.Empty;
            string accountName = String.Empty;
            string fromEmail = String.Empty;

            var sender = DataAccess.Contacts.GetContact(Globals.GetCurrentUserId());
            if (sender == null)
            {
                accountName = DataAccess.Accounts.GetAccountName(accountId);
                fromEmail = "webmaster@ezrecsports.com";

                // check to see if in AspNetUserRoles as Administrator
                var userManager = Globals.GetUserManager();
                try
                {
                    if (userManager.IsInRole(Globals.GetCurrentUserId(), "Administrator"))
                        senderFullName = " Administrator";
                    else
                        return;
                }
                catch(Exception)
                {
                    return;
                }
            }
            else
            {
                senderFullName = sender.FullNameFirst;
                accountName = DataAccess.Accounts.GetAccountName(contact.CreatorAccountId);
                fromEmail = sender.Email;
            }

            string subject = String.Format(AccountPasswordSubject, accountName);

            string body = String.Format(AccountPasswordBody, accountName, currentUser, url, senderFullName);

            Globals.MailMessage(new MailAddress(fromEmail, senderFullName), new MailAddress(contact.Email, contact.FullNameFirst), subject, body);
        }

        static private void NotifyUserOfNewEmail(long accountId, string oldEmail, string newEmail)
        {
            String currentUser = Globals.GetCurrentUserName();
            if (String.IsNullOrEmpty(currentUser))
                return;

            string senderFullName = String.Empty;

            var contact = DataAccess.Contacts.GetContact(Globals.GetCurrentUserId());
            if (contact == null)
            {
                // check to see if in AspNetUserRoles as Administrator
                var userManager = Globals.GetUserManager();
                try
                {
                    if (userManager.IsInRole(Globals.GetCurrentUserId(), "Administrator"))
                        senderFullName = DataAccess.Accounts.GetAccountName(accountId) + " Administrator";
                    else
                        return;
                }
                catch(Exception)
                {
                    return;
                }
            }
            else
            {
                senderFullName = contact.FullNameFirst;
            }

            string accountName = DataAccess.Accounts.GetAccountName(accountId);
            string subject = String.Format(AccountModifiedSubject, accountName);
            string body = String.Format(AccountModifiedBody, accountName, currentUser, newEmail, senderFullName);
            Globals.MailMessage(new MailAddress(currentUser, senderFullName), new MailAddress(oldEmail), subject, body);
        }

        static private async Task<String> CreateAndEmailAccount(long accountId, string email)
        {
            String currentUser = Globals.GetCurrentUserName();
            if (String.IsNullOrEmpty(currentUser))
                return String.Empty;

            string senderFullName;

            var contact = DataAccess.Contacts.GetContact(Globals.GetCurrentUserId());
            if (contact == null)
                senderFullName = currentUser;
            else
                 senderFullName = contact.FullNameFirst;

            var userManager = Globals.GetUserManager();

            string password = Membership.GeneratePassword(8, 2);

            // new way to create user and sign in.
            var user = new ApplicationUser() { UserName = email };
            var result = await userManager.CreateAsync(user, password);
            if (result.Succeeded)
            {
                var newUser = await userManager.FindByNameAsync(email);
                if (newUser != null)
                {
                    // notify user
                    string accountName = DataAccess.Accounts.GetAccountName(accountId);
                    string subject = String.Format(AccountCreatedSubject, accountName);
                    string body = String.Format(AccountCreatedBody, accountName, currentUser, email, password, senderFullName);
                    Globals.MailMessage(new MailAddress(currentUser, senderFullName), new MailAddress(email), subject, body);

                    return newUser.Id;
                }
            }
            else
            {
                StringBuilder errorString = new StringBuilder();
                // couldn't create user.
                foreach(var error in result.Errors)
                {
                    errorString.Append(error);
                    errorString.Append(Environment.NewLine);
                }

                throw new MembershipCreateUserException(errorString.ToString());
            }

            return String.Empty;
        }
    }
>>>>>>> 6a4c0fda
}<|MERGE_RESOLUTION|>--- conflicted
+++ resolved
@@ -1,4 +1,3 @@
-<<<<<<< HEAD
 using Microsoft.AspNet.Identity;
 using ModelObjects;
 using SportsManager;
@@ -80,8 +79,17 @@
         {
             DB db = DBConnection.GetContext();
 
-            return (from c in db.Contacts
-                    where c.CreatorAccountId == accountId && 
+            long affiliationId = (from a in db.Accounts
+                                  where a.Id == accountId
+                                  select a.AffiliationId).SingleOrDefault();
+
+            var creatorAccounts = (from a in db.Accounts
+                                   where a.Id == accountId || (affiliationId != 1 && a.AffiliationId == affiliationId)
+                                   select a.Id);
+
+
+            return (from c in db.Contacts
+                    where creatorAccounts.Contains(c.CreatorAccountId) && 
                     (String.IsNullOrWhiteSpace(firstName) || c.FirstName.Contains(firstName)) &&
                     (String.IsNullOrWhiteSpace(lastName) || c.LastName.Contains(lastName))
                     orderby c.LastName, c.FirstName, c.MiddleName
@@ -723,739 +731,4 @@
             return String.Empty;
         }
     }
-=======
-using Microsoft.AspNet.Identity;
-using ModelObjects;
-using SportsManager;
-using SportsManager.Models;
-using SportsManager.Models.Utils;
-using System;
-using System.Linq;
-using System.Net.Mail;
-using System.Text;
-using System.Threading.Tasks;
-using System.Web;
-using System.Web.Routing;
-using System.Web.Security;
-
-namespace DataAccess
-{
-    /// <summary>
-    /// Summary description for Contacts
-    /// </summary>
-    static public class Contacts
-    {
-        private const String AccountCreatedSubject = "{0} Account Created";
-        private const String AccountCreatedBody =
-        @"<h4>Welcome to the {0}!</h4> 
-            <p>A new user account has been created on your behalf by <a href='mailto:{1}'>{4}</a>. You can use this account to log into the {0} website.</p>
-            <h3>Login information</h3>
-            <p>User Name: {2}</p>
-            <p>Password: {3}</p>
-            <p>After you login you can change your password by clicking your Name in the upper right corner of the web site.</p>
-            <p>If you have any questions, please reply to this email.</p>
-            Thank you,<br />
-            <br />
-            <br />
-            {0}";
-
-        private const String AccountModifiedSubject = "{0} Account Modified";
-        private const String AccountModifiedBody =
-        @"<h4>{0} Account User Name/Email Change Notice</h4>
-          <p>A new email address has been associated with your {0} account by <a href='mailto:{1}'>{3}</a>. Your new email address is: {2}.</p>
-          <p>This email address is your new <b>user name</b> when logging into the site.</p>
-          <p>If this change was made in error, please reply to this email.</p>
-          Thank you,<br />
-            <br />
-            <br />
-            {0}";
-
-
-        private const String AccountPasswordSubject = "{0} Account Password Reset";
-        private const String AccountPasswordBody =
-            @"<h4>{0} Account Password Reset Notice</h4>
-              <p>Your password on {0} has been reset by <a href='mailto:{1}'>{3}</a>.</p>
-              <p><a href='{2}'>Click here</a> to continue with resetting your password.</p>
-              <p>If you have any questions, please reply to this email.</p>
-              Thank you,<br />
-              <br />
-              <br />
-              {0}";
-
-        static public bool DoesContactExist(long accountId, long contactId, string firstName, string middleName, string lastName)
-        {
-            DB db = DBConnection.GetContext();
-            long affid = (from a in db.Accounts
-                          where a.Id == accountId
-                          select a.AffiliationId).SingleOrDefault();
-
-            var affAccounts = (from a in db.Accounts
-                               where a.Id == accountId || (affid != 1 && a.AffiliationId == affid)
-                               select a.Id);
-
-            return (from c in db.Contacts
-                     where String.Compare(firstName, c.FirstName, StringComparison.CurrentCultureIgnoreCase) == 0 &&
-                           String.Compare(lastName, c.LastName, StringComparison.CurrentCultureIgnoreCase) == 0 &&
-                           ((middleName == null && c.MiddleName == null) || String.Compare(middleName, c.MiddleName, StringComparison.CurrentCultureIgnoreCase) == 0) &&
-                           affAccounts.Contains(c.CreatorAccountId)
-                     select c).Any();
-        }
-
-        static public IQueryable<ContactName> FindContacts(long accountId, string firstName, string lastName)
-        {
-            DB db = DBConnection.GetContext();
-
-            long affiliationId = (from a in db.Accounts
-                                  where a.Id == accountId
-                                  select a.AffiliationId).SingleOrDefault();
-
-            var creatorAccounts = (from a in db.Accounts
-                                   where a.Id == accountId || (affiliationId != 1 && a.AffiliationId == affiliationId)
-                                   select a.Id);
-
-
-            return (from c in db.Contacts
-                    where creatorAccounts.Contains(c.CreatorAccountId) && 
-                    (String.IsNullOrWhiteSpace(firstName) || c.FirstName.Contains(firstName)) &&
-                    (String.IsNullOrWhiteSpace(lastName) || c.LastName.Contains(lastName))
-                    orderby c.LastName, c.FirstName, c.MiddleName
-                    select new ContactName()
-                    {
-                        Id = c.Id,
-                        FirstName = c.FirstName,
-                        LastName = c.LastName,
-                        MiddleName = c.MiddleName,
-                        PhotoURL = Contact.GetPhotoURL(c.Id),
-                        BirthDate = c.DateOfBirth
-                    });
-        }
-
-        static public IQueryable<Contact> GetUsers(long accountId)
-        {
-            DB db = DBConnection.GetContext();
-            long affiliationId = (from a in db.Accounts
-                                  where a.Id == accountId
-                                  select a.AffiliationId).SingleOrDefault();
-
-            var creatorAccounts = (from a in db.Accounts
-                                   where a.Id == accountId || (affiliationId != 1 && a.AffiliationId == affiliationId)
-                                       select a.Id);
-
-            return (from c in db.Contacts
-                    where !String.IsNullOrEmpty(c.Email) && creatorAccounts.Contains(c.CreatorAccountId)
-                    orderby c.LastName, c.FirstName, c.MiddleName
-                    select new Contact(c.Id, c.Email, c.LastName, c.FirstName, c.MiddleName,
-                        c.Phone1, c.Phone2, c.Phone3, c.CreatorAccountId, c.StreetAddress, c.City,
-                        c.State, c.Zip, c.FirstYear.GetValueOrDefault(), c.DateOfBirth, c.UserId)
-                        {
-                            IsFemale = c.IsFemale.GetValueOrDefault()
-                        });
-        }
-
-        static public long GetContactId(String aspNetUserId)
-        {
-            DB db = DBConnection.GetContext();
-
-            return (from c in db.Contacts
-                    where c.UserId == aspNetUserId
-                    select c.Id).SingleOrDefault();
-        }
-
-        static public String GetContactName(long contactId)
-        {
-            DB db = DBConnection.GetContext();
-
-            return (from c in db.Contacts
-                    where c.Id == contactId
-                    select c.FirstName + ' ' + c.LastName).SingleOrDefault();
-        }
-
-        static public Contact GetContact(String aspNetUserId)
-        {
-            if (String.IsNullOrEmpty(aspNetUserId))
-                return null;
-
-            DB db = DBConnection.GetContext();
-
-            return (from c in db.Contacts
-                    where c.UserId == aspNetUserId
-                    select new Contact(
-                        c.Id,
-                        c.Email,
-                        c.LastName,
-                        c.FirstName,
-                        c.MiddleName,
-                        c.Phone1,
-                        c.Phone2,
-                        c.Phone3,
-                        c.CreatorAccountId,
-                        c.StreetAddress,
-                        c.City,
-                        c.State,
-                        c.Zip,
-                        c.FirstYear.GetValueOrDefault(),
-                        c.DateOfBirth,
-                        c.UserId)
-                        {
-                            IsFemale = c.IsFemale.GetValueOrDefault()
-                        }).SingleOrDefault();
-
-        }
-
-        static public Contact GetContact(long contactId)
-        {
-            DB db = DBConnection.GetContext();
-
-            return (from c in db.Contacts
-                    where c.Id == contactId
-                    select new Contact(
-                        c.Id,
-                        c.Email,
-                        c.LastName,
-                        c.FirstName,
-                        c.MiddleName,
-                        c.Phone1,
-                        c.Phone2,
-                        c.Phone3,
-                        c.CreatorAccountId,
-                        c.StreetAddress,
-                        c.City,
-                        c.State,
-                        c.Zip,
-                        c.FirstYear.GetValueOrDefault(),
-                        c.DateOfBirth,
-                        c.UserId)
-                        {
-                            IsFemale = c.IsFemale.GetValueOrDefault()
-                        }).SingleOrDefault();
-        }
-
-        static public IQueryable<ModelObjects.ContactName> GetContactNames(long accountId)
-        {
-            DB db = DBConnection.GetContext();
-
-            long affId = (from a in db.Accounts
-                          where a.Id == accountId
-                          select a.AffiliationId).SingleOrDefault();
-
-            var affiliationAccounts = (from a in db.Accounts
-                                       where a.Id == accountId || (affId != 1 && a.AffiliationId == affId)
-                                       select a.Id);
-
-            return (from c in db.Contacts
-                    where affiliationAccounts.Contains(c.CreatorAccountId)
-                    select new ContactName()
-                    {
-                        Id = c.Id,
-                        FirstName = c.FirstName,
-                        MiddleName = c.MiddleName,
-                        LastName = c.LastName,
-                        PhotoURL = Contact.GetPhotoURL(c.Id),
-                        FirstYear = c.FirstYear.GetValueOrDefault(),
-                        Zip = c.Zip,
-                        BirthDate = c.DateOfBirth
-                    });
-        }
-
-
-        static public IQueryable<SportsManager.Model.Contact> GetContacts(long accountId)
-        {
-            DB db = DBConnection.GetContext();
-
-            long affId = (from a in db.Accounts
-                          where a.Id == accountId
-                          select a.AffiliationId).SingleOrDefault();
-
-            var affiliationAccounts = (from a in db.Accounts
-                                       where a.Id == accountId || (affId != 1 && a.AffiliationId == affId)
-                                       select a.Id);
-
-            return (from c in db.Contacts
-                            where affiliationAccounts.Contains(c.CreatorAccountId)
-                            select c);
-        }
-
-        static public async Task<long> AddContact(Contact c, bool registerAccount)
-        {
-            c.Phone1 = PhoneUtils.FormatPhoneNumber(PhoneUtils.UnformatPhoneNumber(c.Phone1));
-            c.Phone2 = PhoneUtils.FormatPhoneNumber(PhoneUtils.UnformatPhoneNumber(c.Phone2));
-            c.Phone3 = PhoneUtils.FormatPhoneNumber(PhoneUtils.UnformatPhoneNumber(c.Phone3));
-
-            if (c.CreatorAccountId == 0)
-                throw new ArgumentException("AccountId");
-
-            DB db = DBConnection.GetContext();
-
-            SportsManager.Model.Contact dbContact = new SportsManager.Model.Contact()
-            {
-                Id = (int)c.Id,
-                Email = c.Email,
-                FirstName = c.FirstName,
-                LastName = c.LastName,
-                MiddleName = c.MiddleName,
-                Phone1 = c.Phone1,
-                Phone2 = c.Phone2,
-                Phone3 = c.Phone3,
-                CreatorAccountId = c.CreatorAccountId,
-                StreetAddress = c.StreetAddress,
-                City = c.City,
-                State = c.State,
-                Zip = c.Zip,
-                FirstYear = c.FirstYear,
-                DateOfBirth = c.DateOfBirth,
-                IsFemale = c.IsFemale
-            };
-
-            db.Contacts.InsertOnSubmit(dbContact);
-            db.SubmitChanges();
-
-            c.Id = dbContact.Id;
-
-            if (!String.IsNullOrEmpty(dbContact.Email) && registerAccount)
-            {
-                dbContact.UserId = await CreateAndEmailAccount(c.CreatorAccountId, dbContact.Email);
-                if (!String.IsNullOrEmpty(dbContact.UserId))
-                {
-                    db.SubmitChanges();
-                    c.UserId = dbContact.UserId;
-                }
-            }
-
-            return c.Id;
-        }
-
-        static public String GetFirstNameFromUserName(string userName)
-        {
-            string userId = Globals.GetCurrentUserId();
-
-            DB db = DBConnection.GetContext();
-            String firstName = (from c in db.Contacts
-                                where c.UserId == userId
-                                select c.FirstName).SingleOrDefault();
-            if (String.IsNullOrEmpty(firstName))
-                return userName;
-
-            return firstName;
-        }
-
-        static public Contact GetContactFromName(long accountId, string firstName, string lastName, string middleName)
-        {
-            DB db = DBConnection.GetContext();
-
-            long affiliationId = (from a in db.Accounts
-                                  where a.Id == accountId
-                                  select a.AffiliationId).SingleOrDefault();
-
-            var aIds = (from a in db.Accounts
-                        where a.Id == accountId || (affiliationId != 1 && a.AffiliationId == affiliationId)
-                        select a.Id);
-
-            return (from c in db.Contacts
-                    where aIds.Contains(c.CreatorAccountId) &&
-                    c.FirstName.Equals(firstName, StringComparison.CurrentCultureIgnoreCase) &&
-                    c.LastName.Equals(lastName, StringComparison.CurrentCultureIgnoreCase) &&
-                    c.MiddleName.Equals(middleName, StringComparison.CurrentCultureIgnoreCase)
-                    select new Contact(c.Id, c.Email, c.LastName, c.FirstName, c.MiddleName, c.Phone1, c.Phone2,
-                        c.Phone3, c.CreatorAccountId, c.StreetAddress, c.City, c.State, c.Zip,
-                        c.FirstYear.GetValueOrDefault(), c.DateOfBirth, c.UserId)
-                        {
-                            IsFemale = c.IsFemale.GetValueOrDefault()
-                        }).SingleOrDefault();
-        }
-
-        static public async Task<String> RegisterUser(Contact c)
-        {
-            DB db = DBConnection.GetContext();
-
-            var contact = (from con in db.Contacts
-                           where con.Id == c.Id
-                           select con).SingleOrDefault();
-
-            if (contact == null)
-                throw new MembershipCreateUserException("user doesn't exist.");
-
-            if (String.IsNullOrEmpty(contact.Email))
-                throw new MembershipCreateUserException("User must have an email.");
-
-            // account already registered.
-            if (!String.IsNullOrEmpty(contact.UserId))
-                throw new MembershipCreateUserException("Email already registered.");
-
-            var userManager = Globals.GetUserManager();
-
-            // see if user is registerd.
-            var user = await userManager.FindByNameAsync(contact.Email);
-            if (user != null)
-                throw new MembershipCreateUserException("Email already registered.");
-
-            contact.UserId = await CreateAndEmailAccount(contact.CreatorAccountId, contact.Email);
-            if (!String.IsNullOrEmpty(contact.UserId)) 
-            {
-                db.SubmitChanges();
-                return contact.UserId;
-            }
-
-            return String.Empty;
-        }
-
-        static public async Task<bool> UpdateContact(Contact contact, bool registerIfNeeded)
-        {
-            bool updateUserId = false;
-
-            DB db = DBConnection.GetContext();
-            var dbContact = (from c in db.Contacts
-                             where c.Id == contact.Id
-                             select c).SingleOrDefault();
-            if (dbContact == null)
-                return false;
-
-            contact.Phone1 = PhoneUtils.FormatPhoneNumber(PhoneUtils.UnformatPhoneNumber(contact.Phone1));
-            contact.Phone2 = PhoneUtils.FormatPhoneNumber(PhoneUtils.UnformatPhoneNumber(contact.Phone2));
-            contact.Phone3 = PhoneUtils.FormatPhoneNumber(PhoneUtils.UnformatPhoneNumber(contact.Phone3));
-
-            string origEmail = dbContact.Email;
-            string newEmail = contact.Email;
-
-            if (String.Compare(newEmail, origEmail, StringComparison.InvariantCultureIgnoreCase) != 0)
-            {
-                ApplicationUser user = null;
-                var userManager = Globals.GetUserManager();
-
-                // see if user is registerd.
-                if (!String.IsNullOrEmpty(origEmail))
-                {
-                    user = await userManager.FindByNameAsync(origEmail);
-                }
-
-                // if user id does not equal contact.UserId something is wrong. The email in the Users
-                // table is the same as this contact, but it is a different user id.
-                if (user != null && String.Compare(user.Id, dbContact.UserId) != 0)
-                    throw new Exception(String.Format("Internal Error: contact id = {0}, userId = {1}, doesn't match users table user id = {2}", contact.Id, contact.UserId, user.Id));
-
-                if (user == null)
-                {
-                    // not registered. See if new email is specfied and we want to register.
-                    if (!String.IsNullOrEmpty(newEmail) && registerIfNeeded)
-                    {
-                        // need to create the account.
-                        contact.UserId = await CreateAndEmailAccount(contact.CreatorAccountId, newEmail);
-                        if (!String.IsNullOrEmpty(contact.UserId))
-                            updateUserId = true;
-                    }
-                }
-                else
-                {
-                    // user account exists.
-                    if (!String.IsNullOrEmpty(newEmail))
-                    {
-                        // see if new email is already registered.
-                        var newUser = await userManager.FindByNameAsync(newEmail);
-                        if (newUser != null)
-                        {
-                            // something wrong, the email is being used. See if it is used by a contact.
-                            Contact c = DataAccess.Contacts.GetContact(newUser.Id);
-                            if (c != null)
-                            {
-                                if (String.Compare(c.Email, newEmail, StringComparison.InvariantCultureIgnoreCase) == 0)
-                                {
-                                    throw new Exception(String.Format("{1} Email address is already registered to another contact {0}", c.Id, newEmail));
-                                }
-                                else
-                                {
-                                    throw new Exception(String.Format("Internal Error: User account (id={0}) associated with email ({1}) is tied to a contact {2} but emails don't match.", newUser.Id, newEmail, c.Id));
-                                }
-                            }
-
-                            throw new Exception(String.Format("Internal Error: {0} email address already registered in users table but no Contact using it.", newEmail));
-                        }
-
-                        // update the user name with new email.
-                        user.UserName = newEmail;
-                        IdentityResult idRes = userManager.Update(user);
-                        if (!idRes.Errors.Any())
-                            NotifyUserOfNewEmail(dbContact.CreatorAccountId, origEmail, newEmail);
-                        else
-                            throw new Exception(idRes.Errors.First());
-                    }
-                    else
-                    {
-                        // removed the email, remove the account.
-                        IdentityResult idRes = await userManager.DeleteAsync(user);
-                        if (!idRes.Errors.Any())
-                        {
-                            contact.UserId = null;
-                            updateUserId = true;
-                        }
-                        else
-                            throw new Exception(idRes.Errors.First());
-                    }
-                }
-            }
-
-            contact.Copy(dbContact, updateUserId);
-            db.SubmitChanges();
-            return true;
-        }
-
-        static public bool UpdateContactInfo(Contact contact)
-        {
-            DB db = DBConnection.GetContext();
-            var dbContact = (from c in db.Contacts
-                             where c.Id == contact.Id
-                             select c).SingleOrDefault();
-            if (dbContact == null)
-                return false;
-
-            contact.Phone1 = PhoneUtils.FormatPhoneNumber(PhoneUtils.UnformatPhoneNumber(contact.Phone1));
-            contact.Phone2 = PhoneUtils.FormatPhoneNumber(PhoneUtils.UnformatPhoneNumber(contact.Phone2));
-            contact.Phone3 = PhoneUtils.FormatPhoneNumber(PhoneUtils.UnformatPhoneNumber(contact.Phone3));
-
-            dbContact.StreetAddress = contact.StreetAddress;
-            dbContact.City = contact.City;
-            dbContact.State = contact.State;
-            dbContact.Zip = contact.Zip;
-            dbContact.Phone1 = contact.Phone1;
-            dbContact.Phone2 = contact.Phone2;
-            dbContact.Phone3 = contact.Phone3;
-
-            db.SubmitChanges();
-            return true;
-        }
-
-        static public void UpdateUserId(Contact contact)
-        {
-            DB db = DBConnection.GetContext();
-            var dbContact = (from c in db.Contacts
-                             where c.Id == contact.Id
-                             select c).SingleOrDefault();
-            if (dbContact == null)
-                return;
-
-            dbContact.Email = contact.Email;
-            dbContact.UserId = contact.UserId;
-            db.SubmitChanges();
-        }
-
-        static async public Task<bool> RemoveContact(Contact contact)
-        {
-            DB db = DBConnection.GetContext();
-            var item = (from c in db.Contacts
-                        where c.Id == contact.Id
-                        select c).SingleOrDefault();
-
-            if (item != null)
-            {
-                db.Contacts.DeleteOnSubmit(item);
-                db.SubmitChanges();
-
-                await Storage.Provider.DeleteFile(contact.PhotoURL);
-                await Storage.Provider.DeleteFile(contact.LargePhotoURL);
-                return true;
-            }
-
-            return false;
-        }
-
-        public static bool RemoveUnusedContacts(long accountId)
-        {
-            DB db = DBConnection.GetContext();
-
-            // all places a contactId is used in for the account.
-            var contactInRoster = (from r in db.Rosters
-                                   select r.ContactId).Distinct();
-            var contactInHof = (from h in db.hofs
-                                select h.ContactId).Distinct();
-            var contactInManager = (from m in db.TeamSeasonManagers
-                                    select m.ContactId).Distinct();
-
-            var unusedContacts = (from c in db.Contacts
-                                  where c.CreatorAccountId == accountId &&
-                                  !contactInRoster.Contains(c.Id) &&
-                                  !contactInHof.Contains(c.Id) &&
-                                  !contactInManager.Contains(c.Id)
-                                  select c);
-
-            db.Contacts.DeleteAllOnSubmit(unusedContacts);
-
-            return true;
-        }
-
-        public static async Task<bool> DeleteUserAccount(Contact c)
-        {
-            if (!String.IsNullOrEmpty(c.UserId))
-            {
-                var userManager = Globals.GetUserManager();
-                var user = await userManager.FindByIdAsync(c.UserId);
-
-                if (user != null)
-                {
-                    //await userManager.DeleteAsync(user);
-                }
-            }
-            return await RemoveContact(c);
-        }
-
-        public static async Task<bool> ResetPassword(long accountId, ModelObjects.Contact contact)
-        {
-            if (!String.IsNullOrEmpty(contact.UserId))
-            {
-                var userManager = Globals.GetUserManager();
-                var user = await userManager.FindByIdAsync(contact.UserId);
-
-                if (user != null)
-                {
-                    string confirmationToken = await userManager.GeneratePasswordResetTokenAsync(user.Id);
-                    RouteValueDictionary parameters = new RouteValueDictionary
-                    { 
-                        {"controller", "Account" }, 
-                        { "action", "ResetPassword" }, 
-                        { "accountId", accountId }, 
-                        { "token", confirmationToken },
-
-                    };
-
-                    VirtualPathData vpd = RouteTable.Routes.GetVirtualPath(null, "Default", parameters);
-                    string absPath = VirtualPathUtility.ToAbsolute(vpd.VirtualPath);
-                    var url = new Uri(HttpContext.Current.Request.Url, absPath).AbsoluteUri;
-
-                    NotifyUserPasswordReset(accountId, contact, url.ToString());
-                    return true;
-                }
-            }
-
-            return false;
-        }
-
-        static private void NotifyUserPasswordReset(long accountId, ModelObjects.Contact contact, String url)
-        {
-            String currentUser = Globals.GetCurrentUserName();
-            if (String.IsNullOrEmpty(currentUser))
-                return;
-
-            string senderFullName = String.Empty;
-            string accountName = String.Empty;
-            string fromEmail = String.Empty;
-
-            var sender = DataAccess.Contacts.GetContact(Globals.GetCurrentUserId());
-            if (sender == null)
-            {
-                accountName = DataAccess.Accounts.GetAccountName(accountId);
-                fromEmail = "webmaster@ezrecsports.com";
-
-                // check to see if in AspNetUserRoles as Administrator
-                var userManager = Globals.GetUserManager();
-                try
-                {
-                    if (userManager.IsInRole(Globals.GetCurrentUserId(), "Administrator"))
-                        senderFullName = " Administrator";
-                    else
-                        return;
-                }
-                catch(Exception)
-                {
-                    return;
-                }
-            }
-            else
-            {
-                senderFullName = sender.FullNameFirst;
-                accountName = DataAccess.Accounts.GetAccountName(contact.CreatorAccountId);
-                fromEmail = sender.Email;
-            }
-
-            string subject = String.Format(AccountPasswordSubject, accountName);
-
-            string body = String.Format(AccountPasswordBody, accountName, currentUser, url, senderFullName);
-
-            Globals.MailMessage(new MailAddress(fromEmail, senderFullName), new MailAddress(contact.Email, contact.FullNameFirst), subject, body);
-        }
-
-        static private void NotifyUserOfNewEmail(long accountId, string oldEmail, string newEmail)
-        {
-            String currentUser = Globals.GetCurrentUserName();
-            if (String.IsNullOrEmpty(currentUser))
-                return;
-
-            string senderFullName = String.Empty;
-
-            var contact = DataAccess.Contacts.GetContact(Globals.GetCurrentUserId());
-            if (contact == null)
-            {
-                // check to see if in AspNetUserRoles as Administrator
-                var userManager = Globals.GetUserManager();
-                try
-                {
-                    if (userManager.IsInRole(Globals.GetCurrentUserId(), "Administrator"))
-                        senderFullName = DataAccess.Accounts.GetAccountName(accountId) + " Administrator";
-                    else
-                        return;
-                }
-                catch(Exception)
-                {
-                    return;
-                }
-            }
-            else
-            {
-                senderFullName = contact.FullNameFirst;
-            }
-
-            string accountName = DataAccess.Accounts.GetAccountName(accountId);
-            string subject = String.Format(AccountModifiedSubject, accountName);
-            string body = String.Format(AccountModifiedBody, accountName, currentUser, newEmail, senderFullName);
-            Globals.MailMessage(new MailAddress(currentUser, senderFullName), new MailAddress(oldEmail), subject, body);
-        }
-
-        static private async Task<String> CreateAndEmailAccount(long accountId, string email)
-        {
-            String currentUser = Globals.GetCurrentUserName();
-            if (String.IsNullOrEmpty(currentUser))
-                return String.Empty;
-
-            string senderFullName;
-
-            var contact = DataAccess.Contacts.GetContact(Globals.GetCurrentUserId());
-            if (contact == null)
-                senderFullName = currentUser;
-            else
-                 senderFullName = contact.FullNameFirst;
-
-            var userManager = Globals.GetUserManager();
-
-            string password = Membership.GeneratePassword(8, 2);
-
-            // new way to create user and sign in.
-            var user = new ApplicationUser() { UserName = email };
-            var result = await userManager.CreateAsync(user, password);
-            if (result.Succeeded)
-            {
-                var newUser = await userManager.FindByNameAsync(email);
-                if (newUser != null)
-                {
-                    // notify user
-                    string accountName = DataAccess.Accounts.GetAccountName(accountId);
-                    string subject = String.Format(AccountCreatedSubject, accountName);
-                    string body = String.Format(AccountCreatedBody, accountName, currentUser, email, password, senderFullName);
-                    Globals.MailMessage(new MailAddress(currentUser, senderFullName), new MailAddress(email), subject, body);
-
-                    return newUser.Id;
-                }
-            }
-            else
-            {
-                StringBuilder errorString = new StringBuilder();
-                // couldn't create user.
-                foreach(var error in result.Errors)
-                {
-                    errorString.Append(error);
-                    errorString.Append(Environment.NewLine);
-                }
-
-                throw new MembershipCreateUserException(errorString.ToString());
-            }
-
-            return String.Empty;
-        }
-    }
->>>>>>> 6a4c0fda
 }