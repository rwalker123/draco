--- conflicted
+++ resolved
@@ -1100,9 +1100,6 @@
       required:
         - id
         - name
-<<<<<<< HEAD
-    PlayersWantedClassified:
-=======
     Sponsor:
       type: object
       properties:
@@ -1232,8 +1229,7 @@
         - name
       title: CreateSponsor
       description: Payload to create or update a sponsor
-    ValidationError:
->>>>>>> 4267015e
+    PlayersWantedClassified:
       type: object
       properties:
         id:
@@ -3534,6 +3530,583 @@
             application/json:
               schema:
                 $ref: "#/components/schemas/InternalServerError"
+  /api/accounts/{accountId}/sponsors:
+    get:
+      description: List sponsors configured for an account
+      operationId: listAccountSponsors
+      summary: List account sponsors
+      tags:
+        - Sponsors
+      parameters:
+        - name: accountId
+          in: path
+          required: true
+          schema:
+            type: string
+            format: number
+      responses:
+        "200":
+          description: Sponsors for the account
+          content:
+            application/json:
+              schema:
+                $ref: "#/components/schemas/SponsorList"
+        "500":
+          description: Internal server error
+          content:
+            application/json:
+              schema:
+                $ref: "#/components/schemas/InternalServerError"
+    post:
+      description: Create an account sponsor
+      operationId: createAccountSponsor
+      summary: Create account sponsor
+      tags:
+        - Sponsors
+      security:
+        - bearerAuth: []
+      parameters:
+        - name: accountId
+          in: path
+          required: true
+          schema:
+            type: string
+            format: number
+      requestBody:
+        content:
+          multipart/form-data:
+            schema:
+              allOf:
+                - $ref: "#/components/schemas/CreateSponsor"
+                - type: object
+                  properties:
+                    photo:
+                      type: string
+                      format: binary
+                      description: Sponsor photo file
+              title: CreateSponsor
+              description: Payload to create or update a sponsor
+            encoding:
+              photo:
+                contentType: image/*
+      responses:
+        "201":
+          description: Sponsor created
+          content:
+            application/json:
+              schema:
+                $ref: "#/components/schemas/Sponsor"
+        "400":
+          description: Validation error
+          content:
+            application/json:
+              schema:
+                $ref: "#/components/schemas/ValidationError"
+        "401":
+          description: Authentication required
+          content:
+            application/json:
+              schema:
+                $ref: "#/components/schemas/AuthenticationError"
+        "403":
+          description: Access denied - sponsor management permission required
+          content:
+            application/json:
+              schema:
+                $ref: "#/components/schemas/AuthorizationError"
+        "500":
+          description: Internal server error
+          content:
+            application/json:
+              schema:
+                $ref: "#/components/schemas/InternalServerError"
+  /api/accounts/{accountId}/sponsors/{sponsorId}:
+    get:
+      description: Retrieve a single account-level sponsor
+      operationId: getAccountSponsor
+      summary: Get account sponsor
+      tags:
+        - Sponsors
+      parameters:
+        - name: accountId
+          in: path
+          required: true
+          schema:
+            type: string
+            format: number
+        - name: sponsorId
+          in: path
+          required: true
+          schema:
+            type: string
+            format: number
+      responses:
+        "200":
+          description: Sponsor details
+          content:
+            application/json:
+              schema:
+                $ref: "#/components/schemas/Sponsor"
+        "404":
+          description: Sponsor not found
+          content:
+            application/json:
+              schema:
+                $ref: "#/components/schemas/NotFoundError"
+        "500":
+          description: Internal server error
+          content:
+            application/json:
+              schema:
+                $ref: "#/components/schemas/InternalServerError"
+    put:
+      description: Update an account sponsor
+      operationId: updateAccountSponsor
+      summary: Update account sponsor
+      tags:
+        - Sponsors
+      security:
+        - bearerAuth: []
+      parameters:
+        - name: accountId
+          in: path
+          required: true
+          schema:
+            type: string
+            format: number
+        - name: sponsorId
+          in: path
+          required: true
+          schema:
+            type: string
+            format: number
+      requestBody:
+        content:
+          multipart/form-data:
+            schema:
+              type: object
+              properties:
+                name:
+                  type: string
+                  minLength: 1
+                  maxLength: 50
+                streetAddress:
+                  type: string
+                  maxLength: 255
+                cityStateZip:
+                  type: string
+                  maxLength: 255
+                description:
+                  type: string
+                  maxLength: 250
+                email:
+                  type: string
+                  maxLength: 100
+                phone:
+                  type: string
+                  maxLength: 255
+                fax:
+                  type: string
+                  maxLength: 255
+                website:
+                  type: string
+                  maxLength: 255
+                photo:
+                  type: string
+                  format: binary
+                  description: Sponsor photo file
+            encoding:
+              photo:
+                contentType: image/*
+      responses:
+        "200":
+          description: Sponsor updated
+          content:
+            application/json:
+              schema:
+                $ref: "#/components/schemas/Sponsor"
+        "400":
+          description: Validation error
+          content:
+            application/json:
+              schema:
+                $ref: "#/components/schemas/ValidationError"
+        "401":
+          description: Authentication required
+          content:
+            application/json:
+              schema:
+                $ref: "#/components/schemas/AuthenticationError"
+        "403":
+          description: Access denied - sponsor management permission required
+          content:
+            application/json:
+              schema:
+                $ref: "#/components/schemas/AuthorizationError"
+        "404":
+          description: Sponsor not found
+          content:
+            application/json:
+              schema:
+                $ref: "#/components/schemas/NotFoundError"
+        "500":
+          description: Internal server error
+          content:
+            application/json:
+              schema:
+                $ref: "#/components/schemas/InternalServerError"
+    delete:
+      description: Delete an account sponsor
+      operationId: deleteAccountSponsor
+      summary: Delete account sponsor
+      tags:
+        - Sponsors
+      security:
+        - bearerAuth: []
+      parameters:
+        - name: accountId
+          in: path
+          required: true
+          schema:
+            type: string
+            format: number
+        - name: sponsorId
+          in: path
+          required: true
+          schema:
+            type: string
+            format: number
+      responses:
+        "204":
+          description: Sponsor deleted
+        "401":
+          description: Authentication required
+          content:
+            application/json:
+              schema:
+                $ref: "#/components/schemas/AuthenticationError"
+        "403":
+          description: Access denied - sponsor management permission required
+          content:
+            application/json:
+              schema:
+                $ref: "#/components/schemas/AuthorizationError"
+        "404":
+          description: Sponsor not found
+          content:
+            application/json:
+              schema:
+                $ref: "#/components/schemas/NotFoundError"
+        "500":
+          description: Internal server error
+          content:
+            application/json:
+              schema:
+                $ref: "#/components/schemas/InternalServerError"
+  /api/accounts/{accountId}/seasons/{seasonId}/teams/{teamSeasonId}/sponsors:
+    get:
+      description: List sponsors configured for a team season
+      operationId: listTeamSponsors
+      summary: List team sponsors
+      tags:
+        - Sponsors
+      parameters:
+        - name: accountId
+          in: path
+          required: true
+          schema:
+            type: string
+            format: number
+        - name: seasonId
+          in: path
+          required: true
+          schema:
+            type: string
+            format: number
+        - name: teamSeasonId
+          in: path
+          required: true
+          schema:
+            type: string
+            format: number
+      responses:
+        "200":
+          description: Sponsors for the team
+          content:
+            application/json:
+              schema:
+                $ref: "#/components/schemas/SponsorList"
+        "500":
+          description: Internal server error
+          content:
+            application/json:
+              schema:
+                $ref: "#/components/schemas/InternalServerError"
+    post:
+      description: Create a team sponsor
+      operationId: createTeamSponsor
+      summary: Create team sponsor
+      tags:
+        - Sponsors
+      security:
+        - bearerAuth: []
+      parameters:
+        - name: accountId
+          in: path
+          required: true
+          schema:
+            type: string
+            format: number
+        - name: seasonId
+          in: path
+          required: true
+          schema:
+            type: string
+            format: number
+        - name: teamSeasonId
+          in: path
+          required: true
+          schema:
+            type: string
+            format: number
+      requestBody:
+        content:
+          multipart/form-data:
+            schema:
+              type: object
+              properties:
+                name:
+                  type: string
+                  minLength: 1
+                  maxLength: 50
+                streetAddress:
+                  type: string
+                  maxLength: 255
+                cityStateZip:
+                  type: string
+                  maxLength: 255
+                description:
+                  type: string
+                  maxLength: 250
+                email:
+                  type: string
+                  maxLength: 100
+                phone:
+                  type: string
+                  maxLength: 255
+                fax:
+                  type: string
+                  maxLength: 255
+                website:
+                  type: string
+                  maxLength: 255
+                photo:
+                  type: string
+                  format: binary
+                  description: Sponsor photo file
+            encoding:
+              photo:
+                contentType: image/*
+      responses:
+        "201":
+          description: Sponsor created
+          content:
+            application/json:
+              schema:
+                $ref: "#/components/schemas/Sponsor"
+        "400":
+          description: Validation error
+          content:
+            application/json:
+              schema:
+                $ref: "#/components/schemas/ValidationError"
+        "401":
+          description: Authentication required
+          content:
+            application/json:
+              schema:
+                $ref: "#/components/schemas/AuthenticationError"
+        "403":
+          description: Access denied - team sponsor management permission required
+          content:
+            application/json:
+              schema:
+                $ref: "#/components/schemas/AuthorizationError"
+        "500":
+          description: Internal server error
+          content:
+            application/json:
+              schema:
+                $ref: "#/components/schemas/InternalServerError"
+  /api/accounts/{accountId}/seasons/{seasonId}/teams/{teamSeasonId}/sponsors/{sponsorId}:
+    put:
+      description: Update a team sponsor
+      operationId: updateTeamSponsor
+      summary: Update team sponsor
+      tags:
+        - Sponsors
+      security:
+        - bearerAuth: []
+      parameters:
+        - name: accountId
+          in: path
+          required: true
+          schema:
+            type: string
+            format: number
+        - name: seasonId
+          in: path
+          required: true
+          schema:
+            type: string
+            format: number
+        - name: teamSeasonId
+          in: path
+          required: true
+          schema:
+            type: string
+            format: number
+        - name: sponsorId
+          in: path
+          required: true
+          schema:
+            type: string
+            format: number
+      requestBody:
+        content:
+          multipart/form-data:
+            schema:
+              type: object
+              properties:
+                name:
+                  type: string
+                  minLength: 1
+                  maxLength: 50
+                streetAddress:
+                  type: string
+                  maxLength: 255
+                cityStateZip:
+                  type: string
+                  maxLength: 255
+                description:
+                  type: string
+                  maxLength: 250
+                email:
+                  type: string
+                  maxLength: 100
+                phone:
+                  type: string
+                  maxLength: 255
+                fax:
+                  type: string
+                  maxLength: 255
+                website:
+                  type: string
+                  maxLength: 255
+                photo:
+                  type: string
+                  format: binary
+                  description: Sponsor photo file
+            encoding:
+              photo:
+                contentType: image/*
+      responses:
+        "200":
+          description: Sponsor updated
+          content:
+            application/json:
+              schema:
+                $ref: "#/components/schemas/Sponsor"
+        "400":
+          description: Validation error
+          content:
+            application/json:
+              schema:
+                $ref: "#/components/schemas/ValidationError"
+        "401":
+          description: Authentication required
+          content:
+            application/json:
+              schema:
+                $ref: "#/components/schemas/AuthenticationError"
+        "403":
+          description: Access denied - team sponsor management permission required
+          content:
+            application/json:
+              schema:
+                $ref: "#/components/schemas/AuthorizationError"
+        "404":
+          description: Sponsor not found
+          content:
+            application/json:
+              schema:
+                $ref: "#/components/schemas/NotFoundError"
+        "500":
+          description: Internal server error
+          content:
+            application/json:
+              schema:
+                $ref: "#/components/schemas/InternalServerError"
+    delete:
+      description: Delete a team sponsor
+      operationId: deleteTeamSponsor
+      summary: Delete team sponsor
+      tags:
+        - Sponsors
+      security:
+        - bearerAuth: []
+      parameters:
+        - name: accountId
+          in: path
+          required: true
+          schema:
+            type: string
+            format: number
+        - name: seasonId
+          in: path
+          required: true
+          schema:
+            type: string
+            format: number
+        - name: teamSeasonId
+          in: path
+          required: true
+          schema:
+            type: string
+            format: number
+        - name: sponsorId
+          in: path
+          required: true
+          schema:
+            type: string
+            format: number
+      responses:
+        "204":
+          description: Sponsor deleted
+        "401":
+          description: Authentication required
+          content:
+            application/json:
+              schema:
+                $ref: "#/components/schemas/AuthenticationError"
+        "403":
+          description: Access denied - team sponsor management permission required
+          content:
+            application/json:
+              schema:
+                $ref: "#/components/schemas/AuthorizationError"
+        "404":
+          description: Sponsor not found
+          content:
+            application/json:
+              schema:
+                $ref: "#/components/schemas/NotFoundError"
+        "500":
+          description: Internal server error
+          content:
+            application/json:
+              schema:
+                $ref: "#/components/schemas/InternalServerError"
   /api/accounts/{accountId}/player-classifieds/players-wanted:
     post:
       operationId: createPlayersWantedClassified
@@ -4281,581 +4854,4 @@
           content:
             application/json:
               schema:
-                $ref: "#/components/schemas/InternalServerError"
-  /api/accounts/{accountId}/sponsors:
-    get:
-      description: List sponsors configured for an account
-      operationId: listAccountSponsors
-      summary: List account sponsors
-      tags:
-        - Sponsors
-      parameters:
-        - name: accountId
-          in: path
-          required: true
-          schema:
-            type: string
-            format: number
-      responses:
-        "200":
-          description: Sponsors for the account
-          content:
-            application/json:
-              schema:
-                $ref: "#/components/schemas/SponsorList"
-        "500":
-          description: Internal server error
-          content:
-            application/json:
-              schema:
-                $ref: "#/components/schemas/InternalServerError"
-    post:
-      description: Create an account sponsor
-      operationId: createAccountSponsor
-      summary: Create account sponsor
-      tags:
-        - Sponsors
-      security:
-        - bearerAuth: []
-      parameters:
-        - name: accountId
-          in: path
-          required: true
-          schema:
-            type: string
-            format: number
-      requestBody:
-        content:
-          multipart/form-data:
-            schema:
-              allOf:
-                - $ref: "#/components/schemas/CreateSponsor"
-                - type: object
-                  properties:
-                    photo:
-                      type: string
-                      format: binary
-                      description: Sponsor photo file
-              title: CreateSponsor
-              description: Payload to create or update a sponsor
-            encoding:
-              photo:
-                contentType: image/*
-      responses:
-        "201":
-          description: Sponsor created
-          content:
-            application/json:
-              schema:
-                $ref: "#/components/schemas/Sponsor"
-        "400":
-          description: Validation error
-          content:
-            application/json:
-              schema:
-                $ref: "#/components/schemas/ValidationError"
-        "401":
-          description: Authentication required
-          content:
-            application/json:
-              schema:
-                $ref: "#/components/schemas/AuthenticationError"
-        "403":
-          description: Access denied - sponsor management permission required
-          content:
-            application/json:
-              schema:
-                $ref: "#/components/schemas/AuthorizationError"
-        "500":
-          description: Internal server error
-          content:
-            application/json:
-              schema:
-                $ref: "#/components/schemas/InternalServerError"
-  /api/accounts/{accountId}/sponsors/{sponsorId}:
-    get:
-      description: Retrieve a single account-level sponsor
-      operationId: getAccountSponsor
-      summary: Get account sponsor
-      tags:
-        - Sponsors
-      parameters:
-        - name: accountId
-          in: path
-          required: true
-          schema:
-            type: string
-            format: number
-        - name: sponsorId
-          in: path
-          required: true
-          schema:
-            type: string
-            format: number
-      responses:
-        "200":
-          description: Sponsor details
-          content:
-            application/json:
-              schema:
-                $ref: "#/components/schemas/Sponsor"
-        "404":
-          description: Sponsor not found
-          content:
-            application/json:
-              schema:
-                $ref: "#/components/schemas/NotFoundError"
-        "500":
-          description: Internal server error
-          content:
-            application/json:
-              schema:
-                $ref: "#/components/schemas/InternalServerError"
-    put:
-      description: Update an account sponsor
-      operationId: updateAccountSponsor
-      summary: Update account sponsor
-      tags:
-        - Sponsors
-      security:
-        - bearerAuth: []
-      parameters:
-        - name: accountId
-          in: path
-          required: true
-          schema:
-            type: string
-            format: number
-        - name: sponsorId
-          in: path
-          required: true
-          schema:
-            type: string
-            format: number
-      requestBody:
-        content:
-          multipart/form-data:
-            schema:
-              type: object
-              properties:
-                name:
-                  type: string
-                  minLength: 1
-                  maxLength: 50
-                streetAddress:
-                  type: string
-                  maxLength: 255
-                cityStateZip:
-                  type: string
-                  maxLength: 255
-                description:
-                  type: string
-                  maxLength: 250
-                email:
-                  type: string
-                  maxLength: 100
-                phone:
-                  type: string
-                  maxLength: 255
-                fax:
-                  type: string
-                  maxLength: 255
-                website:
-                  type: string
-                  maxLength: 255
-                photo:
-                  type: string
-                  format: binary
-                  description: Sponsor photo file
-            encoding:
-              photo:
-                contentType: image/*
-      responses:
-        "200":
-          description: Sponsor updated
-          content:
-            application/json:
-              schema:
-                $ref: "#/components/schemas/Sponsor"
-        "400":
-          description: Validation error
-          content:
-            application/json:
-              schema:
-                $ref: "#/components/schemas/ValidationError"
-        "401":
-          description: Authentication required
-          content:
-            application/json:
-              schema:
-                $ref: "#/components/schemas/AuthenticationError"
-        "403":
-          description: Access denied - sponsor management permission required
-          content:
-            application/json:
-              schema:
-                $ref: "#/components/schemas/AuthorizationError"
-        "404":
-          description: Sponsor not found
-          content:
-            application/json:
-              schema:
-                $ref: "#/components/schemas/NotFoundError"
-        "500":
-          description: Internal server error
-          content:
-            application/json:
-              schema:
-                $ref: "#/components/schemas/InternalServerError"
-    delete:
-      description: Delete an account sponsor
-      operationId: deleteAccountSponsor
-      summary: Delete account sponsor
-      tags:
-        - Sponsors
-      security:
-        - bearerAuth: []
-      parameters:
-        - name: accountId
-          in: path
-          required: true
-          schema:
-            type: string
-            format: number
-        - name: sponsorId
-          in: path
-          required: true
-          schema:
-            type: string
-            format: number
-      responses:
-        "204":
-          description: Sponsor deleted
-        "401":
-          description: Authentication required
-          content:
-            application/json:
-              schema:
-                $ref: "#/components/schemas/AuthenticationError"
-        "403":
-          description: Access denied - sponsor management permission required
-          content:
-            application/json:
-              schema:
-                $ref: "#/components/schemas/AuthorizationError"
-        "404":
-          description: Sponsor not found
-          content:
-            application/json:
-              schema:
-                $ref: "#/components/schemas/NotFoundError"
-        "500":
-          description: Internal server error
-          content:
-            application/json:
-              schema:
-                $ref: "#/components/schemas/InternalServerError"
-  /api/accounts/{accountId}/seasons/{seasonId}/teams/{teamSeasonId}/sponsors:
-    get:
-      description: List sponsors configured for a team season
-      operationId: listTeamSponsors
-      summary: List team sponsors
-      tags:
-        - Sponsors
-      parameters:
-        - name: accountId
-          in: path
-          required: true
-          schema:
-            type: string
-            format: number
-        - name: seasonId
-          in: path
-          required: true
-          schema:
-            type: string
-            format: number
-        - name: teamSeasonId
-          in: path
-          required: true
-          schema:
-            type: string
-            format: number
-      responses:
-        "200":
-          description: Sponsors for the team
-          content:
-            application/json:
-              schema:
-                $ref: "#/components/schemas/SponsorList"
-        "500":
-          description: Internal server error
-          content:
-            application/json:
-              schema:
-                $ref: "#/components/schemas/InternalServerError"
-    post:
-      description: Create a team sponsor
-      operationId: createTeamSponsor
-      summary: Create team sponsor
-      tags:
-        - Sponsors
-      security:
-        - bearerAuth: []
-      parameters:
-        - name: accountId
-          in: path
-          required: true
-          schema:
-            type: string
-            format: number
-        - name: seasonId
-          in: path
-          required: true
-          schema:
-            type: string
-            format: number
-        - name: teamSeasonId
-          in: path
-          required: true
-          schema:
-            type: string
-            format: number
-      requestBody:
-        content:
-          multipart/form-data:
-            schema:
-              type: object
-              properties:
-                name:
-                  type: string
-                  minLength: 1
-                  maxLength: 50
-                streetAddress:
-                  type: string
-                  maxLength: 255
-                cityStateZip:
-                  type: string
-                  maxLength: 255
-                description:
-                  type: string
-                  maxLength: 250
-                email:
-                  type: string
-                  maxLength: 100
-                phone:
-                  type: string
-                  maxLength: 255
-                fax:
-                  type: string
-                  maxLength: 255
-                website:
-                  type: string
-                  maxLength: 255
-                photo:
-                  type: string
-                  format: binary
-                  description: Sponsor photo file
-            encoding:
-              photo:
-                contentType: image/*
-      responses:
-        "201":
-          description: Sponsor created
-          content:
-            application/json:
-              schema:
-                $ref: "#/components/schemas/Sponsor"
-        "400":
-          description: Validation error
-          content:
-            application/json:
-              schema:
-                $ref: "#/components/schemas/ValidationError"
-        "401":
-          description: Authentication required
-          content:
-            application/json:
-              schema:
-                $ref: "#/components/schemas/AuthenticationError"
-        "403":
-          description: Access denied - team sponsor management permission required
-          content:
-            application/json:
-              schema:
-                $ref: "#/components/schemas/AuthorizationError"
-        "500":
-          description: Internal server error
-          content:
-            application/json:
-              schema:
-                $ref: "#/components/schemas/InternalServerError"
-  /api/accounts/{accountId}/seasons/{seasonId}/teams/{teamSeasonId}/sponsors/{sponsorId}:
-    put:
-      description: Update a team sponsor
-      operationId: updateTeamSponsor
-      summary: Update team sponsor
-      tags:
-        - Sponsors
-      security:
-        - bearerAuth: []
-      parameters:
-        - name: accountId
-          in: path
-          required: true
-          schema:
-            type: string
-            format: number
-        - name: seasonId
-          in: path
-          required: true
-          schema:
-            type: string
-            format: number
-        - name: teamSeasonId
-          in: path
-          required: true
-          schema:
-            type: string
-            format: number
-        - name: sponsorId
-          in: path
-          required: true
-          schema:
-            type: string
-            format: number
-      requestBody:
-        content:
-          multipart/form-data:
-            schema:
-              type: object
-              properties:
-                name:
-                  type: string
-                  minLength: 1
-                  maxLength: 50
-                streetAddress:
-                  type: string
-                  maxLength: 255
-                cityStateZip:
-                  type: string
-                  maxLength: 255
-                description:
-                  type: string
-                  maxLength: 250
-                email:
-                  type: string
-                  maxLength: 100
-                phone:
-                  type: string
-                  maxLength: 255
-                fax:
-                  type: string
-                  maxLength: 255
-                website:
-                  type: string
-                  maxLength: 255
-                photo:
-                  type: string
-                  format: binary
-                  description: Sponsor photo file
-            encoding:
-              photo:
-                contentType: image/*
-      responses:
-        "200":
-          description: Sponsor updated
-          content:
-            application/json:
-              schema:
-                $ref: "#/components/schemas/Sponsor"
-        "400":
-          description: Validation error
-          content:
-            application/json:
-              schema:
-                $ref: "#/components/schemas/ValidationError"
-        "401":
-          description: Authentication required
-          content:
-            application/json:
-              schema:
-                $ref: "#/components/schemas/AuthenticationError"
-        "403":
-          description: Access denied - team sponsor management permission required
-          content:
-            application/json:
-              schema:
-                $ref: "#/components/schemas/AuthorizationError"
-        "404":
-          description: Sponsor not found
-          content:
-            application/json:
-              schema:
-                $ref: "#/components/schemas/NotFoundError"
-        "500":
-          description: Internal server error
-          content:
-            application/json:
-              schema:
-                $ref: "#/components/schemas/InternalServerError"
-    delete:
-      description: Delete a team sponsor
-      operationId: deleteTeamSponsor
-      summary: Delete team sponsor
-      tags:
-        - Sponsors
-      security:
-        - bearerAuth: []
-      parameters:
-        - name: accountId
-          in: path
-          required: true
-          schema:
-            type: string
-            format: number
-        - name: seasonId
-          in: path
-          required: true
-          schema:
-            type: string
-            format: number
-        - name: teamSeasonId
-          in: path
-          required: true
-          schema:
-            type: string
-            format: number
-        - name: sponsorId
-          in: path
-          required: true
-          schema:
-            type: string
-            format: number
-      responses:
-        "204":
-          description: Sponsor deleted
-        "401":
-          description: Authentication required
-          content:
-            application/json:
-              schema:
-                $ref: "#/components/schemas/AuthenticationError"
-        "403":
-          description: Access denied - team sponsor management permission required
-          content:
-            application/json:
-              schema:
-                $ref: "#/components/schemas/AuthorizationError"
-        "404":
-          description: Sponsor not found
-          content:
-            application/json:
-              schema:
-                $ref: "#/components/schemas/NotFoundError"
-        "500":
-          description: Internal server error
-          content:
-            application/json:
-              schema:
                 $ref: "#/components/schemas/InternalServerError"