{
  "openapi": "3.0.0",
  "info": {
    "title": "Draco API",
    "version": "1.0.0"
  },
  "servers": [
    {
      "url": "https://localhost:3001"
    }
  ],
  "components": {
    "securitySchemes": {
      "bearerAuth": {
        "type": "http",
        "scheme": "bearer",
        "bearerFormat": "JWT"
      }
    },
    "schemas": {
      "RosterMember": {
        "type": "object",
        "properties": {
          "id": {
            "type": "string",
            "pattern": "^d+$"
          },
          "playerNumber": {
            "type": "number",
            "minimum": 0,
            "maximum": 99
          },
          "inactive": {
            "type": "boolean",
            "default": false
          },
          "submittedWaiver": {
            "type": "boolean"
          },
          "dateAdded": {
            "type": "string",
            "nullable": true,
            "format": "date",
            "default": null
          },
          "player": {
            "type": "object",
            "properties": {
              "id": {
                "type": "string",
                "pattern": "^d+$"
              },
              "submittedDriversLicense": {
                "type": "boolean",
                "default": false
              },
              "firstYear": {
                "type": "number",
                "minimum": 1900,
                "maximum": 2025
              },
              "contact": {
                "type": "object",
                "properties": {
                  "id": {
                    "type": "string",
                    "pattern": "^d+$"
                  },
                  "firstName": {
                    "type": "string",
                    "minLength": 1,
                    "maxLength": 50
                  },
                  "lastName": {
                    "type": "string",
                    "minLength": 1,
                    "maxLength": 50
                  },
                  "middleName": {
                    "type": "string",
                    "maxLength": 50
                  },
                  "email": {
                    "type": "string",
                    "maxLength": 100,
                    "format": "email"
                  },
                  "userId": {
                    "type": "string",
                    "maxLength": 50
                  },
                  "photoUrl": {
                    "type": "string",
                    "format": "uri"
                  },
                  "contactDetails": {
                    "type": "object",
                    "properties": {
                      "phone1": {
                        "type": "string",
                        "nullable": true,
                        "default": ""
                      },
                      "phone2": {
                        "type": "string",
                        "nullable": true,
                        "default": ""
                      },
                      "phone3": {
                        "type": "string",
                        "nullable": true,
                        "default": ""
                      },
                      "streetAddress": {
                        "type": "string",
                        "nullable": true,
                        "maxLength": 100,
                        "default": ""
                      },
                      "city": {
                        "type": "string",
                        "nullable": true,
                        "maxLength": 50,
                        "default": ""
                      },
                      "state": {
                        "type": "string",
                        "nullable": true,
                        "maxLength": 50,
                        "default": ""
                      },
                      "zip": {
                        "type": "string",
                        "nullable": true,
                        "maxLength": 10,
                        "default": ""
                      },
                      "dateOfBirth": {
                        "type": "string",
                        "nullable": true,
                        "default": ""
                      }
                    }
                  }
                },
                "required": [
                  "id",
                  "firstName",
                  "lastName"
                ]
              }
            },
            "required": [
              "id",
              "firstYear",
              "contact"
            ],
            "description": "Schema for a player who is or was on a team roster. This contains details that only ever need to be supplied once"
          }
        },
        "required": [
          "id",
          "player"
        ],
        "description": "Schema for a roster member including player details"
      },
      "RosterPlayer": {
        "type": "object",
        "properties": {
          "id": {
            "type": "string",
            "pattern": "^d+$"
          },
          "submittedDriversLicense": {
            "type": "boolean",
            "default": false
          },
          "firstYear": {
            "type": "number",
            "minimum": 1900,
            "maximum": 2025
          },
          "contact": {
            "type": "object",
            "properties": {
              "id": {
                "type": "string",
                "pattern": "^d+$"
              },
              "firstName": {
                "type": "string",
                "minLength": 1,
                "maxLength": 50
              },
              "lastName": {
                "type": "string",
                "minLength": 1,
                "maxLength": 50
              },
              "middleName": {
                "type": "string",
                "maxLength": 50
              },
              "email": {
                "type": "string",
                "maxLength": 100,
                "format": "email"
              },
              "userId": {
                "type": "string",
                "maxLength": 50
              },
              "photoUrl": {
                "type": "string",
                "format": "uri"
              },
              "contactDetails": {
                "type": "object",
                "properties": {
                  "phone1": {
                    "type": "string",
                    "nullable": true,
                    "default": ""
                  },
                  "phone2": {
                    "type": "string",
                    "nullable": true,
                    "default": ""
                  },
                  "phone3": {
                    "type": "string",
                    "nullable": true,
                    "default": ""
                  },
                  "streetAddress": {
                    "type": "string",
                    "nullable": true,
                    "maxLength": 100,
                    "default": ""
                  },
                  "city": {
                    "type": "string",
                    "nullable": true,
                    "maxLength": 50,
                    "default": ""
                  },
                  "state": {
                    "type": "string",
                    "nullable": true,
                    "maxLength": 50,
                    "default": ""
                  },
                  "zip": {
                    "type": "string",
                    "nullable": true,
                    "maxLength": 10,
                    "default": ""
                  },
                  "dateOfBirth": {
                    "type": "string",
                    "nullable": true,
                    "default": ""
                  }
                }
              }
            },
            "required": [
              "id",
              "firstName",
              "lastName"
            ]
          }
        },
        "required": [
          "id",
          "firstYear",
          "contact"
        ],
        "description": "Schema for a player who is or was on a team roster. This contains details that only ever need to be supplied once"
      },
      "SignRosterMember": {
        "type": "object",
        "properties": {
          "playerNumber": {
            "type": "number",
            "minimum": 0,
            "maximum": 99
          },
          "submittedWaiver": {
            "type": "boolean"
          },
          "player": {
            "type": "object",
            "properties": {
              "submittedDriversLicense": {
                "type": "boolean"
              },
              "firstYear": {
                "type": "number",
                "minimum": 1900,
                "maximum": 2025
              },
              "contact": {
                "anyOf": [
                  {
                    "type": "object",
                    "properties": {
                      "id": {
                        "type": "string"
                      }
                    },
                    "required": [
                      "id"
                    ]
                  },
                  {
                    "type": "object",
                    "properties": {
                      "firstName": {
                        "type": "string",
                        "minLength": 1,
                        "maxLength": 50
                      },
                      "lastName": {
                        "type": "string",
                        "minLength": 1,
                        "maxLength": 50
                      },
                      "middleName": {
                        "type": "string",
                        "maxLength": 50
                      },
                      "email": {
                        "type": "string",
                        "maxLength": 100,
                        "format": "email"
                      },
                      "userId": {
                        "type": "string",
                        "maxLength": 50
                      },
                      "photoUrl": {
                        "type": "string",
                        "format": "uri"
                      },
                      "contactDetails": {
                        "type": "object",
                        "properties": {
                          "phone1": {
                            "type": "string",
                            "nullable": true,
                            "default": ""
                          },
                          "phone2": {
                            "type": "string",
                            "nullable": true,
                            "default": ""
                          },
                          "phone3": {
                            "type": "string",
                            "nullable": true,
                            "default": ""
                          },
                          "streetAddress": {
                            "type": "string",
                            "nullable": true,
                            "maxLength": 100,
                            "default": ""
                          },
                          "city": {
                            "type": "string",
                            "nullable": true,
                            "maxLength": 50,
                            "default": ""
                          },
                          "state": {
                            "type": "string",
                            "nullable": true,
                            "maxLength": 50,
                            "default": ""
                          },
                          "zip": {
                            "type": "string",
                            "nullable": true,
                            "maxLength": 10,
                            "default": ""
                          },
                          "dateOfBirth": {
                            "type": "string",
                            "nullable": true,
                            "default": ""
                          }
                        }
                      }
                    }
                  }
                ]
              }
            },
            "required": [
              "submittedDriversLicense",
              "firstYear",
              "contact"
            ]
          }
        },
        "required": [
          "player"
        ],
        "description": "Schema for signing a contact to a roster and providing player details"
      },
      "Contact": {
        "type": "object",
        "properties": {
          "id": {
            "type": "string",
            "pattern": "^d+$"
          },
          "firstName": {
            "type": "string",
            "minLength": 1,
            "maxLength": 50
          },
          "lastName": {
            "type": "string",
            "minLength": 1,
            "maxLength": 50
          },
          "middleName": {
            "type": "string",
            "maxLength": 50
          },
          "email": {
            "type": "string",
            "maxLength": 100,
            "format": "email"
          },
          "userId": {
            "type": "string",
            "maxLength": 50
          },
          "photoUrl": {
            "type": "string",
            "format": "uri"
          },
          "contactDetails": {
            "type": "object",
            "properties": {
              "phone1": {
                "type": "string",
                "nullable": true,
                "default": ""
              },
              "phone2": {
                "type": "string",
                "nullable": true,
                "default": ""
              },
              "phone3": {
                "type": "string",
                "nullable": true,
                "default": ""
              },
              "streetAddress": {
                "type": "string",
                "nullable": true,
                "maxLength": 100,
                "default": ""
              },
              "city": {
                "type": "string",
                "nullable": true,
                "maxLength": 50,
                "default": ""
              },
              "state": {
                "type": "string",
                "nullable": true,
                "maxLength": 50,
                "default": ""
              },
              "zip": {
                "type": "string",
                "nullable": true,
                "maxLength": 10,
                "default": ""
              },
              "dateOfBirth": {
                "type": "string",
                "nullable": true,
                "default": ""
              }
            }
          },
          "contactroles": {
            "type": "array",
            "items": {
              "type": "object",
              "properties": {
                "roleId": {
                  "type": "string",
                  "maxLength": 50
                },
                "roleName": {
                  "type": "string",
                  "maxLength": 50
                },
                "roleData": {
                  "type": "string",
                  "pattern": "^d+$"
                },
                "contextName": {
                  "type": "string",
                  "maxLength": 50
                },
                "id": {
                  "type": "string",
                  "pattern": "^d+$"
                }
              },
              "required": [
                "roleId",
                "roleData",
                "id"
              ]
            }
          },
          "creatoraccountid": {
            "type": "string",
            "pattern": "^d+$"
          }
        },
        "required": [
          "id",
          "firstName",
          "lastName"
        ]
      },
      "TeamManager": {
        "type": "object",
        "properties": {
          "id": {
            "type": "string",
            "pattern": "^d+$"
          },
          "teamSeasonId": {
            "type": "string",
            "pattern": "^d+$"
          },
          "contact": {
            "type": "object",
            "properties": {
              "id": {
                "type": "string",
                "pattern": "^d+$"
              },
              "firstName": {
                "type": "string",
                "minLength": 1,
                "maxLength": 50
              },
              "lastName": {
                "type": "string",
                "minLength": 1,
                "maxLength": 50
              },
              "middleName": {
                "type": "string",
                "maxLength": 50
              },
              "email": {
                "type": "string",
                "maxLength": 100,
                "format": "email"
              },
              "userId": {
                "type": "string",
                "maxLength": 50
              },
              "photoUrl": {
                "type": "string",
                "format": "uri"
              },
              "contactDetails": {
                "type": "object",
                "properties": {
                  "phone1": {
                    "type": "string",
                    "nullable": true,
                    "default": ""
                  },
                  "phone2": {
                    "type": "string",
                    "nullable": true,
                    "default": ""
                  },
                  "phone3": {
                    "type": "string",
                    "nullable": true,
                    "default": ""
                  },
                  "streetAddress": {
                    "type": "string",
                    "nullable": true,
                    "maxLength": 100,
                    "default": ""
                  },
                  "city": {
                    "type": "string",
                    "nullable": true,
                    "maxLength": 50,
                    "default": ""
                  },
                  "state": {
                    "type": "string",
                    "nullable": true,
                    "maxLength": 50,
                    "default": ""
                  },
                  "zip": {
                    "type": "string",
                    "nullable": true,
                    "maxLength": 10,
                    "default": ""
                  },
                  "dateOfBirth": {
                    "type": "string",
                    "nullable": true,
                    "default": ""
                  }
                }
              }
            },
            "required": [
              "id",
              "firstName",
              "lastName"
            ]
          }
        },
        "required": [
          "id",
          "teamSeasonId",
          "contact"
        ],
        "description": "Schema for a manager of a team for a given season"
      },
      "CreateTeamManager": {
        "type": "object",
        "properties": {
          "contact": {
            "type": "object",
            "properties": {
              "id": {
                "type": "string",
                "pattern": "^d+$"
              }
            },
            "required": [
              "id"
            ]
          }
        },
        "required": [
          "contact"
        ],
        "description": "Schema for creating a manager"
      },
      "CreateContact": {
        "type": "object",
        "properties": {
          "firstName": {
            "type": "string",
            "minLength": 1,
            "maxLength": 50
          },
          "lastName": {
            "type": "string",
            "minLength": 1,
            "maxLength": 50
          },
          "middleName": {
            "type": "string",
            "maxLength": 50
          },
          "email": {
            "type": "string",
            "maxLength": 100,
            "format": "email"
          },
          "contactDetails": {
            "type": "object",
            "properties": {
              "phone1": {
                "type": "string",
                "nullable": true,
                "default": ""
              },
              "phone2": {
                "type": "string",
                "nullable": true,
                "default": ""
              },
              "phone3": {
                "type": "string",
                "nullable": true,
                "default": ""
              },
              "streetAddress": {
                "type": "string",
                "nullable": true,
                "maxLength": 100,
                "default": ""
              },
              "city": {
                "type": "string",
                "nullable": true,
                "maxLength": 50,
                "default": ""
              },
              "state": {
                "type": "string",
                "nullable": true,
                "maxLength": 50,
                "default": ""
              },
              "zip": {
                "type": "string",
                "nullable": true,
                "maxLength": 10,
                "default": ""
              },
              "dateOfBirth": {
                "type": "string",
                "nullable": true,
                "default": ""
              }
            }
          },
          "photo": {
            "type": "string",
            "format": "binary",
            "description": "Contact photo file"
          }
        },
        "required": [
          "firstName",
          "lastName"
        ]
      },
      "Account": {
        "type": "object",
        "properties": {
          "id": {
            "type": "string"
          },
          "name": {
            "type": "string"
          },
          "accountLogoUrl": {
            "type": "string"
          },
          "configuration": {
            "type": "object",
            "properties": {
              "accountType": {
                "type": "object",
                "properties": {
                  "id": {
                    "type": "string"
                  },
                  "name": {
                    "type": "string"
                  }
                },
                "required": [
                  "id",
                  "name"
                ]
              },
              "firstYear": {
                "type": "integer",
                "nullable": true
              },
              "timezoneId": {
                "type": "string",
                "nullable": true
              },
              "affiliation": {
                "type": "object",
                "nullable": true,
                "properties": {
                  "id": {
                    "type": "string"
                  },
                  "name": {
                    "type": "string"
                  },
                  "url": {
                    "type": "string",
                    "nullable": true
                  }
                },
                "required": [
                  "id",
                  "name"
                ]
              }
            }
          },
          "urls": {
            "type": "array",
            "items": {
              "type": "object",
              "properties": {
                "id": {
                  "type": "string"
                },
                "url": {
                  "type": "string",
                  "minLength": 1
                }
              },
              "required": [
                "id",
                "url"
              ]
            },
            "default": []
          },
          "accountOwner": {
            "type": "object",
            "properties": {
              "user": {
                "type": "object",
                "properties": {
                  "id": {
                    "type": "string"
                  },
                  "userName": {
                    "type": "string",
                    "maxLength": 100,
                    "format": "email"
                  },
                  "token": {
                    "type": "string"
                  },
                  "contact": {
                    "type": "object",
                    "properties": {
                      "id": {
                        "type": "string",
                        "pattern": "^d+$"
                      },
                      "firstName": {
                        "type": "string",
                        "minLength": 1,
                        "maxLength": 50
                      },
                      "lastName": {
                        "type": "string",
                        "minLength": 1,
                        "maxLength": 50
                      },
                      "middleName": {
                        "type": "string",
                        "maxLength": 50
                      },
                      "email": {
                        "type": "string",
                        "maxLength": 100,
                        "format": "email"
                      },
                      "userId": {
                        "type": "string",
                        "maxLength": 50
                      },
                      "photoUrl": {
                        "type": "string",
                        "format": "uri"
                      },
                      "contactDetails": {
                        "type": "object",
                        "properties": {
                          "phone1": {
                            "type": "string",
                            "nullable": true,
                            "default": ""
                          },
                          "phone2": {
                            "type": "string",
                            "nullable": true,
                            "default": ""
                          },
                          "phone3": {
                            "type": "string",
                            "nullable": true,
                            "default": ""
                          },
                          "streetAddress": {
                            "type": "string",
                            "nullable": true,
                            "maxLength": 100,
                            "default": ""
                          },
                          "city": {
                            "type": "string",
                            "nullable": true,
                            "maxLength": 50,
                            "default": ""
                          },
                          "state": {
                            "type": "string",
                            "nullable": true,
                            "maxLength": 50,
                            "default": ""
                          },
                          "zip": {
                            "type": "string",
                            "nullable": true,
                            "maxLength": 10,
                            "default": ""
                          },
                          "dateOfBirth": {
                            "type": "string",
                            "nullable": true,
                            "default": ""
                          }
                        }
                      }
                    },
                    "required": [
                      "id",
                      "firstName",
                      "lastName"
                    ]
                  }
                },
                "required": [
                  "id",
                  "userName"
                ]
              },
              "contact": {
                "type": "object",
                "properties": {
                  "id": {
                    "type": "string",
                    "pattern": "^d+$"
                  },
                  "firstName": {
                    "type": "string",
                    "minLength": 1,
                    "maxLength": 50
                  },
                  "lastName": {
                    "type": "string",
                    "minLength": 1,
                    "maxLength": 50
                  },
                  "middleName": {
                    "type": "string",
                    "maxLength": 50
                  }
                },
                "required": [
                  "id",
                  "firstName",
                  "lastName"
                ]
              }
            }
          },
          "socials": {
            "type": "object",
            "properties": {
              "twitterAccountName": {
                "type": "string"
              },
              "facebookFanPage": {
                "type": "string"
              },
              "youtubeUserId": {
                "type": "string",
                "nullable": true
              },
              "defaultVideo": {
                "type": "string",
                "nullable": true
              },
              "autoPlayVideo": {
                "type": "boolean",
                "default": false
              }
            }
          }
        },
        "required": [
          "id",
          "name",
          "accountLogoUrl"
        ]
      },
      "AccountSearchQuery": {
        "type": "object",
        "properties": {
          "q": {
            "type": "string",
            "minLength": 1,
            "maxLength": 100
          }
        },
        "required": [
          "q"
        ]
      },
      "AccountDomainLookupHeaders": {
        "type": "object",
        "properties": {
          "host": {
            "type": "string",
            "minLength": 1
          }
        },
        "required": [
          "host"
        ]
      },
      "AccountWithSeasons": {
        "type": "object",
        "properties": {
          "account": {
            "type": "object",
            "properties": {
              "id": {
                "type": "string"
              },
              "name": {
                "type": "string"
              },
              "accountLogoUrl": {
                "type": "string"
              },
              "configuration": {
                "type": "object",
                "properties": {
                  "accountType": {
                    "type": "object",
                    "properties": {
                      "id": {
                        "type": "string"
                      },
                      "name": {
                        "type": "string"
                      }
                    },
                    "required": [
                      "id",
                      "name"
                    ]
                  },
                  "firstYear": {
                    "type": "integer",
                    "nullable": true
                  },
                  "timezoneId": {
                    "type": "string",
                    "nullable": true
                  },
                  "affiliation": {
                    "type": "object",
                    "nullable": true,
                    "properties": {
                      "id": {
                        "type": "string"
                      },
                      "name": {
                        "type": "string"
                      },
                      "url": {
                        "type": "string",
                        "nullable": true
                      }
                    },
                    "required": [
                      "id",
                      "name"
                    ]
                  }
                }
              },
              "urls": {
                "type": "array",
                "items": {
                  "type": "object",
                  "properties": {
                    "id": {
                      "type": "string"
                    },
                    "url": {
                      "type": "string",
                      "minLength": 1
                    }
                  },
                  "required": [
                    "id",
                    "url"
                  ]
                },
                "default": []
              },
              "accountOwner": {
                "type": "object",
                "properties": {
                  "user": {
                    "type": "object",
                    "properties": {
                      "id": {
                        "type": "string"
                      },
                      "userName": {
                        "type": "string",
                        "maxLength": 100,
                        "format": "email"
                      },
                      "token": {
                        "type": "string"
                      },
                      "contact": {
                        "type": "object",
                        "properties": {
                          "id": {
                            "type": "string",
                            "pattern": "^d+$"
                          },
                          "firstName": {
                            "type": "string",
                            "minLength": 1,
                            "maxLength": 50
                          },
                          "lastName": {
                            "type": "string",
                            "minLength": 1,
                            "maxLength": 50
                          },
                          "middleName": {
                            "type": "string",
                            "maxLength": 50
                          },
                          "email": {
                            "type": "string",
                            "maxLength": 100,
                            "format": "email"
                          },
                          "userId": {
                            "type": "string",
                            "maxLength": 50
                          },
                          "photoUrl": {
                            "type": "string",
                            "format": "uri"
                          },
                          "contactDetails": {
                            "type": "object",
                            "properties": {
                              "phone1": {
                                "type": "string",
                                "nullable": true,
                                "default": ""
                              },
                              "phone2": {
                                "type": "string",
                                "nullable": true,
                                "default": ""
                              },
                              "phone3": {
                                "type": "string",
                                "nullable": true,
                                "default": ""
                              },
                              "streetAddress": {
                                "type": "string",
                                "nullable": true,
                                "maxLength": 100,
                                "default": ""
                              },
                              "city": {
                                "type": "string",
                                "nullable": true,
                                "maxLength": 50,
                                "default": ""
                              },
                              "state": {
                                "type": "string",
                                "nullable": true,
                                "maxLength": 50,
                                "default": ""
                              },
                              "zip": {
                                "type": "string",
                                "nullable": true,
                                "maxLength": 10,
                                "default": ""
                              },
                              "dateOfBirth": {
                                "type": "string",
                                "nullable": true,
                                "default": ""
                              }
                            }
                          }
                        },
                        "required": [
                          "id",
                          "firstName",
                          "lastName"
                        ]
                      }
                    },
                    "required": [
                      "id",
                      "userName"
                    ]
                  },
                  "contact": {
                    "type": "object",
                    "properties": {
                      "id": {
                        "type": "string",
                        "pattern": "^d+$"
                      },
                      "firstName": {
                        "type": "string",
                        "minLength": 1,
                        "maxLength": 50
                      },
                      "lastName": {
                        "type": "string",
                        "minLength": 1,
                        "maxLength": 50
                      },
                      "middleName": {
                        "type": "string",
                        "maxLength": 50
                      }
                    },
                    "required": [
                      "id",
                      "firstName",
                      "lastName"
                    ]
                  }
                }
              },
              "socials": {
                "type": "object",
                "properties": {
                  "twitterAccountName": {
                    "type": "string"
                  },
                  "facebookFanPage": {
                    "type": "string"
                  },
                  "youtubeUserId": {
                    "type": "string",
                    "nullable": true
                  },
                  "defaultVideo": {
                    "type": "string",
                    "nullable": true
                  },
                  "autoPlayVideo": {
                    "type": "boolean",
                    "default": false
                  }
                }
              }
            },
            "required": [
              "id",
              "name",
              "accountLogoUrl"
            ]
          },
          "currentSeason": {
            "type": "object",
            "nullable": true,
            "properties": {
              "id": {
                "type": "string"
              },
              "name": {
                "type": "string"
              }
            },
            "required": [
              "id",
              "name"
            ]
          },
          "seasons": {
            "type": "array",
            "items": {
              "type": "object",
              "properties": {
                "id": {
                  "type": "string"
                },
                "name": {
                  "type": "string"
                },
                "isCurrent": {
                  "type": "boolean"
                }
              },
              "required": [
                "id",
                "name",
                "isCurrent"
              ]
            }
          }
        },
        "required": [
          "account",
          "currentSeason",
          "seasons"
        ]
      },
      "AccountDetailsQuery": {
        "type": "object",
        "properties": {
          "includeCurrentSeason": {
            "type": "boolean",
            "nullable": true,
            "default": false
          }
        }
      },
      "CreateAccount": {
        "type": "object",
        "properties": {
          "name": {
            "type": "string"
          },
          "accountLogoUrl": {
            "type": "string"
          },
          "configuration": {
            "type": "object",
            "properties": {
              "accountType": {
                "type": "object",
                "properties": {
                  "id": {
                    "type": "string"
                  },
                  "name": {
                    "type": "string"
                  }
                },
                "required": [
                  "id",
                  "name"
                ]
              },
              "firstYear": {
                "type": "integer",
                "nullable": true
              },
              "timezoneId": {
                "type": "string",
                "nullable": true
              },
              "affiliation": {
                "type": "object",
                "nullable": true,
                "properties": {
                  "id": {
                    "type": "string"
                  },
                  "name": {
                    "type": "string"
                  },
                  "url": {
                    "type": "string",
                    "nullable": true
                  }
                },
                "required": [
                  "id",
                  "name"
                ]
              }
            }
          },
          "urls": {
            "type": "array",
            "items": {
              "type": "object",
              "properties": {
                "id": {
                  "type": "string"
                },
                "url": {
                  "type": "string",
                  "minLength": 1
                }
              },
              "required": [
                "url"
              ]
            },
            "default": []
          },
          "socials": {
            "type": "object",
            "properties": {
              "twitterAccountName": {
                "type": "string"
              },
              "facebookFanPage": {
                "type": "string"
              },
              "youtubeUserId": {
                "type": "string",
                "nullable": true
              },
              "defaultVideo": {
                "type": "string",
                "nullable": true
              },
              "autoPlayVideo": {
                "type": "boolean",
                "default": false
              }
            }
          }
        },
        "required": [
          "name",
          "accountLogoUrl"
        ]
      },
      "AccountName": {
        "type": "object",
        "properties": {
          "id": {
            "type": "string"
          },
          "name": {
            "type": "string"
          }
        },
        "required": [
          "id",
          "name"
        ]
      },
      "AccountHeader": {
        "type": "object",
        "properties": {
          "id": {
            "type": "string"
          },
          "name": {
            "type": "string"
          },
          "accountLogoUrl": {
            "type": "string"
          }
        },
        "required": [
          "id",
          "name",
          "accountLogoUrl"
        ]
      },
      "AccountAffiliation": {
        "type": "object",
        "properties": {
          "id": {
            "type": "string"
          },
          "name": {
            "type": "string"
          },
          "url": {
            "type": "string",
            "nullable": true
          }
        },
        "required": [
          "id",
          "name"
        ]
      },
<<<<<<< HEAD
      "PlayersWantedClassified": {
=======
      "Sponsor": {
        "type": "object",
        "properties": {
          "name": {
            "type": "string",
            "minLength": 1,
            "maxLength": 50
          },
          "streetAddress": {
            "type": "string",
            "maxLength": 255
          },
          "cityStateZip": {
            "type": "string",
            "maxLength": 255
          },
          "description": {
            "type": "string",
            "maxLength": 250
          },
          "email": {
            "type": "string",
            "maxLength": 100
          },
          "phone": {
            "type": "string",
            "maxLength": 255
          },
          "fax": {
            "type": "string",
            "maxLength": 255
          },
          "website": {
            "type": "string",
            "maxLength": 255
          },
          "id": {
            "type": "string"
          },
          "accountId": {
            "type": "string"
          },
          "teamId": {
            "type": "string"
          },
          "photoUrl": {
            "type": "string",
            "format": "uri",
            "description": "Public URL for the sponsor photo"
          }
        },
        "required": [
          "name",
          "id",
          "accountId"
        ],
        "title": "CreateSponsor",
        "description": "Payload to create or update a sponsor"
      },
      "SponsorList": {
        "type": "object",
        "properties": {
          "sponsors": {
            "type": "array",
            "items": {
              "type": "object",
              "properties": {
                "name": {
                  "type": "string",
                  "minLength": 1,
                  "maxLength": 50
                },
                "streetAddress": {
                  "type": "string",
                  "maxLength": 255
                },
                "cityStateZip": {
                  "type": "string",
                  "maxLength": 255
                },
                "description": {
                  "type": "string",
                  "maxLength": 250
                },
                "email": {
                  "type": "string",
                  "maxLength": 100
                },
                "phone": {
                  "type": "string",
                  "maxLength": 255
                },
                "fax": {
                  "type": "string",
                  "maxLength": 255
                },
                "website": {
                  "type": "string",
                  "maxLength": 255
                },
                "id": {
                  "type": "string"
                },
                "accountId": {
                  "type": "string"
                },
                "teamId": {
                  "type": "string"
                },
                "photoUrl": {
                  "type": "string",
                  "format": "uri",
                  "description": "Public URL for the sponsor photo"
                }
              },
              "required": [
                "name",
                "id",
                "accountId"
              ],
              "title": "CreateSponsor",
              "description": "Payload to create or update a sponsor"
            }
          }
        },
        "required": [
          "sponsors"
        ],
        "title": "SponsorListResponse",
        "description": "List response for sponsors"
      },
      "CreateSponsor": {
        "type": "object",
        "properties": {
          "name": {
            "type": "string",
            "minLength": 1,
            "maxLength": 50
          },
          "streetAddress": {
            "type": "string",
            "maxLength": 255
          },
          "cityStateZip": {
            "type": "string",
            "maxLength": 255
          },
          "description": {
            "type": "string",
            "maxLength": 250
          },
          "email": {
            "type": "string",
            "maxLength": 100
          },
          "phone": {
            "type": "string",
            "maxLength": 255
          },
          "fax": {
            "type": "string",
            "maxLength": 255
          },
          "website": {
            "type": "string",
            "maxLength": 255
          }
        },
        "required": [
          "name"
        ],
        "title": "CreateSponsor",
        "description": "Payload to create or update a sponsor"
      },
      "ValidationError": {
>>>>>>> 4267015e
        "type": "object",
        "properties": {
          "id": {
            "type": "string"
          },
          "accountId": {
            "type": "string"
          },
          "dateCreated": {
            "type": "string",
            "nullable": true
          },
          "createdByContactId": {
            "type": "string"
          },
          "teamEventName": {
            "type": "string"
          },
          "description": {
            "type": "string"
          },
          "positionsNeeded": {
            "type": "string"
          },
          "creator": {
            "type": "object",
            "properties": {
              "id": {
                "type": "string"
              },
              "firstName": {
                "type": "string"
              },
              "lastName": {
                "type": "string"
              },
              "photoUrl": {
                "type": "string"
              }
            },
            "required": [
              "id",
              "firstName",
              "lastName",
              "photoUrl"
            ]
          },
          "account": {
            "type": "object",
            "properties": {
              "id": {
                "type": "string"
              },
              "name": {
                "type": "string"
              }
            },
            "required": [
              "id",
              "name"
            ]
          }
        },
        "required": [
          "id",
          "accountId",
          "dateCreated",
          "createdByContactId",
          "teamEventName",
          "description",
          "positionsNeeded",
          "creator",
          "account"
        ],
        "title": "PlayersWantedClassified",
        "description": "Players Wanted classified listing"
      },
      "PlayersWantedClassifiedPaged": {
        "type": "object",
        "properties": {
          "data": {
            "type": "array",
            "items": {
              "type": "object",
              "properties": {
                "id": {
                  "type": "string"
                },
                "accountId": {
                  "type": "string"
                },
                "dateCreated": {
                  "type": "string",
                  "nullable": true
                },
                "createdByContactId": {
                  "type": "string"
                },
                "teamEventName": {
                  "type": "string"
                },
                "description": {
                  "type": "string"
                },
                "positionsNeeded": {
                  "type": "string"
                },
                "creator": {
                  "type": "object",
                  "properties": {
                    "id": {
                      "type": "string"
                    },
                    "firstName": {
                      "type": "string"
                    },
                    "lastName": {
                      "type": "string"
                    },
                    "photoUrl": {
                      "type": "string"
                    }
                  },
                  "required": [
                    "id",
                    "firstName",
                    "lastName",
                    "photoUrl"
                  ]
                },
                "account": {
                  "type": "object",
                  "properties": {
                    "id": {
                      "type": "string"
                    },
                    "name": {
                      "type": "string"
                    }
                  },
                  "required": [
                    "id",
                    "name"
                  ]
                }
              },
              "required": [
                "id",
                "accountId",
                "dateCreated",
                "createdByContactId",
                "teamEventName",
                "description",
                "positionsNeeded",
                "creator",
                "account"
              ],
              "title": "PlayersWantedClassified",
              "description": "Players Wanted classified listing"
            }
          },
          "total": {
            "type": "number"
          },
          "pagination": {
            "type": "object",
            "properties": {
              "page": {
                "type": "number"
              },
              "limit": {
                "type": "number"
              },
              "hasNext": {
                "type": "boolean"
              },
              "hasPrev": {
                "type": "boolean"
              },
              "totalPages": {
                "type": "number"
              }
            },
            "required": [
              "page",
              "limit",
              "hasNext",
              "hasPrev",
              "totalPages"
            ],
            "title": "PlayerClassifiedPagination",
            "description": "Pagination metadata for player classified listings"
          },
          "filters": {
            "type": "object",
            "properties": {
              "type": {
                "type": "string",
                "enum": [
                  "players",
                  "teams",
                  "all"
                ]
              },
              "positions": {
                "type": "array",
                "items": {
                  "type": "string"
                }
              },
              "experience": {
                "type": "array",
                "items": {
                  "type": "string"
                }
              },
              "dateRange": {
                "type": "object",
                "properties": {
                  "from": {
                    "type": "string",
                    "nullable": true
                  },
                  "to": {
                    "type": "string",
                    "nullable": true
                  }
                },
                "required": [
                  "from",
                  "to"
                ]
              },
              "searchQuery": {
                "type": "string",
                "nullable": true
              }
            },
            "required": [
              "type",
              "positions",
              "experience",
              "dateRange",
              "searchQuery"
            ],
            "title": "PlayerClassifiedFilters",
            "description": "Filters applied to a player classified search request"
          }
        },
        "required": [
          "data",
          "total",
          "pagination",
          "filters"
        ],
        "title": "PlayersWantedClassifiedList",
        "description": "Paginated Players Wanted classified listings"
      },
      "CreatePlayersWantedClassified": {
        "type": "object",
        "properties": {
          "teamEventName": {
            "type": "string",
            "minLength": 1,
            "maxLength": 50
          },
          "description": {
            "type": "string",
            "minLength": 1,
            "maxLength": 2000
          },
          "positionsNeeded": {
            "type": "string",
            "minLength": 1,
            "maxLength": 255
          }
        },
        "required": [
          "teamEventName",
          "description",
          "positionsNeeded"
        ],
        "title": "CreatePlayersWantedClassifiedRequest",
        "description": "Request body for creating a Players Wanted classified"
      },
      "PlayerClassifiedSearchQuery": {
        "type": "object",
        "properties": {
          "page": {
            "type": "integer",
            "minimum": 1,
            "default": 1
          },
          "limit": {
            "type": "integer",
            "minimum": 1,
            "maximum": 100,
            "default": 20
          },
          "sortBy": {
            "type": "string",
            "enum": [
              "dateCreated",
              "relevance"
            ],
            "default": "dateCreated"
          },
          "sortOrder": {
            "type": "string",
            "enum": [
              "asc",
              "desc"
            ],
            "default": "desc"
          },
          "searchQuery": {
            "type": "string",
            "maxLength": 200
          }
        },
        "title": "PlayerClassifiedSearchQuery",
        "description": "Query parameters used to paginate and filter player classified listings"
      },
      "TeamsWantedPublicClassifiedPaged": {
        "type": "object",
        "properties": {
          "data": {
            "type": "array",
            "items": {
              "type": "object",
              "properties": {
                "id": {
                  "type": "string"
                },
                "accountId": {
                  "type": "string"
                },
                "dateCreated": {
                  "type": "string",
                  "nullable": true
                },
                "name": {
                  "type": "string"
                },
                "experience": {
                  "type": "string"
                },
                "positionsPlayed": {
                  "type": "string"
                },
                "age": {
                  "type": "number",
                  "nullable": true
                },
                "account": {
                  "type": "object",
                  "properties": {
                    "id": {
                      "type": "string"
                    },
                    "name": {
                      "type": "string"
                    }
                  },
                  "required": [
                    "id",
                    "name"
                  ]
                }
              },
              "required": [
                "id",
                "accountId",
                "dateCreated",
                "name",
                "experience",
                "positionsPlayed",
                "age",
                "account"
              ],
              "title": "TeamsWantedPublicClassified",
              "description": "Teams Wanted classified listing for public display without contact information"
            }
          },
          "total": {
            "type": "number"
          },
          "pagination": {
            "type": "object",
            "properties": {
              "page": {
                "type": "number"
              },
              "limit": {
                "type": "number"
              },
              "hasNext": {
                "type": "boolean"
              },
              "hasPrev": {
                "type": "boolean"
              },
              "totalPages": {
                "type": "number"
              }
            },
            "required": [
              "page",
              "limit",
              "hasNext",
              "hasPrev",
              "totalPages"
            ],
            "title": "PlayerClassifiedPagination",
            "description": "Pagination metadata for player classified listings"
          },
          "filters": {
            "type": "object",
            "properties": {
              "type": {
                "type": "string",
                "enum": [
                  "players",
                  "teams",
                  "all"
                ]
              },
              "positions": {
                "type": "array",
                "items": {
                  "type": "string"
                }
              },
              "experience": {
                "type": "array",
                "items": {
                  "type": "string"
                }
              },
              "dateRange": {
                "type": "object",
                "properties": {
                  "from": {
                    "type": "string",
                    "nullable": true
                  },
                  "to": {
                    "type": "string",
                    "nullable": true
                  }
                },
                "required": [
                  "from",
                  "to"
                ]
              },
              "searchQuery": {
                "type": "string",
                "nullable": true
              }
            },
            "required": [
              "type",
              "positions",
              "experience",
              "dateRange",
              "searchQuery"
            ],
            "title": "PlayerClassifiedFilters",
            "description": "Filters applied to a player classified search request"
          }
        },
        "required": [
          "data",
          "total",
          "pagination",
          "filters"
        ],
        "title": "TeamsWantedPublicClassifiedPaged",
        "description": "Paginated Teams Wanted classified listings for public display"
      },
      "TeamsWantedOwnerClassified": {
        "type": "object",
        "properties": {
          "id": {
            "type": "string"
          },
          "accountId": {
            "type": "string"
          },
          "dateCreated": {
            "type": "string",
            "nullable": true
          },
          "name": {
            "type": "string"
          },
          "email": {
            "type": "string"
          },
          "phone": {
            "type": "string"
          },
          "experience": {
            "type": "string"
          },
          "positionsPlayed": {
            "type": "string"
          },
          "birthDate": {
            "type": "string",
            "nullable": true
          },
          "account": {
            "type": "object",
            "properties": {
              "id": {
                "type": "string"
              },
              "name": {
                "type": "string"
              }
            },
            "required": [
              "id",
              "name"
            ]
          }
        },
        "required": [
          "id",
          "accountId",
          "dateCreated",
          "name",
          "email",
          "phone",
          "experience",
          "positionsPlayed",
          "birthDate",
          "account"
        ],
        "title": "TeamsWantedOwnerClassified",
        "description": "Teams Wanted classified listing for the owner including contact information"
      },
      "CreateTeamsWantedClassified": {
        "type": "object",
        "properties": {
          "name": {
            "type": "string",
            "minLength": 1,
            "maxLength": 50
          },
          "email": {
            "type": "string",
            "maxLength": 320,
            "format": "email"
          },
          "phone": {
            "type": "string",
            "minLength": 1,
            "maxLength": 50
          },
          "experience": {
            "type": "string",
            "minLength": 1,
            "maxLength": 255
          },
          "positionsPlayed": {
            "type": "string",
            "minLength": 1,
            "maxLength": 255
          },
          "birthDate": {
            "type": "string",
            "default": ""
          }
        },
        "required": [
          "name",
          "email",
          "phone",
          "experience",
          "positionsPlayed"
        ],
        "title": "CreateTeamsWantedClassifiedRequest",
        "description": "Request body for creating a Teams Wanted classified"
      },
      "UpdatePlayersWantedClassified": {
        "type": "object",
        "properties": {
          "teamEventName": {
            "type": "string",
            "minLength": 1,
            "maxLength": 50
          },
          "description": {
            "type": "string",
            "minLength": 1,
            "maxLength": 2000
          },
          "positionsNeeded": {
            "type": "string",
            "minLength": 1,
            "maxLength": 255
          }
        },
        "title": "UpdatePlayersWantedClassifiedRequest",
        "description": "Request body for updating a Players Wanted classified"
      },
      "UpdateTeamsWantedClassified": {
        "type": "object",
        "properties": {
          "accessCode": {
            "type": "string",
            "minLength": 10,
            "maxLength": 1000
          },
          "name": {
            "type": "string",
            "minLength": 1,
            "maxLength": 50
          },
          "email": {
            "type": "string",
            "maxLength": 320,
            "format": "email"
          },
          "phone": {
            "type": "string",
            "minLength": 1,
            "maxLength": 50
          },
          "experience": {
            "type": "string",
            "minLength": 1,
            "maxLength": 255
          },
          "positionsPlayed": {
            "type": "string",
            "minLength": 1,
            "maxLength": 255
          },
          "birthDate": {
            "type": "string"
          }
        },
        "title": "UpdateTeamsWantedClassifiedRequest",
        "description": "Request body for updating a Teams Wanted classified"
      },
      "TeamsWantedAccessCode": {
        "type": "object",
        "properties": {
          "accessCode": {
            "type": "string",
            "minLength": 10,
            "maxLength": 1000
          }
        },
        "required": [
          "accessCode"
        ],
        "title": "TeamsWantedAccessCode",
        "description": "Access code used to authenticate Teams Wanted classified actions"
      },
      "TeamsWantedContactInfo": {
        "type": "object",
        "properties": {
          "email": {
            "type": "string"
          },
          "phone": {
            "type": "string"
          },
          "birthDate": {
            "type": "string",
            "nullable": true
          }
        },
        "required": [
          "email",
          "phone",
          "birthDate"
        ],
        "title": "TeamsWantedContactInfo",
        "description": "Contact information for a Teams Wanted classified"
      },
      "TeamsWantedContactQuery": {
        "type": "object",
        "properties": {
          "accessCode": {
            "type": "string",
            "minLength": 10,
            "maxLength": 1000
          }
        },
        "title": "TeamsWantedContactQuery",
        "description": "Query parameters used to request Teams Wanted contact information"
      },
      "ContactPlayersWantedCreator": {
        "type": "object",
        "properties": {
          "senderName": {
            "type": "string",
            "minLength": 1,
            "maxLength": 100
          },
          "senderEmail": {
            "type": "string",
            "maxLength": 320,
            "format": "email"
          },
          "message": {
            "type": "string",
            "minLength": 1,
            "maxLength": 5000
          }
        },
        "required": [
          "senderName",
          "senderEmail",
          "message"
        ],
        "title": "ContactPlayersWantedCreatorRequest",
        "description": "Request body for contacting a Players Wanted classified creator"
      },
      "BaseballPosition": {
        "type": "object",
        "properties": {
          "id": {
            "type": "string"
          },
          "name": {
            "type": "string"
          },
          "category": {
            "type": "string",
            "enum": [
              "pitching",
              "infield",
              "outfield",
              "catching",
              "utility"
            ]
          },
          "abbreviation": {
            "type": "string"
          }
        },
        "required": [
          "id",
          "name",
          "category",
          "abbreviation"
        ],
        "title": "BaseballPosition",
        "description": "Baseball position metadata used in player classifieds"
      },
      "ExperienceLevel": {
        "type": "object",
        "properties": {
          "id": {
            "type": "string"
          },
          "name": {
            "type": "string"
          },
          "description": {
            "type": "string"
          },
          "yearsRequired": {
            "type": "number"
          },
          "skillLevel": {
            "type": "string",
            "enum": [
              "beginner",
              "intermediate",
              "advanced",
              "expert"
            ]
          }
        },
        "required": [
          "id",
          "name",
          "description",
          "yearsRequired",
          "skillLevel"
        ],
        "title": "ExperienceLevel",
        "description": "Experience level metadata used in player classifieds"
      },
      "ValidationError": {
        "type": "object",
        "properties": {
          "message": {
            "type": "string"
          },
          "statusCode": {
            "type": "number",
            "enum": [
              400
            ]
          },
          "isRetryable": {
            "type": "boolean",
            "enum": [
              false
            ]
          }
        },
        "required": [
          "message",
          "statusCode",
          "isRetryable"
        ],
        "description": "Validation error (400)",
        "example": {
          "message": "Validation failed",
          "statusCode": 400,
          "isRetryable": false
        }
      },
      "AuthenticationError": {
        "type": "object",
        "properties": {
          "message": {
            "type": "string"
          },
          "statusCode": {
            "type": "number",
            "enum": [
              401
            ]
          },
          "isRetryable": {
            "type": "boolean",
            "enum": [
              false
            ]
          }
        },
        "required": [
          "message",
          "statusCode",
          "isRetryable"
        ],
        "description": "Authentication error (401)",
        "example": {
          "message": "Authentication required",
          "statusCode": 401,
          "isRetryable": false
        }
      },
      "AuthorizationError": {
        "type": "object",
        "properties": {
          "message": {
            "type": "string"
          },
          "statusCode": {
            "type": "number",
            "enum": [
              403
            ]
          },
          "isRetryable": {
            "type": "boolean",
            "enum": [
              false
            ]
          }
        },
        "required": [
          "message",
          "statusCode",
          "isRetryable"
        ],
        "description": "Authorization error (403)",
        "example": {
          "message": "Access denied",
          "statusCode": 403,
          "isRetryable": false
        }
      },
      "NotFoundError": {
        "type": "object",
        "properties": {
          "message": {
            "type": "string"
          },
          "statusCode": {
            "type": "number",
            "enum": [
              404
            ]
          },
          "isRetryable": {
            "type": "boolean",
            "enum": [
              false
            ]
          }
        },
        "required": [
          "message",
          "statusCode",
          "isRetryable"
        ],
        "description": "Resource not found error (404)",
        "example": {
          "message": "Resource not found",
          "statusCode": 404,
          "isRetryable": false
        }
      },
      "ConflictError": {
        "type": "object",
        "properties": {
          "message": {
            "type": "string"
          },
          "statusCode": {
            "type": "number",
            "enum": [
              409
            ]
          },
          "isRetryable": {
            "type": "boolean",
            "enum": [
              false
            ]
          }
        },
        "required": [
          "message",
          "statusCode",
          "isRetryable"
        ],
        "description": "Resource conflict error (409)",
        "example": {
          "message": "Resource conflict",
          "statusCode": 409,
          "isRetryable": false
        }
      },
      "InternalServerError": {
        "type": "object",
        "properties": {
          "message": {
            "type": "string"
          },
          "statusCode": {
            "type": "number",
            "enum": [
              500
            ]
          },
          "isRetryable": {
            "type": "boolean",
            "enum": [
              true
            ]
          }
        },
        "required": [
          "message",
          "statusCode",
          "isRetryable"
        ],
        "description": "Internal server error (500)",
        "example": {
          "message": "Internal server error",
          "statusCode": 500,
          "isRetryable": true
        }
      }
    },
    "parameters": {}
  },
  "paths": {
    "/api/accounts/search": {
      "get": {
        "operationId": "searchAccounts",
        "summary": "Search accounts",
        "description": "Public search for accounts by name or type",
        "tags": [
          "Accounts"
        ],
        "parameters": [
          {
            "schema": {
              "type": "string",
              "minLength": 1,
              "maxLength": 100
            },
            "required": true,
            "name": "q",
            "in": "query"
          }
        ],
        "responses": {
          "200": {
            "description": "Accounts matching the search query",
            "content": {
              "application/json": {
                "schema": {
                  "type": "array",
                  "items": {
                    "$ref": "#/components/schemas/Account"
                  }
                }
              }
            }
          },
          "400": {
            "description": "Validation error",
            "content": {
              "application/json": {
                "schema": {
                  "$ref": "#/components/schemas/ValidationError"
                }
              }
            }
          },
          "500": {
            "description": "Internal server error",
            "content": {
              "application/json": {
                "schema": {
                  "$ref": "#/components/schemas/InternalServerError"
                }
              }
            }
          }
        }
      }
    },
    "/api/accounts/by-domain": {
      "get": {
        "operationId": "getAccountByDomain",
        "summary": "Get account by domain",
        "description": "Public lookup of an account by inbound request host domain.",
        "tags": [
          "Accounts"
        ],
        "parameters": [
          {
            "schema": {
              "type": "string",
              "minLength": 1
            },
            "required": true,
            "name": "host",
            "in": "header"
          }
        ],
        "responses": {
          "200": {
            "description": "Account matching the provided domain",
            "content": {
              "application/json": {
                "schema": {
                  "$ref": "#/components/schemas/Account"
                }
              }
            }
          },
          "400": {
            "description": "Validation error",
            "content": {
              "application/json": {
                "schema": {
                  "$ref": "#/components/schemas/ValidationError"
                }
              }
            }
          },
          "404": {
            "description": "Account not found for the provided domain",
            "content": {
              "application/json": {
                "schema": {
                  "$ref": "#/components/schemas/NotFoundError"
                }
              }
            }
          },
          "500": {
            "description": "Internal server error",
            "content": {
              "application/json": {
                "schema": {
                  "$ref": "#/components/schemas/InternalServerError"
                }
              }
            }
          }
        }
      }
    },
    "/api/accounts/{accountId}": {
      "get": {
        "operationId": "getAccountById",
        "summary": "Get account by ID",
        "description": "Retrieve account details and optional current season information.",
        "tags": [
          "Accounts"
        ],
        "parameters": [
          {
            "name": "accountId",
            "in": "path",
            "required": true,
            "schema": {
              "type": "string",
              "format": "number"
            }
          },
          {
            "schema": {
              "type": "boolean",
              "nullable": true,
              "default": false
            },
            "required": false,
            "name": "includeCurrentSeason",
            "in": "query"
          }
        ],
        "responses": {
          "200": {
            "description": "Account details",
            "content": {
              "application/json": {
                "schema": {
                  "$ref": "#/components/schemas/AccountWithSeasons"
                }
              }
            }
          },
          "400": {
            "description": "Validation error",
            "content": {
              "application/json": {
                "schema": {
                  "$ref": "#/components/schemas/ValidationError"
                }
              }
            }
          },
          "404": {
            "description": "Account not found",
            "content": {
              "application/json": {
                "schema": {
                  "$ref": "#/components/schemas/NotFoundError"
                }
              }
            }
          },
          "500": {
            "description": "Internal server error",
            "content": {
              "application/json": {
                "schema": {
                  "$ref": "#/components/schemas/InternalServerError"
                }
              }
            }
          }
        }
      },
      "put": {
        "operationId": "updateAccount",
        "summary": "Update account",
        "description": "Update account details. Account administrators or global administrators only.",
        "tags": [
          "Accounts"
        ],
        "security": [
          {
            "bearerAuth": []
          }
        ],
        "parameters": [
          {
            "name": "accountId",
            "in": "path",
            "required": true,
            "schema": {
              "type": "string",
              "format": "number"
            }
          }
        ],
        "requestBody": {
          "content": {
            "application/json": {
              "schema": {
                "type": "object",
                "properties": {
                  "name": {
                    "type": "string"
                  },
                  "accountLogoUrl": {
                    "type": "string"
                  },
                  "configuration": {
                    "type": "object",
                    "properties": {
                      "accountType": {
                        "type": "object",
                        "properties": {
                          "id": {
                            "type": "string"
                          },
                          "name": {
                            "type": "string"
                          }
                        },
                        "required": [
                          "id",
                          "name"
                        ]
                      },
                      "firstYear": {
                        "type": "integer",
                        "nullable": true
                      },
                      "timezoneId": {
                        "type": "string",
                        "nullable": true
                      },
                      "affiliation": {
                        "type": "object",
                        "nullable": true,
                        "properties": {
                          "id": {
                            "type": "string"
                          },
                          "name": {
                            "type": "string"
                          },
                          "url": {
                            "type": "string",
                            "nullable": true
                          }
                        },
                        "required": [
                          "id",
                          "name"
                        ]
                      }
                    }
                  },
                  "urls": {
                    "type": "array",
                    "items": {
                      "type": "object",
                      "properties": {
                        "id": {
                          "type": "string"
                        },
                        "url": {
                          "type": "string",
                          "minLength": 1
                        }
                      },
                      "required": [
                        "url"
                      ]
                    },
                    "default": []
                  },
                  "socials": {
                    "type": "object",
                    "properties": {
                      "twitterAccountName": {
                        "type": "string"
                      },
                      "facebookFanPage": {
                        "type": "string"
                      },
                      "youtubeUserId": {
                        "type": "string",
                        "nullable": true
                      },
                      "defaultVideo": {
                        "type": "string",
                        "nullable": true
                      },
                      "autoPlayVideo": {
                        "type": "boolean",
                        "default": false
                      }
                    }
                  }
                }
              }
            }
          }
        },
        "responses": {
          "200": {
            "description": "Account updated",
            "content": {
              "application/json": {
                "schema": {
                  "$ref": "#/components/schemas/Account"
                }
              }
            }
          },
          "400": {
            "description": "Validation error",
            "content": {
              "application/json": {
                "schema": {
                  "$ref": "#/components/schemas/ValidationError"
                }
              }
            }
          },
          "401": {
            "description": "Authentication required",
            "content": {
              "application/json": {
                "schema": {
                  "$ref": "#/components/schemas/AuthenticationError"
                }
              }
            }
          },
          "403": {
            "description": "Forbidden",
            "content": {
              "application/json": {
                "schema": {
                  "$ref": "#/components/schemas/AuthorizationError"
                }
              }
            }
          },
          "404": {
            "description": "Account not found",
            "content": {
              "application/json": {
                "schema": {
                  "$ref": "#/components/schemas/NotFoundError"
                }
              }
            }
          },
          "500": {
            "description": "Internal server error",
            "content": {
              "application/json": {
                "schema": {
                  "$ref": "#/components/schemas/InternalServerError"
                }
              }
            }
          }
        }
      },
      "delete": {
        "operationId": "deleteAccount",
        "summary": "Delete account",
        "description": "Delete an account. Administrator access required.",
        "tags": [
          "Accounts"
        ],
        "security": [
          {
            "bearerAuth": []
          }
        ],
        "parameters": [
          {
            "name": "accountId",
            "in": "path",
            "required": true,
            "schema": {
              "type": "string",
              "format": "number"
            }
          }
        ],
        "responses": {
          "204": {
            "description": "Account deleted"
          },
          "401": {
            "description": "Authentication required",
            "content": {
              "application/json": {
                "schema": {
                  "$ref": "#/components/schemas/AuthenticationError"
                }
              }
            }
          },
          "403": {
            "description": "Forbidden",
            "content": {
              "application/json": {
                "schema": {
                  "$ref": "#/components/schemas/AuthorizationError"
                }
              }
            }
          },
          "404": {
            "description": "Account not found",
            "content": {
              "application/json": {
                "schema": {
                  "$ref": "#/components/schemas/NotFoundError"
                }
              }
            }
          },
          "500": {
            "description": "Internal server error",
            "content": {
              "application/json": {
                "schema": {
                  "$ref": "#/components/schemas/InternalServerError"
                }
              }
            }
          }
        }
      }
    },
    "/api/accounts": {
      "post": {
        "operationId": "createAccount",
        "summary": "Create account",
        "description": "Create a new account. Administrator access required.",
        "tags": [
          "Accounts"
        ],
        "security": [
          {
            "bearerAuth": []
          }
        ],
        "requestBody": {
          "content": {
            "application/json": {
              "schema": {
                "$ref": "#/components/schemas/CreateAccount"
              }
            }
          }
        },
        "responses": {
          "201": {
            "description": "Account created",
            "content": {
              "application/json": {
                "schema": {
                  "$ref": "#/components/schemas/Account"
                }
              }
            }
          },
          "400": {
            "description": "Validation error",
            "content": {
              "application/json": {
                "schema": {
                  "$ref": "#/components/schemas/ValidationError"
                }
              }
            }
          },
          "401": {
            "description": "Authentication required",
            "content": {
              "application/json": {
                "schema": {
                  "$ref": "#/components/schemas/AuthenticationError"
                }
              }
            }
          },
          "403": {
            "description": "Forbidden",
            "content": {
              "application/json": {
                "schema": {
                  "$ref": "#/components/schemas/AuthorizationError"
                }
              }
            }
          },
          "500": {
            "description": "Internal server error",
            "content": {
              "application/json": {
                "schema": {
                  "$ref": "#/components/schemas/InternalServerError"
                }
              }
            }
          }
        }
      }
    },
    "/api/accounts/{accountId}/name": {
      "get": {
        "operationId": "getAccountName",
        "summary": "Get account name",
        "description": "Retrieve the display name for an account.",
        "tags": [
          "Accounts"
        ],
        "parameters": [
          {
            "name": "accountId",
            "in": "path",
            "required": true,
            "schema": {
              "type": "string",
              "format": "number"
            }
          }
        ],
        "responses": {
          "200": {
            "description": "Account name",
            "content": {
              "application/json": {
                "schema": {
                  "$ref": "#/components/schemas/AccountName"
                }
              }
            }
          },
          "404": {
            "description": "Account not found",
            "content": {
              "application/json": {
                "schema": {
                  "$ref": "#/components/schemas/NotFoundError"
                }
              }
            }
          },
          "500": {
            "description": "Internal server error",
            "content": {
              "application/json": {
                "schema": {
                  "$ref": "#/components/schemas/InternalServerError"
                }
              }
            }
          }
        }
      }
    },
    "/api/accounts/{accountId}/header": {
      "get": {
        "operationId": "getAccountHeader",
        "summary": "Get account header",
        "description": "Retrieve account name and branding assets.",
        "tags": [
          "Accounts"
        ],
        "parameters": [
          {
            "name": "accountId",
            "in": "path",
            "required": true,
            "schema": {
              "type": "string",
              "format": "number"
            }
          }
        ],
        "responses": {
          "200": {
            "description": "Account header information",
            "content": {
              "application/json": {
                "schema": {
                  "$ref": "#/components/schemas/AccountHeader"
                }
              }
            }
          },
          "404": {
            "description": "Account not found",
            "content": {
              "application/json": {
                "schema": {
                  "$ref": "#/components/schemas/NotFoundError"
                }
              }
            }
          },
          "500": {
            "description": "Internal server error",
            "content": {
              "application/json": {
                "schema": {
                  "$ref": "#/components/schemas/InternalServerError"
                }
              }
            }
          }
        }
      }
    },
    "/api/accounts/types": {
      "get": {
        "operationId": "getAccountTypes",
        "summary": "List account types",
        "description": "Retrieve the list of available account types.",
        "tags": [
          "Accounts"
        ],
        "security": [
          {
            "bearerAuth": []
          }
        ],
        "responses": {
          "200": {
            "description": "Account types list",
            "content": {
              "application/json": {
                "schema": {
                  "type": "array",
                  "items": {
                    "$ref": "#/components/schemas/Account"
                  }
                }
              }
            }
          },
          "401": {
            "description": "Authentication required",
            "content": {
              "application/json": {
                "schema": {
                  "$ref": "#/components/schemas/AuthenticationError"
                }
              }
            }
          },
          "500": {
            "description": "Internal server error",
            "content": {
              "application/json": {
                "schema": {
                  "$ref": "#/components/schemas/InternalServerError"
                }
              }
            }
          }
        }
      }
    },
    "/api/accounts/affiliations": {
      "get": {
        "operationId": "getAccountAffiliations",
        "summary": "List account affiliations",
        "description": "Retrieve the list of available account affiliations.",
        "tags": [
          "Accounts"
        ],
        "security": [
          {
            "bearerAuth": []
          }
        ],
        "responses": {
          "200": {
            "description": "Account affiliations list",
            "content": {
              "application/json": {
                "schema": {
                  "type": "array",
                  "items": {
                    "$ref": "#/components/schemas/AccountAffiliation"
                  }
                }
              }
            }
          },
          "401": {
            "description": "Authentication required",
            "content": {
              "application/json": {
                "schema": {
                  "$ref": "#/components/schemas/AuthenticationError"
                }
              }
            }
          },
          "500": {
            "description": "Internal server error",
            "content": {
              "application/json": {
                "schema": {
                  "$ref": "#/components/schemas/InternalServerError"
                }
              }
            }
          }
        }
      }
    },
    "/api/accounts/my-accounts": {
      "get": {
        "operationId": "getMyAccounts",
        "summary": "Get the authenticated user's accounts",
        "description": "Returns the accounts associated with the logged-in user via account membership.",
        "tags": [
          "Accounts"
        ],
        "security": [
          {
            "bearerAuth": []
          }
        ],
        "responses": {
          "200": {
            "description": "Accounts accessible to the authenticated user",
            "content": {
              "application/json": {
                "schema": {
                  "type": "array",
                  "items": {
                    "$ref": "#/components/schemas/Account"
                  }
                }
              }
            }
          },
          "401": {
            "description": "Authentication required",
            "content": {
              "application/json": {
                "schema": {
                  "$ref": "#/components/schemas/AuthenticationError"
                }
              }
            }
          },
          "500": {
            "description": "Internal server error",
            "content": {
              "application/json": {
                "schema": {
                  "$ref": "#/components/schemas/InternalServerError"
                }
              }
            }
          }
        }
      }
    },
    "/api/accounts/managed": {
      "get": {
        "operationId": "getManagedAccounts",
        "summary": "Get accounts managed by the authenticated user",
        "description": "Returns accounts where the user holds AccountAdmin privileges or is a global Administrator.",
        "tags": [
          "Accounts"
        ],
        "security": [
          {
            "bearerAuth": []
          }
        ],
        "responses": {
          "200": {
            "description": "Accounts managed by the authenticated user",
            "content": {
              "application/json": {
                "schema": {
                  "type": "array",
                  "items": {
                    "$ref": "#/components/schemas/Account"
                  }
                }
              }
            }
          },
          "401": {
            "description": "Authentication required",
            "content": {
              "application/json": {
                "schema": {
                  "$ref": "#/components/schemas/AuthenticationError"
                }
              }
            }
          },
          "500": {
            "description": "Internal server error",
            "content": {
              "application/json": {
                "schema": {
                  "$ref": "#/components/schemas/InternalServerError"
                }
              }
            }
          }
        }
      }
    },
    "/api/accounts/{accountId}/contacts": {
      "post": {
        "description": "Create a new contact",
        "operationId": "createContact",
        "security": [
          {
            "bearerAuth": []
          }
        ],
        "tags": [
          "Contacts"
        ],
        "parameters": [
          {
            "name": "accountId",
            "in": "path",
            "required": true,
            "schema": {
              "type": "string",
              "format": "number"
            }
          }
        ],
        "requestBody": {
          "content": {
            "application/json": {
              "schema": {
                "type": "object",
                "properties": {
                  "firstName": {
                    "type": "string",
                    "minLength": 1,
                    "maxLength": 50
                  },
                  "lastName": {
                    "type": "string",
                    "minLength": 1,
                    "maxLength": 50
                  },
                  "middleName": {
                    "type": "string",
                    "maxLength": 50
                  },
                  "email": {
                    "type": "string",
                    "maxLength": 100,
                    "format": "email"
                  },
                  "contactDetails": {
                    "type": "object",
                    "properties": {
                      "phone1": {
                        "type": "string",
                        "nullable": true,
                        "default": ""
                      },
                      "phone2": {
                        "type": "string",
                        "nullable": true,
                        "default": ""
                      },
                      "phone3": {
                        "type": "string",
                        "nullable": true,
                        "default": ""
                      },
                      "streetAddress": {
                        "type": "string",
                        "nullable": true,
                        "maxLength": 100,
                        "default": ""
                      },
                      "city": {
                        "type": "string",
                        "nullable": true,
                        "maxLength": 50,
                        "default": ""
                      },
                      "state": {
                        "type": "string",
                        "nullable": true,
                        "maxLength": 50,
                        "default": ""
                      },
                      "zip": {
                        "type": "string",
                        "nullable": true,
                        "maxLength": 10,
                        "default": ""
                      },
                      "dateOfBirth": {
                        "type": "string",
                        "nullable": true,
                        "default": ""
                      }
                    }
                  },
                  "photo": {
                    "type": "string",
                    "format": "binary",
                    "description": "Contact photo file"
                  }
                }
              }
            },
            "multipart/form-data": {
              "schema": {
                "type": "object",
                "properties": {
                  "firstName": {
                    "type": "string",
                    "minLength": 1,
                    "maxLength": 50
                  },
                  "lastName": {
                    "type": "string",
                    "minLength": 1,
                    "maxLength": 50
                  },
                  "middleName": {
                    "type": "string",
                    "maxLength": 50
                  },
                  "email": {
                    "type": "string",
                    "maxLength": 100,
                    "format": "email"
                  },
                  "contactDetails": {
                    "type": "object",
                    "properties": {
                      "phone1": {
                        "type": "string",
                        "nullable": true,
                        "default": ""
                      },
                      "phone2": {
                        "type": "string",
                        "nullable": true,
                        "default": ""
                      },
                      "phone3": {
                        "type": "string",
                        "nullable": true,
                        "default": ""
                      },
                      "streetAddress": {
                        "type": "string",
                        "nullable": true,
                        "maxLength": 100,
                        "default": ""
                      },
                      "city": {
                        "type": "string",
                        "nullable": true,
                        "maxLength": 50,
                        "default": ""
                      },
                      "state": {
                        "type": "string",
                        "nullable": true,
                        "maxLength": 50,
                        "default": ""
                      },
                      "zip": {
                        "type": "string",
                        "nullable": true,
                        "maxLength": 10,
                        "default": ""
                      },
                      "dateOfBirth": {
                        "type": "string",
                        "nullable": true,
                        "default": ""
                      }
                    }
                  },
                  "photo": {
                    "type": "string",
                    "format": "binary",
                    "description": "Contact photo file"
                  }
                }
              },
              "encoding": {
                "photo": {
                  "contentType": "image/*"
                }
              }
            }
          }
        },
        "responses": {
          "200": {
            "description": "Contact created",
            "content": {
              "application/json": {
                "schema": {
                  "$ref": "#/components/schemas/Contact"
                }
              }
            }
          },
          "400": {
            "description": "Validation error",
            "content": {
              "application/json": {
                "schema": {
                  "$ref": "#/components/schemas/ValidationError"
                }
              }
            }
          },
          "401": {
            "description": "Authentication required",
            "content": {
              "application/json": {
                "schema": {
                  "$ref": "#/components/schemas/AuthenticationError"
                }
              }
            }
          },
          "403": {
            "description": "Access denied - Account admin required",
            "content": {
              "application/json": {
                "schema": {
                  "$ref": "#/components/schemas/AuthorizationError"
                }
              }
            }
          },
          "404": {
            "description": "Contact not found",
            "content": {
              "application/json": {
                "schema": {
                  "$ref": "#/components/schemas/NotFoundError"
                }
              }
            }
          },
          "409": {
            "description": "Conflict error - e.g. duplicate email",
            "content": {
              "application/json": {
                "schema": {
                  "$ref": "#/components/schemas/ConflictError"
                }
              }
            }
          },
          "500": {
            "description": "Internal server error",
            "content": {
              "application/json": {
                "schema": {
                  "$ref": "#/components/schemas/InternalServerError"
                }
              }
            }
          }
        }
      }
    },
    "/api/accounts/{accountId}/contacts/{contactId}": {
      "put": {
        "description": "Update an account contact",
        "operationId": "updateContact",
        "summary": "Update Contact",
        "security": [
          {
            "bearerAuth": []
          }
        ],
        "tags": [
          "Contacts"
        ],
        "parameters": [
          {
            "name": "accountId",
            "in": "path",
            "required": true,
            "schema": {
              "type": "string",
              "format": "number"
            }
          },
          {
            "name": "contactId",
            "in": "path",
            "required": true,
            "schema": {
              "type": "string",
              "format": "number"
            }
          }
        ],
        "requestBody": {
          "content": {
            "application/json": {
              "schema": {
                "type": "object",
                "properties": {
                  "firstName": {
                    "type": "string",
                    "minLength": 1,
                    "maxLength": 50
                  },
                  "lastName": {
                    "type": "string",
                    "minLength": 1,
                    "maxLength": 50
                  },
                  "middleName": {
                    "type": "string",
                    "maxLength": 50
                  },
                  "email": {
                    "type": "string",
                    "maxLength": 100,
                    "format": "email"
                  },
                  "contactDetails": {
                    "type": "object",
                    "properties": {
                      "phone1": {
                        "type": "string",
                        "nullable": true,
                        "default": ""
                      },
                      "phone2": {
                        "type": "string",
                        "nullable": true,
                        "default": ""
                      },
                      "phone3": {
                        "type": "string",
                        "nullable": true,
                        "default": ""
                      },
                      "streetAddress": {
                        "type": "string",
                        "nullable": true,
                        "maxLength": 100,
                        "default": ""
                      },
                      "city": {
                        "type": "string",
                        "nullable": true,
                        "maxLength": 50,
                        "default": ""
                      },
                      "state": {
                        "type": "string",
                        "nullable": true,
                        "maxLength": 50,
                        "default": ""
                      },
                      "zip": {
                        "type": "string",
                        "nullable": true,
                        "maxLength": 10,
                        "default": ""
                      },
                      "dateOfBirth": {
                        "type": "string",
                        "nullable": true,
                        "default": ""
                      }
                    }
                  },
                  "photo": {
                    "type": "string",
                    "format": "binary",
                    "description": "Contact photo file"
                  }
                }
              }
            },
            "multipart/form-data": {
              "schema": {
                "type": "object",
                "properties": {
                  "firstName": {
                    "type": "string",
                    "minLength": 1,
                    "maxLength": 50
                  },
                  "lastName": {
                    "type": "string",
                    "minLength": 1,
                    "maxLength": 50
                  },
                  "middleName": {
                    "type": "string",
                    "maxLength": 50
                  },
                  "email": {
                    "type": "string",
                    "maxLength": 100,
                    "format": "email"
                  },
                  "contactDetails": {
                    "type": "object",
                    "properties": {
                      "phone1": {
                        "type": "string",
                        "nullable": true,
                        "default": ""
                      },
                      "phone2": {
                        "type": "string",
                        "nullable": true,
                        "default": ""
                      },
                      "phone3": {
                        "type": "string",
                        "nullable": true,
                        "default": ""
                      },
                      "streetAddress": {
                        "type": "string",
                        "nullable": true,
                        "maxLength": 100,
                        "default": ""
                      },
                      "city": {
                        "type": "string",
                        "nullable": true,
                        "maxLength": 50,
                        "default": ""
                      },
                      "state": {
                        "type": "string",
                        "nullable": true,
                        "maxLength": 50,
                        "default": ""
                      },
                      "zip": {
                        "type": "string",
                        "nullable": true,
                        "maxLength": 10,
                        "default": ""
                      },
                      "dateOfBirth": {
                        "type": "string",
                        "nullable": true,
                        "default": ""
                      }
                    }
                  },
                  "photo": {
                    "type": "string",
                    "format": "binary",
                    "description": "Contact photo file"
                  }
                }
              },
              "encoding": {
                "photo": {
                  "contentType": "image/*"
                }
              }
            }
          }
        },
        "responses": {
          "200": {
            "description": "Contact updated",
            "content": {
              "application/json": {
                "schema": {
                  "$ref": "#/components/schemas/Contact"
                }
              }
            }
          },
          "400": {
            "description": "Validation error",
            "content": {
              "application/json": {
                "schema": {
                  "$ref": "#/components/schemas/ValidationError"
                }
              }
            }
          },
          "401": {
            "description": "Authentication required",
            "content": {
              "application/json": {
                "schema": {
                  "$ref": "#/components/schemas/AuthenticationError"
                }
              }
            }
          },
          "403": {
            "description": "Access denied - Account admin required",
            "content": {
              "application/json": {
                "schema": {
                  "$ref": "#/components/schemas/AuthorizationError"
                }
              }
            }
          },
          "404": {
            "description": "Contact not found",
            "content": {
              "application/json": {
                "schema": {
                  "$ref": "#/components/schemas/NotFoundError"
                }
              }
            }
          },
          "409": {
            "description": "Conflict error - e.g. duplicate email",
            "content": {
              "application/json": {
                "schema": {
                  "$ref": "#/components/schemas/ConflictError"
                }
              }
            }
          },
          "500": {
            "description": "Internal server error",
            "content": {
              "application/json": {
                "schema": {
                  "$ref": "#/components/schemas/InternalServerError"
                }
              }
            }
          }
        }
      }
    },
    "/api/accounts/{accountId}/contacts/{contactId}/photo": {
      "delete": {
        "description": "Delete a contact photo",
        "operationId": "deleteContactPhoto",
        "security": [
          {
            "bearerAuth": []
          }
        ],
        "tags": [
          "Contacts"
        ],
        "parameters": [
          {
            "name": "accountId",
            "in": "path",
            "required": true,
            "schema": {
              "type": "string",
              "format": "number"
            }
          },
          {
            "name": "contactId",
            "in": "path",
            "required": true,
            "schema": {
              "type": "string",
              "format": "number"
            }
          }
        ],
        "responses": {
          "200": {
            "description": "Contact photo deleted",
            "content": {
              "application/json": {
                "schema": {
                  "type": "string"
                }
              }
            }
          },
          "401": {
            "description": "Authentication required",
            "content": {
              "application/json": {
                "schema": {
                  "$ref": "#/components/schemas/AuthenticationError"
                }
              }
            }
          },
          "403": {
            "description": "Access denied - Account admin required",
            "content": {
              "application/json": {
                "schema": {
                  "$ref": "#/components/schemas/AuthorizationError"
                }
              }
            }
          },
          "404": {
            "description": "Contact not found",
            "content": {
              "application/json": {
                "schema": {
                  "$ref": "#/components/schemas/NotFoundError"
                }
              }
            }
          },
          "500": {
            "description": "Internal server error",
            "content": {
              "application/json": {
                "schema": {
                  "$ref": "#/components/schemas/InternalServerError"
                }
              }
            }
          }
        }
      }
    },
    "/api/accounts/{accountId}/contacts/{contactId}/roster": {
      "get": {
        "description": "Get a roster entry for a contact. This is information that is global to a player once they are on a team, it is not season specfic",
        "operationId": "getContactRoster",
        "tags": [
          "Contacts"
        ],
        "parameters": [
          {
            "name": "accountId",
            "in": "path",
            "required": true,
            "schema": {
              "type": "string",
              "format": "number"
            }
          },
          {
            "name": "contactId",
            "in": "path",
            "required": true,
            "schema": {
              "type": "string",
              "format": "number"
            }
          }
        ],
        "responses": {
          "200": {
            "description": "Roster entry found",
            "content": {
              "application/json": {
                "schema": {
                  "$ref": "#/components/schemas/RosterPlayer"
                }
              }
            }
          },
          "400": {
            "description": "Validation error",
            "content": {
              "application/json": {
                "schema": {
                  "$ref": "#/components/schemas/ValidationError"
                }
              }
            }
          },
          "404": {
            "description": "Roster member or team not found",
            "content": {
              "application/json": {
                "schema": {
                  "$ref": "#/components/schemas/NotFoundError"
                }
              }
            }
          },
          "500": {
            "description": "Internal server error",
            "content": {
              "application/json": {
                "schema": {
                  "$ref": "#/components/schemas/InternalServerError"
                }
              }
            }
          }
        }
      }
    },
    "/api/accounts/{accountId}/seasons/{seasonId}/teams/{teamSeasonId}/roster/{rosterMemberId}": {
      "put": {
        "description": "Update a roster entry for a team season",
        "operationId": "updateRosterMember",
        "summary": "Update roster entry",
        "security": [
          {
            "bearerAuth": []
          }
        ],
        "tags": [
          "Rosters"
        ],
        "parameters": [
          {
            "name": "accountId",
            "in": "path",
            "required": true,
            "schema": {
              "type": "string",
              "format": "number"
            }
          },
          {
            "name": "seasonId",
            "in": "path",
            "required": true,
            "schema": {
              "type": "string",
              "format": "number"
            }
          },
          {
            "name": "teamSeasonId",
            "in": "path",
            "required": true,
            "schema": {
              "type": "string",
              "format": "number"
            }
          },
          {
            "name": "rosterMemberId",
            "in": "path",
            "required": true,
            "schema": {
              "type": "string",
              "format": "number"
            }
          }
        ],
        "requestBody": {
          "content": {
            "application/json": {
              "schema": {
                "type": "object",
                "properties": {
                  "id": {
                    "type": "string",
                    "pattern": "^d+$"
                  },
                  "playerNumber": {
                    "type": "number",
                    "minimum": 0,
                    "maximum": 99
                  },
                  "inactive": {
                    "type": "boolean",
                    "default": false
                  },
                  "submittedWaiver": {
                    "type": "boolean"
                  },
                  "dateAdded": {
                    "type": "string",
                    "nullable": true,
                    "format": "date",
                    "default": null
                  },
                  "player": {
                    "type": "object",
                    "properties": {
                      "id": {
                        "type": "string",
                        "pattern": "^d+$"
                      },
                      "submittedDriversLicense": {
                        "type": "boolean",
                        "default": false
                      },
                      "firstYear": {
                        "type": "number",
                        "minimum": 1900,
                        "maximum": 2025
                      },
                      "contact": {
                        "type": "object",
                        "properties": {
                          "id": {
                            "type": "string",
                            "pattern": "^d+$"
                          },
                          "firstName": {
                            "type": "string",
                            "minLength": 1,
                            "maxLength": 50
                          },
                          "lastName": {
                            "type": "string",
                            "minLength": 1,
                            "maxLength": 50
                          },
                          "middleName": {
                            "type": "string",
                            "maxLength": 50
                          },
                          "email": {
                            "type": "string",
                            "maxLength": 100,
                            "format": "email"
                          },
                          "userId": {
                            "type": "string",
                            "maxLength": 50
                          },
                          "photoUrl": {
                            "type": "string",
                            "format": "uri"
                          },
                          "contactDetails": {
                            "type": "object",
                            "properties": {
                              "phone1": {
                                "type": "string",
                                "nullable": true,
                                "default": ""
                              },
                              "phone2": {
                                "type": "string",
                                "nullable": true,
                                "default": ""
                              },
                              "phone3": {
                                "type": "string",
                                "nullable": true,
                                "default": ""
                              },
                              "streetAddress": {
                                "type": "string",
                                "nullable": true,
                                "maxLength": 100,
                                "default": ""
                              },
                              "city": {
                                "type": "string",
                                "nullable": true,
                                "maxLength": 50,
                                "default": ""
                              },
                              "state": {
                                "type": "string",
                                "nullable": true,
                                "maxLength": 50,
                                "default": ""
                              },
                              "zip": {
                                "type": "string",
                                "nullable": true,
                                "maxLength": 10,
                                "default": ""
                              },
                              "dateOfBirth": {
                                "type": "string",
                                "nullable": true,
                                "default": ""
                              }
                            }
                          }
                        },
                        "required": [
                          "id",
                          "firstName",
                          "lastName"
                        ]
                      }
                    },
                    "required": [
                      "id",
                      "firstYear",
                      "contact"
                    ],
                    "description": "Schema for a player who is or was on a team roster. This contains details that only ever need to be supplied once"
                  }
                }
              }
            }
          }
        },
        "responses": {
          "200": {
            "description": "Roster entry updated",
            "content": {
              "application/json": {
                "schema": {
                  "$ref": "#/components/schemas/RosterMember"
                }
              }
            }
          },
          "400": {
            "description": "Validation error",
            "content": {
              "application/json": {
                "schema": {
                  "$ref": "#/components/schemas/ValidationError"
                }
              }
            }
          },
          "401": {
            "description": "Authentication required",
            "content": {
              "application/json": {
                "schema": {
                  "$ref": "#/components/schemas/AuthenticationError"
                }
              }
            }
          },
          "403": {
            "description": "Access denied - Account admin required",
            "content": {
              "application/json": {
                "schema": {
                  "$ref": "#/components/schemas/AuthorizationError"
                }
              }
            }
          },
          "404": {
            "description": "Roster member or team not found",
            "content": {
              "application/json": {
                "schema": {
                  "$ref": "#/components/schemas/NotFoundError"
                }
              }
            }
          },
          "500": {
            "description": "Internal server error",
            "content": {
              "application/json": {
                "schema": {
                  "$ref": "#/components/schemas/InternalServerError"
                }
              }
            }
          }
        }
      },
      "delete": {
        "description": "Delete a player from the team for the given season. This is a permanent action and cannot be undone. Use releasePlayer if you want to keep the player stats for the given team season.",
        "operationId": "deletePlayer",
        "security": [
          {
            "bearerAuth": []
          }
        ],
        "tags": [
          "Roster"
        ],
        "parameters": [
          {
            "name": "accountId",
            "in": "path",
            "required": true,
            "schema": {
              "type": "string",
              "format": "number"
            }
          },
          {
            "name": "seasonId",
            "in": "path",
            "required": true,
            "schema": {
              "type": "string",
              "format": "number"
            }
          },
          {
            "name": "teamSeasonId",
            "in": "path",
            "required": true,
            "schema": {
              "type": "string",
              "format": "number"
            }
          },
          {
            "name": "rosterMemberId",
            "in": "path",
            "required": true,
            "schema": {
              "type": "string",
              "format": "number"
            }
          }
        ],
        "responses": {
          "200": {
            "description": "Player deleted",
            "content": {
              "application/json": {
                "schema": {
                  "type": "string"
                }
              }
            }
          },
          "401": {
            "description": "Authentication required",
            "content": {
              "application/json": {
                "schema": {
                  "$ref": "#/components/schemas/AuthenticationError"
                }
              }
            }
          },
          "403": {
            "description": "Access denied - Account admin required",
            "content": {
              "application/json": {
                "schema": {
                  "$ref": "#/components/schemas/AuthorizationError"
                }
              }
            }
          },
          "404": {
            "description": "Player not found",
            "content": {
              "application/json": {
                "schema": {
                  "$ref": "#/components/schemas/NotFoundError"
                }
              }
            }
          },
          "500": {
            "description": "Internal server error",
            "content": {
              "application/json": {
                "schema": {
                  "$ref": "#/components/schemas/InternalServerError"
                }
              }
            }
          }
        }
      }
    },
    "/api/accounts/{accountId}/seasons/{seasonId}/teams/{teamSeasonId}/roster": {
      "post": {
        "description": "Sign a player to the team roster",
        "operationId": "signPlayer",
        "summary": "Sing player to roster",
        "security": [
          {
            "bearerAuth": []
          }
        ],
        "tags": [
          "Roster"
        ],
        "parameters": [
          {
            "name": "accountId",
            "in": "path",
            "required": true,
            "schema": {
              "type": "string",
              "format": "number"
            }
          },
          {
            "name": "seasonId",
            "in": "path",
            "required": true,
            "schema": {
              "type": "string",
              "format": "number"
            }
          },
          {
            "name": "teamSeasonId",
            "in": "path",
            "required": true,
            "schema": {
              "type": "string",
              "format": "number"
            }
          }
        ],
        "requestBody": {
          "content": {
            "application/json": {
              "schema": {
                "$ref": "#/components/schemas/SignRosterMember"
              }
            }
          }
        },
        "responses": {
          "201": {
            "description": "Player signed to roster",
            "content": {
              "application/json": {
                "schema": {
                  "$ref": "#/components/schemas/RosterMember"
                }
              }
            }
          },
          "400": {
            "description": "Validation error",
            "content": {
              "application/json": {
                "schema": {
                  "$ref": "#/components/schemas/ValidationError"
                }
              }
            }
          },
          "401": {
            "description": "Authentication required",
            "content": {
              "application/json": {
                "schema": {
                  "$ref": "#/components/schemas/AuthenticationError"
                }
              }
            }
          },
          "403": {
            "description": "Access denied - Account admin required",
            "content": {
              "application/json": {
                "schema": {
                  "$ref": "#/components/schemas/AuthorizationError"
                }
              }
            }
          },
          "404": {
            "description": "Contact not found",
            "content": {
              "application/json": {
                "schema": {
                  "$ref": "#/components/schemas/NotFoundError"
                }
              }
            }
          },
          "500": {
            "description": "Internal server error",
            "content": {
              "application/json": {
                "schema": {
                  "$ref": "#/components/schemas/InternalServerError"
                }
              }
            }
          }
        }
      }
    },
    "/api/accounts/{accountId}/seasons/{seasonId}/teams/{teamSeasonId}/roster/{rosterMemberId}/release": {
      "put": {
        "description": "Release a player from the team for the given season",
        "operationId": "releasePlayer",
        "security": [
          {
            "bearerAuth": []
          }
        ],
        "tags": [
          "Roster"
        ],
        "parameters": [
          {
            "name": "accountId",
            "in": "path",
            "required": true,
            "schema": {
              "type": "string",
              "format": "number"
            }
          },
          {
            "name": "seasonId",
            "in": "path",
            "required": true,
            "schema": {
              "type": "string",
              "format": "number"
            }
          },
          {
            "name": "teamSeasonId",
            "in": "path",
            "required": true,
            "schema": {
              "type": "string",
              "format": "number"
            }
          },
          {
            "name": "rosterMemberId",
            "in": "path",
            "required": true,
            "schema": {
              "type": "string",
              "format": "number"
            }
          }
        ],
        "responses": {
          "200": {
            "description": "Player released",
            "content": {
              "application/json": {
                "schema": {
                  "$ref": "#/components/schemas/RosterMember"
                }
              }
            }
          },
          "401": {
            "description": "Authentication required",
            "content": {
              "application/json": {
                "schema": {
                  "$ref": "#/components/schemas/AuthenticationError"
                }
              }
            }
          },
          "403": {
            "description": "Access denied - Account admin required",
            "content": {
              "application/json": {
                "schema": {
                  "$ref": "#/components/schemas/AuthorizationError"
                }
              }
            }
          },
          "404": {
            "description": "Player not found",
            "content": {
              "application/json": {
                "schema": {
                  "$ref": "#/components/schemas/NotFoundError"
                }
              }
            }
          },
          "500": {
            "description": "Internal server error",
            "content": {
              "application/json": {
                "schema": {
                  "$ref": "#/components/schemas/InternalServerError"
                }
              }
            }
          }
        }
      }
    },
    "/api/accounts/{accountId}/seasons/{seasonId}/teams/{teamSeasonId}/roster/{rosterMemberId}/activate": {
      "put": {
        "description": "Activate a released player from the team for the given season",
        "operationId": "activatePlayer",
        "security": [
          {
            "bearerAuth": []
          }
        ],
        "tags": [
          "Roster"
        ],
        "parameters": [
          {
            "name": "accountId",
            "in": "path",
            "required": true,
            "schema": {
              "type": "string",
              "format": "number"
            }
          },
          {
            "name": "seasonId",
            "in": "path",
            "required": true,
            "schema": {
              "type": "string",
              "format": "number"
            }
          },
          {
            "name": "teamSeasonId",
            "in": "path",
            "required": true,
            "schema": {
              "type": "string",
              "format": "number"
            }
          },
          {
            "name": "rosterMemberId",
            "in": "path",
            "required": true,
            "schema": {
              "type": "string",
              "format": "number"
            }
          }
        ],
        "responses": {
          "200": {
            "description": "Player activated",
            "content": {
              "application/json": {
                "schema": {
                  "$ref": "#/components/schemas/RosterMember"
                }
              }
            }
          },
          "401": {
            "description": "Authentication required",
            "content": {
              "application/json": {
                "schema": {
                  "$ref": "#/components/schemas/AuthenticationError"
                }
              }
            }
          },
          "403": {
            "description": "Access denied - Account admin required",
            "content": {
              "application/json": {
                "schema": {
                  "$ref": "#/components/schemas/AuthorizationError"
                }
              }
            }
          },
          "404": {
            "description": "Player not found",
            "content": {
              "application/json": {
                "schema": {
                  "$ref": "#/components/schemas/NotFoundError"
                }
              }
            }
          },
          "500": {
            "description": "Internal server error",
            "content": {
              "application/json": {
                "schema": {
                  "$ref": "#/components/schemas/InternalServerError"
                }
              }
            }
          }
        }
      }
    },
    "/api/accounts/{accountId}/seasons/{seasonId}/teams/{teamSeasonId}/managers": {
      "post": {
        "description": "Add a manager to the team for the given season",
        "operationId": "addManager",
        "security": [
          {
            "bearerAuth": []
          }
        ],
        "tags": [
          "Managers"
        ],
        "parameters": [
          {
            "name": "accountId",
            "in": "path",
            "required": true,
            "schema": {
              "type": "string",
              "format": "number"
            }
          },
          {
            "name": "seasonId",
            "in": "path",
            "required": true,
            "schema": {
              "type": "string",
              "format": "number"
            }
          },
          {
            "name": "teamSeasonId",
            "in": "path",
            "required": true,
            "schema": {
              "type": "string",
              "format": "number"
            }
          }
        ],
        "requestBody": {
          "content": {
            "application/json": {
              "schema": {
                "$ref": "#/components/schemas/CreateTeamManager"
              }
            }
          }
        },
        "responses": {
          "200": {
            "description": "Manager added",
            "content": {
              "application/json": {
                "schema": {
                  "$ref": "#/components/schemas/TeamManager"
                }
              }
            }
          },
          "400": {
            "description": "Validation error",
            "content": {
              "application/json": {
                "schema": {
                  "$ref": "#/components/schemas/ValidationError"
                }
              }
            }
          },
          "401": {
            "description": "Authentication required",
            "content": {
              "application/json": {
                "schema": {
                  "$ref": "#/components/schemas/AuthenticationError"
                }
              }
            }
          },
          "403": {
            "description": "Access denied - Account admin required",
            "content": {
              "application/json": {
                "schema": {
                  "$ref": "#/components/schemas/AuthorizationError"
                }
              }
            }
          },
          "404": {
            "description": "Manager not found",
            "content": {
              "application/json": {
                "schema": {
                  "$ref": "#/components/schemas/NotFoundError"
                }
              }
            }
          },
          "500": {
            "description": "Internal server error",
            "content": {
              "application/json": {
                "schema": {
                  "$ref": "#/components/schemas/InternalServerError"
                }
              }
            }
          }
        }
      }
    },
    "/api/accounts/{accountId}/seasons/{seasonId}/teams/{teamSeasonId}/managers/{managerId}": {
      "delete": {
        "description": "Remove a manager from the team for the given season",
        "operationId": "removeManager",
        "security": [
          {
            "bearerAuth": []
          }
        ],
        "tags": [
          "Managers"
        ],
        "parameters": [
          {
            "name": "accountId",
            "in": "path",
            "required": true,
            "schema": {
              "type": "string",
              "format": "number"
            }
          },
          {
            "name": "seasonId",
            "in": "path",
            "required": true,
            "schema": {
              "type": "string",
              "format": "number"
            }
          },
          {
            "name": "teamSeasonId",
            "in": "path",
            "required": true,
            "schema": {
              "type": "string",
              "format": "number"
            }
          },
          {
            "name": "managerId",
            "in": "path",
            "required": true,
            "schema": {
              "type": "string",
              "format": "number"
            }
          }
        ],
        "responses": {
          "200": {
            "description": "Manager removed",
            "content": {
              "application/json": {
                "schema": {
                  "type": "string"
                }
              }
            }
          },
          "401": {
            "description": "Authentication required",
            "content": {
              "application/json": {
                "schema": {
                  "$ref": "#/components/schemas/AuthenticationError"
                }
              }
            }
          },
          "403": {
            "description": "Access denied - Account admin required",
            "content": {
              "application/json": {
                "schema": {
                  "$ref": "#/components/schemas/AuthorizationError"
                }
              }
            }
          },
          "404": {
            "description": "Manager not found",
            "content": {
              "application/json": {
                "schema": {
                  "$ref": "#/components/schemas/NotFoundError"
                }
              }
            }
          },
          "500": {
            "description": "Internal server error",
            "content": {
              "application/json": {
                "schema": {
                  "$ref": "#/components/schemas/InternalServerError"
                }
              }
            }
          }
        }
      }
    },
    "/api/accounts/{accountId}/player-classifieds/players-wanted": {
      "post": {
        "operationId": "createPlayersWantedClassified",
        "summary": "Create Players Wanted classified",
        "description": "Create a Players Wanted classified for an authenticated account member.",
        "tags": [
          "Player Classifieds"
        ],
        "security": [
          {
            "bearerAuth": []
          }
        ],
        "parameters": [
          {
            "name": "accountId",
            "in": "path",
            "required": true,
            "schema": {
              "type": "string",
              "format": "number"
            }
          }
        ],
        "requestBody": {
          "content": {
            "application/json": {
              "schema": {
                "$ref": "#/components/schemas/CreatePlayersWantedClassified"
              }
            }
          }
        },
        "responses": {
          "201": {
            "description": "Players Wanted classified created",
            "content": {
              "application/json": {
                "schema": {
                  "$ref": "#/components/schemas/PlayersWantedClassified"
                }
              }
            }
          },
          "400": {
            "description": "Validation error",
            "content": {
              "application/json": {
                "schema": {
                  "$ref": "#/components/schemas/ValidationError"
                }
              }
            }
          },
          "401": {
            "description": "Authentication required",
            "content": {
              "application/json": {
                "schema": {
                  "$ref": "#/components/schemas/AuthenticationError"
                }
              }
            }
          },
          "403": {
            "description": "Access denied",
            "content": {
              "application/json": {
                "schema": {
                  "$ref": "#/components/schemas/AuthorizationError"
                }
              }
            }
          },
          "404": {
            "description": "Account or contact not found",
            "content": {
              "application/json": {
                "schema": {
                  "$ref": "#/components/schemas/NotFoundError"
                }
              }
            }
          },
          "500": {
            "description": "Internal server error",
            "content": {
              "application/json": {
                "schema": {
                  "$ref": "#/components/schemas/InternalServerError"
                }
              }
            }
          }
        }
      },
      "get": {
        "operationId": "listPlayersWantedClassifieds",
        "summary": "List Players Wanted classifieds",
        "description": "Retrieve paginated Players Wanted classifieds for the specified account.",
        "tags": [
          "Player Classifieds"
        ],
        "parameters": [
          {
            "name": "accountId",
            "in": "path",
            "required": true,
            "schema": {
              "type": "string",
              "format": "number"
            }
          },
          {
            "schema": {
              "type": "integer",
              "minimum": 1,
              "default": 1
            },
            "required": false,
            "name": "page",
            "in": "query"
          },
          {
            "schema": {
              "type": "integer",
              "minimum": 1,
              "maximum": 100,
              "default": 20
            },
            "required": false,
            "name": "limit",
            "in": "query"
          },
          {
            "schema": {
              "type": "string",
              "enum": [
                "dateCreated",
                "relevance"
              ],
              "default": "dateCreated"
            },
            "required": false,
            "name": "sortBy",
            "in": "query"
          },
          {
            "schema": {
              "type": "string",
              "enum": [
                "asc",
                "desc"
              ],
              "default": "desc"
            },
            "required": false,
            "name": "sortOrder",
            "in": "query"
          },
          {
            "schema": {
              "type": "string",
              "maxLength": 200
            },
            "required": false,
            "name": "searchQuery",
            "in": "query"
          }
        ],
        "responses": {
          "200": {
            "description": "Players Wanted classifieds",
            "content": {
              "application/json": {
                "schema": {
                  "$ref": "#/components/schemas/PlayersWantedClassifiedPaged"
                }
              }
            }
          },
          "400": {
            "description": "Validation error",
            "content": {
              "application/json": {
                "schema": {
                  "$ref": "#/components/schemas/ValidationError"
                }
              }
            }
          },
          "500": {
            "description": "Internal server error",
            "content": {
              "application/json": {
                "schema": {
                  "$ref": "#/components/schemas/InternalServerError"
                }
              }
            }
          }
        }
      }
    },
    "/api/accounts/{accountId}/player-classifieds/teams-wanted": {
      "post": {
        "operationId": "createTeamsWantedClassified",
        "summary": "Create Teams Wanted classified",
        "description": "Create a Teams Wanted classified for a public user using an access code workflow.",
        "tags": [
          "Player Classifieds"
        ],
        "parameters": [
          {
            "name": "accountId",
            "in": "path",
            "required": true,
            "schema": {
              "type": "string",
              "format": "number"
            }
          }
        ],
        "requestBody": {
          "content": {
            "application/json": {
              "schema": {
                "$ref": "#/components/schemas/CreateTeamsWantedClassified"
              }
            }
          }
        },
        "responses": {
          "201": {
            "description": "Teams Wanted classified created",
            "content": {
              "application/json": {
                "schema": {
                  "$ref": "#/components/schemas/TeamsWantedOwnerClassified"
                }
              }
            }
          },
          "400": {
            "description": "Validation error",
            "content": {
              "application/json": {
                "schema": {
                  "$ref": "#/components/schemas/ValidationError"
                }
              }
            }
          },
          "404": {
            "description": "Account not found",
            "content": {
              "application/json": {
                "schema": {
                  "$ref": "#/components/schemas/NotFoundError"
                }
              }
            }
          },
          "500": {
            "description": "Internal server error",
            "content": {
              "application/json": {
                "schema": {
                  "$ref": "#/components/schemas/InternalServerError"
                }
              }
            }
          }
        }
      },
      "get": {
        "operationId": "listTeamsWantedClassifieds",
        "summary": "List Teams Wanted classifieds",
        "description": "Retrieve paginated Teams Wanted classifieds for authenticated account members.",
        "tags": [
          "Player Classifieds"
        ],
        "security": [
          {
            "bearerAuth": []
          }
        ],
        "parameters": [
          {
            "name": "accountId",
            "in": "path",
            "required": true,
            "schema": {
              "type": "string",
              "format": "number"
            }
          },
          {
            "schema": {
              "type": "integer",
              "minimum": 1,
              "default": 1
            },
            "required": false,
            "name": "page",
            "in": "query"
          },
          {
            "schema": {
              "type": "integer",
              "minimum": 1,
              "maximum": 100,
              "default": 20
            },
            "required": false,
            "name": "limit",
            "in": "query"
          },
          {
            "schema": {
              "type": "string",
              "enum": [
                "dateCreated",
                "relevance"
              ],
              "default": "dateCreated"
            },
            "required": false,
            "name": "sortBy",
            "in": "query"
          },
          {
            "schema": {
              "type": "string",
              "enum": [
                "asc",
                "desc"
              ],
              "default": "desc"
            },
            "required": false,
            "name": "sortOrder",
            "in": "query"
          },
          {
            "schema": {
              "type": "string",
              "maxLength": 200
            },
            "required": false,
            "name": "searchQuery",
            "in": "query"
          }
        ],
        "responses": {
          "200": {
            "description": "Teams Wanted classifieds",
            "content": {
              "application/json": {
                "schema": {
                  "$ref": "#/components/schemas/TeamsWantedPublicClassifiedPaged"
                }
              }
            }
          },
          "400": {
            "description": "Validation error",
            "content": {
              "application/json": {
                "schema": {
                  "$ref": "#/components/schemas/ValidationError"
                }
              }
            }
          },
          "401": {
            "description": "Authentication required",
            "content": {
              "application/json": {
                "schema": {
                  "$ref": "#/components/schemas/AuthenticationError"
                }
              }
            }
          },
          "403": {
            "description": "Access denied",
            "content": {
              "application/json": {
                "schema": {
                  "$ref": "#/components/schemas/AuthorizationError"
                }
              }
            }
          },
          "500": {
            "description": "Internal server error",
            "content": {
              "application/json": {
                "schema": {
                  "$ref": "#/components/schemas/InternalServerError"
                }
              }
            }
          }
        }
      }
    },
    "/api/accounts/{accountId}/player-classifieds/teams-wanted/{classifiedId}/verify": {
      "post": {
        "operationId": "verifyTeamsWantedAccess",
        "summary": "Verify Teams Wanted access code",
        "description": "Verify an access code and return the Teams Wanted classified owner view.",
        "tags": [
          "Player Classifieds"
        ],
        "parameters": [
          {
            "name": "accountId",
            "in": "path",
            "required": true,
            "schema": {
              "type": "string",
              "format": "number"
            }
          },
          {
            "name": "classifiedId",
            "in": "path",
            "required": true,
            "schema": {
              "type": "string",
              "format": "number"
            }
          }
        ],
        "requestBody": {
          "content": {
            "application/json": {
              "schema": {
                "$ref": "#/components/schemas/TeamsWantedAccessCode"
              }
            }
          }
        },
        "responses": {
          "200": {
            "description": "Verified Teams Wanted classified",
            "content": {
              "application/json": {
                "schema": {
                  "$ref": "#/components/schemas/TeamsWantedOwnerClassified"
                }
              }
            }
          },
          "400": {
            "description": "Validation error",
            "content": {
              "application/json": {
                "schema": {
                  "$ref": "#/components/schemas/ValidationError"
                }
              }
            }
          },
          "404": {
            "description": "Classified not found",
            "content": {
              "application/json": {
                "schema": {
                  "$ref": "#/components/schemas/NotFoundError"
                }
              }
            }
          },
          "500": {
            "description": "Internal server error",
            "content": {
              "application/json": {
                "schema": {
                  "$ref": "#/components/schemas/InternalServerError"
                }
              }
            }
          }
        }
      }
    },
    "/api/accounts/{accountId}/player-classifieds/teams-wanted/access-code": {
      "post": {
        "operationId": "getTeamsWantedByAccessCode",
        "summary": "Get Teams Wanted classified by access code",
        "description": "Retrieve a Teams Wanted classified owner view using an access code.",
        "tags": [
          "Player Classifieds"
        ],
        "parameters": [
          {
            "name": "accountId",
            "in": "path",
            "required": true,
            "schema": {
              "type": "string",
              "format": "number"
            }
          }
        ],
        "requestBody": {
          "content": {
            "application/json": {
              "schema": {
                "$ref": "#/components/schemas/TeamsWantedAccessCode"
              }
            }
          }
        },
        "responses": {
          "200": {
            "description": "Teams Wanted classified owner view",
            "content": {
              "application/json": {
                "schema": {
                  "$ref": "#/components/schemas/TeamsWantedOwnerClassified"
                }
              }
            }
          },
          "400": {
            "description": "Validation error",
            "content": {
              "application/json": {
                "schema": {
                  "$ref": "#/components/schemas/ValidationError"
                }
              }
            }
          },
          "404": {
            "description": "Classified not found",
            "content": {
              "application/json": {
                "schema": {
                  "$ref": "#/components/schemas/NotFoundError"
                }
              }
            }
          },
          "500": {
            "description": "Internal server error",
            "content": {
              "application/json": {
                "schema": {
                  "$ref": "#/components/schemas/InternalServerError"
                }
              }
            }
          }
        }
      }
    },
    "/api/accounts/{accountId}/player-classifieds/teams-wanted/{classifiedId}": {
      "put": {
        "operationId": "updateTeamsWantedClassified",
        "summary": "Update Teams Wanted classified",
        "description": "Update a Teams Wanted classified using either account authentication or access code.",
        "tags": [
          "Player Classifieds"
        ],
        "security": [
          {
            "bearerAuth": []
          },
          {}
        ],
        "parameters": [
          {
            "name": "accountId",
            "in": "path",
            "required": true,
            "schema": {
              "type": "string",
              "format": "number"
            }
          },
          {
            "name": "classifiedId",
            "in": "path",
            "required": true,
            "schema": {
              "type": "string",
              "format": "number"
            }
          }
        ],
        "requestBody": {
          "content": {
            "application/json": {
              "schema": {
                "$ref": "#/components/schemas/UpdateTeamsWantedClassified"
              }
            }
          }
        },
        "responses": {
          "200": {
            "description": "Updated Teams Wanted classified",
            "content": {
              "application/json": {
                "schema": {
                  "$ref": "#/components/schemas/TeamsWantedOwnerClassified"
                }
              }
            }
          },
          "400": {
            "description": "Validation error",
            "content": {
              "application/json": {
                "schema": {
                  "$ref": "#/components/schemas/ValidationError"
                }
              }
            }
          },
          "401": {
            "description": "Authentication required",
            "content": {
              "application/json": {
                "schema": {
                  "$ref": "#/components/schemas/AuthenticationError"
                }
              }
            }
          },
          "404": {
            "description": "Classified not found",
            "content": {
              "application/json": {
                "schema": {
                  "$ref": "#/components/schemas/NotFoundError"
                }
              }
            }
          },
          "500": {
            "description": "Internal server error",
            "content": {
              "application/json": {
                "schema": {
                  "$ref": "#/components/schemas/InternalServerError"
                }
              }
            }
          }
        }
      },
      "delete": {
        "operationId": "deleteTeamsWantedClassified",
        "summary": "Delete Teams Wanted classified",
        "description": "Delete a Teams Wanted classified using either authentication or access code.",
        "tags": [
          "Player Classifieds"
        ],
        "security": [
          {
            "bearerAuth": []
          },
          {}
        ],
        "parameters": [
          {
            "name": "accountId",
            "in": "path",
            "required": true,
            "schema": {
              "type": "string",
              "format": "number"
            }
          },
          {
            "name": "classifiedId",
            "in": "path",
            "required": true,
            "schema": {
              "type": "string",
              "format": "number"
            }
          }
        ],
        "requestBody": {
          "required": false,
          "content": {
            "application/json": {
              "schema": {
                "$ref": "#/components/schemas/TeamsWantedAccessCode"
              }
            }
          }
        },
        "responses": {
          "204": {
            "description": "Teams Wanted classified deleted"
          },
          "400": {
            "description": "Validation error",
            "content": {
              "application/json": {
                "schema": {
                  "$ref": "#/components/schemas/ValidationError"
                }
              }
            }
          },
          "401": {
            "description": "Authentication required",
            "content": {
              "application/json": {
                "schema": {
                  "$ref": "#/components/schemas/AuthenticationError"
                }
              }
            }
          },
          "404": {
            "description": "Classified not found",
            "content": {
              "application/json": {
                "schema": {
                  "$ref": "#/components/schemas/NotFoundError"
                }
              }
            }
          },
          "500": {
            "description": "Internal server error",
            "content": {
              "application/json": {
                "schema": {
                  "$ref": "#/components/schemas/InternalServerError"
                }
              }
            }
          }
        }
      }
    },
    "/api/accounts/{accountId}/player-classifieds/players-wanted/{classifiedId}": {
      "put": {
        "operationId": "updatePlayersWantedClassified",
        "summary": "Update Players Wanted classified",
        "description": "Update a Players Wanted classified for an authenticated account member.",
        "tags": [
          "Player Classifieds"
        ],
        "security": [
          {
            "bearerAuth": []
          }
        ],
        "parameters": [
          {
            "name": "accountId",
            "in": "path",
            "required": true,
            "schema": {
              "type": "string",
              "format": "number"
            }
          },
          {
            "name": "classifiedId",
            "in": "path",
            "required": true,
            "schema": {
              "type": "string",
              "format": "number"
            }
          }
        ],
        "requestBody": {
          "content": {
            "application/json": {
              "schema": {
                "$ref": "#/components/schemas/UpdatePlayersWantedClassified"
              }
            }
          }
        },
        "responses": {
          "200": {
            "description": "Updated Players Wanted classified",
            "content": {
              "application/json": {
                "schema": {
                  "$ref": "#/components/schemas/PlayersWantedClassified"
                }
              }
            }
          },
          "400": {
            "description": "Validation error",
            "content": {
              "application/json": {
                "schema": {
                  "$ref": "#/components/schemas/ValidationError"
                }
              }
            }
          },
          "401": {
            "description": "Authentication required",
            "content": {
              "application/json": {
                "schema": {
                  "$ref": "#/components/schemas/AuthenticationError"
                }
              }
            }
          },
          "403": {
            "description": "Access denied",
            "content": {
              "application/json": {
                "schema": {
                  "$ref": "#/components/schemas/AuthorizationError"
                }
              }
            }
          },
          "404": {
            "description": "Classified not found",
            "content": {
              "application/json": {
                "schema": {
                  "$ref": "#/components/schemas/NotFoundError"
                }
              }
            }
          },
          "500": {
            "description": "Internal server error",
            "content": {
              "application/json": {
                "schema": {
                  "$ref": "#/components/schemas/InternalServerError"
                }
              }
            }
          }
        }
      },
      "delete": {
        "operationId": "deletePlayersWantedClassified",
        "summary": "Delete Players Wanted classified",
        "description": "Delete a Players Wanted classified for an authenticated account member.",
        "tags": [
          "Player Classifieds"
        ],
        "security": [
          {
            "bearerAuth": []
          }
        ],
        "parameters": [
          {
            "name": "accountId",
            "in": "path",
            "required": true,
            "schema": {
              "type": "string",
              "format": "number"
            }
          },
          {
            "name": "classifiedId",
            "in": "path",
            "required": true,
            "schema": {
              "type": "string",
              "format": "number"
            }
          }
        ],
        "responses": {
          "204": {
            "description": "Players Wanted classified deleted"
          },
          "401": {
            "description": "Authentication required",
            "content": {
              "application/json": {
                "schema": {
                  "$ref": "#/components/schemas/AuthenticationError"
                }
              }
            }
          },
          "403": {
            "description": "Access denied",
            "content": {
              "application/json": {
                "schema": {
                  "$ref": "#/components/schemas/AuthorizationError"
                }
              }
            }
          },
          "404": {
            "description": "Classified not found",
            "content": {
              "application/json": {
                "schema": {
                  "$ref": "#/components/schemas/NotFoundError"
                }
              }
            }
          },
          "500": {
            "description": "Internal server error",
            "content": {
              "application/json": {
                "schema": {
                  "$ref": "#/components/schemas/InternalServerError"
                }
              }
            }
          }
        }
      }
    },
    "/api/accounts/{accountId}/player-classifieds/teams-wanted/{classifiedId}/contact": {
      "get": {
        "operationId": "getTeamsWantedContactInfo",
        "summary": "Get Teams Wanted contact info",
        "description": "Retrieve Teams Wanted classified contact information using either account authentication or a valid access code.",
        "tags": [
          "Player Classifieds"
        ],
        "security": [
          {
            "bearerAuth": []
          },
          {}
        ],
        "parameters": [
          {
            "name": "accountId",
            "in": "path",
            "required": true,
            "schema": {
              "type": "string",
              "format": "number"
            }
          },
          {
            "name": "classifiedId",
            "in": "path",
            "required": true,
            "schema": {
              "type": "string",
              "format": "number"
            }
          },
          {
            "schema": {
              "type": "string",
              "minLength": 10,
              "maxLength": 1000
            },
            "required": false,
            "name": "accessCode",
            "in": "query"
          }
        ],
        "responses": {
          "200": {
            "description": "Teams Wanted contact information",
            "content": {
              "application/json": {
                "schema": {
                  "$ref": "#/components/schemas/TeamsWantedContactInfo"
                }
              }
            }
          },
          "400": {
            "description": "Validation error",
            "content": {
              "application/json": {
                "schema": {
                  "$ref": "#/components/schemas/ValidationError"
                }
              }
            }
          },
          "401": {
            "description": "Authentication required",
            "content": {
              "application/json": {
                "schema": {
                  "$ref": "#/components/schemas/AuthenticationError"
                }
              }
            }
          },
          "404": {
            "description": "Classified not found",
            "content": {
              "application/json": {
                "schema": {
                  "$ref": "#/components/schemas/NotFoundError"
                }
              }
            }
          },
          "500": {
            "description": "Internal server error",
            "content": {
              "application/json": {
                "schema": {
                  "$ref": "#/components/schemas/InternalServerError"
                }
              }
            }
          }
        }
      }
    },
    "/api/accounts/{accountId}/player-classifieds/players-wanted/{classifiedId}/contact": {
      "post": {
        "operationId": "contactPlayersWantedCreator",
        "summary": "Contact Players Wanted creator",
        "description": "Send a message to the creator of a Players Wanted classified.",
        "tags": [
          "Player Classifieds"
        ],
        "parameters": [
          {
            "name": "accountId",
            "in": "path",
            "required": true,
            "schema": {
              "type": "string",
              "format": "number"
            }
          },
          {
            "name": "classifiedId",
            "in": "path",
            "required": true,
            "schema": {
              "type": "string",
              "format": "number"
            }
          }
        ],
        "requestBody": {
          "content": {
            "application/json": {
              "schema": {
                "$ref": "#/components/schemas/ContactPlayersWantedCreator"
              }
            }
          }
        },
        "responses": {
          "204": {
            "description": "Contact request sent"
          },
          "400": {
            "description": "Validation error",
            "content": {
              "application/json": {
                "schema": {
                  "$ref": "#/components/schemas/ValidationError"
                }
              }
            }
          },
          "404": {
            "description": "Classified not found",
            "content": {
              "application/json": {
                "schema": {
                  "$ref": "#/components/schemas/NotFoundError"
                }
              }
            }
          },
          "500": {
            "description": "Internal server error",
            "content": {
              "application/json": {
                "schema": {
                  "$ref": "#/components/schemas/InternalServerError"
                }
              }
            }
          }
        }
      }
    },
    "/api/accounts/{accountId}/player-classifieds/positions": {
      "get": {
        "operationId": "listPlayerClassifiedPositions",
        "summary": "List baseball positions",
        "description": "Retrieve supported baseball positions for classifieds.",
        "tags": [
          "Player Classifieds"
        ],
        "parameters": [
          {
            "name": "accountId",
            "in": "path",
            "required": true,
            "schema": {
              "type": "string",
              "format": "number"
            }
          }
        ],
        "responses": {
          "200": {
            "description": "Baseball positions",
            "content": {
              "application/json": {
                "schema": {
                  "type": "array",
                  "items": {
                    "$ref": "#/components/schemas/BaseballPosition"
                  }
                }
              }
            }
          },
          "500": {
            "description": "Internal server error",
            "content": {
              "application/json": {
                "schema": {
                  "$ref": "#/components/schemas/InternalServerError"
                }
              }
            }
          }
        }
      }
    },
    "/api/accounts/{accountId}/player-classifieds/experience-levels": {
      "get": {
        "operationId": "listPlayerClassifiedExperienceLevels",
        "summary": "List experience levels",
        "description": "Retrieve supported experience levels for classifieds.",
        "tags": [
          "Player Classifieds"
        ],
        "parameters": [
          {
            "name": "accountId",
            "in": "path",
            "required": true,
            "schema": {
              "type": "string",
              "format": "number"
            }
          }
        ],
        "responses": {
          "200": {
            "description": "Experience levels",
            "content": {
              "application/json": {
                "schema": {
                  "type": "array",
                  "items": {
                    "$ref": "#/components/schemas/ExperienceLevel"
                  }
                }
              }
            }
          },
          "500": {
            "description": "Internal server error",
            "content": {
              "application/json": {
                "schema": {
                  "$ref": "#/components/schemas/InternalServerError"
                }
              }
            }
          }
        }
      }
    },
    "/api/accounts/{accountId}/sponsors": {
      "get": {
        "description": "List sponsors configured for an account",
        "operationId": "listAccountSponsors",
        "summary": "List account sponsors",
        "tags": [
          "Sponsors"
        ],
        "parameters": [
          {
            "name": "accountId",
            "in": "path",
            "required": true,
            "schema": {
              "type": "string",
              "format": "number"
            }
          }
        ],
        "responses": {
          "200": {
            "description": "Sponsors for the account",
            "content": {
              "application/json": {
                "schema": {
                  "$ref": "#/components/schemas/SponsorList"
                }
              }
            }
          },
          "500": {
            "description": "Internal server error",
            "content": {
              "application/json": {
                "schema": {
                  "$ref": "#/components/schemas/InternalServerError"
                }
              }
            }
          }
        }
      },
      "post": {
        "description": "Create an account sponsor",
        "operationId": "createAccountSponsor",
        "summary": "Create account sponsor",
        "tags": [
          "Sponsors"
        ],
        "security": [
          {
            "bearerAuth": []
          }
        ],
        "parameters": [
          {
            "name": "accountId",
            "in": "path",
            "required": true,
            "schema": {
              "type": "string",
              "format": "number"
            }
          }
        ],
        "requestBody": {
          "content": {
            "multipart/form-data": {
              "schema": {
                "allOf": [
                  {
                    "$ref": "#/components/schemas/CreateSponsor"
                  },
                  {
                    "type": "object",
                    "properties": {
                      "photo": {
                        "type": "string",
                        "format": "binary",
                        "description": "Sponsor photo file"
                      }
                    }
                  }
                ],
                "title": "CreateSponsor",
                "description": "Payload to create or update a sponsor"
              },
              "encoding": {
                "photo": {
                  "contentType": "image/*"
                }
              }
            }
          }
        },
        "responses": {
          "201": {
            "description": "Sponsor created",
            "content": {
              "application/json": {
                "schema": {
                  "$ref": "#/components/schemas/Sponsor"
                }
              }
            }
          },
          "400": {
            "description": "Validation error",
            "content": {
              "application/json": {
                "schema": {
                  "$ref": "#/components/schemas/ValidationError"
                }
              }
            }
          },
          "401": {
            "description": "Authentication required",
            "content": {
              "application/json": {
                "schema": {
                  "$ref": "#/components/schemas/AuthenticationError"
                }
              }
            }
          },
          "403": {
            "description": "Access denied - sponsor management permission required",
            "content": {
              "application/json": {
                "schema": {
                  "$ref": "#/components/schemas/AuthorizationError"
                }
              }
            }
          },
          "500": {
            "description": "Internal server error",
            "content": {
              "application/json": {
                "schema": {
                  "$ref": "#/components/schemas/InternalServerError"
                }
              }
            }
          }
        }
      }
    },
    "/api/accounts/{accountId}/sponsors/{sponsorId}": {
      "get": {
        "description": "Retrieve a single account-level sponsor",
        "operationId": "getAccountSponsor",
        "summary": "Get account sponsor",
        "tags": [
          "Sponsors"
        ],
        "parameters": [
          {
            "name": "accountId",
            "in": "path",
            "required": true,
            "schema": {
              "type": "string",
              "format": "number"
            }
          },
          {
            "name": "sponsorId",
            "in": "path",
            "required": true,
            "schema": {
              "type": "string",
              "format": "number"
            }
          }
        ],
        "responses": {
          "200": {
            "description": "Sponsor details",
            "content": {
              "application/json": {
                "schema": {
                  "$ref": "#/components/schemas/Sponsor"
                }
              }
            }
          },
          "404": {
            "description": "Sponsor not found",
            "content": {
              "application/json": {
                "schema": {
                  "$ref": "#/components/schemas/NotFoundError"
                }
              }
            }
          },
          "500": {
            "description": "Internal server error",
            "content": {
              "application/json": {
                "schema": {
                  "$ref": "#/components/schemas/InternalServerError"
                }
              }
            }
          }
        }
      },
      "put": {
        "description": "Update an account sponsor",
        "operationId": "updateAccountSponsor",
        "summary": "Update account sponsor",
        "tags": [
          "Sponsors"
        ],
        "security": [
          {
            "bearerAuth": []
          }
        ],
        "parameters": [
          {
            "name": "accountId",
            "in": "path",
            "required": true,
            "schema": {
              "type": "string",
              "format": "number"
            }
          },
          {
            "name": "sponsorId",
            "in": "path",
            "required": true,
            "schema": {
              "type": "string",
              "format": "number"
            }
          }
        ],
        "requestBody": {
          "content": {
            "multipart/form-data": {
              "schema": {
                "type": "object",
                "properties": {
                  "name": {
                    "type": "string",
                    "minLength": 1,
                    "maxLength": 50
                  },
                  "streetAddress": {
                    "type": "string",
                    "maxLength": 255
                  },
                  "cityStateZip": {
                    "type": "string",
                    "maxLength": 255
                  },
                  "description": {
                    "type": "string",
                    "maxLength": 250
                  },
                  "email": {
                    "type": "string",
                    "maxLength": 100
                  },
                  "phone": {
                    "type": "string",
                    "maxLength": 255
                  },
                  "fax": {
                    "type": "string",
                    "maxLength": 255
                  },
                  "website": {
                    "type": "string",
                    "maxLength": 255
                  },
                  "photo": {
                    "type": "string",
                    "format": "binary",
                    "description": "Sponsor photo file"
                  }
                }
              },
              "encoding": {
                "photo": {
                  "contentType": "image/*"
                }
              }
            }
          }
        },
        "responses": {
          "200": {
            "description": "Sponsor updated",
            "content": {
              "application/json": {
                "schema": {
                  "$ref": "#/components/schemas/Sponsor"
                }
              }
            }
          },
          "400": {
            "description": "Validation error",
            "content": {
              "application/json": {
                "schema": {
                  "$ref": "#/components/schemas/ValidationError"
                }
              }
            }
          },
          "401": {
            "description": "Authentication required",
            "content": {
              "application/json": {
                "schema": {
                  "$ref": "#/components/schemas/AuthenticationError"
                }
              }
            }
          },
          "403": {
            "description": "Access denied - sponsor management permission required",
            "content": {
              "application/json": {
                "schema": {
                  "$ref": "#/components/schemas/AuthorizationError"
                }
              }
            }
          },
          "404": {
            "description": "Sponsor not found",
            "content": {
              "application/json": {
                "schema": {
                  "$ref": "#/components/schemas/NotFoundError"
                }
              }
            }
          },
          "500": {
            "description": "Internal server error",
            "content": {
              "application/json": {
                "schema": {
                  "$ref": "#/components/schemas/InternalServerError"
                }
              }
            }
          }
        }
      },
      "delete": {
        "description": "Delete an account sponsor",
        "operationId": "deleteAccountSponsor",
        "summary": "Delete account sponsor",
        "tags": [
          "Sponsors"
        ],
        "security": [
          {
            "bearerAuth": []
          }
        ],
        "parameters": [
          {
            "name": "accountId",
            "in": "path",
            "required": true,
            "schema": {
              "type": "string",
              "format": "number"
            }
          },
          {
            "name": "sponsorId",
            "in": "path",
            "required": true,
            "schema": {
              "type": "string",
              "format": "number"
            }
          }
        ],
        "responses": {
          "204": {
            "description": "Sponsor deleted"
          },
          "401": {
            "description": "Authentication required",
            "content": {
              "application/json": {
                "schema": {
                  "$ref": "#/components/schemas/AuthenticationError"
                }
              }
            }
          },
          "403": {
            "description": "Access denied - sponsor management permission required",
            "content": {
              "application/json": {
                "schema": {
                  "$ref": "#/components/schemas/AuthorizationError"
                }
              }
            }
          },
          "404": {
            "description": "Sponsor not found",
            "content": {
              "application/json": {
                "schema": {
                  "$ref": "#/components/schemas/NotFoundError"
                }
              }
            }
          },
          "500": {
            "description": "Internal server error",
            "content": {
              "application/json": {
                "schema": {
                  "$ref": "#/components/schemas/InternalServerError"
                }
              }
            }
          }
        }
      }
    },
    "/api/accounts/{accountId}/seasons/{seasonId}/teams/{teamSeasonId}/sponsors": {
      "get": {
        "description": "List sponsors configured for a team season",
        "operationId": "listTeamSponsors",
        "summary": "List team sponsors",
        "tags": [
          "Sponsors"
        ],
        "parameters": [
          {
            "name": "accountId",
            "in": "path",
            "required": true,
            "schema": {
              "type": "string",
              "format": "number"
            }
          },
          {
            "name": "seasonId",
            "in": "path",
            "required": true,
            "schema": {
              "type": "string",
              "format": "number"
            }
          },
          {
            "name": "teamSeasonId",
            "in": "path",
            "required": true,
            "schema": {
              "type": "string",
              "format": "number"
            }
          }
        ],
        "responses": {
          "200": {
            "description": "Sponsors for the team",
            "content": {
              "application/json": {
                "schema": {
                  "$ref": "#/components/schemas/SponsorList"
                }
              }
            }
          },
          "500": {
            "description": "Internal server error",
            "content": {
              "application/json": {
                "schema": {
                  "$ref": "#/components/schemas/InternalServerError"
                }
              }
            }
          }
        }
      },
      "post": {
        "description": "Create a team sponsor",
        "operationId": "createTeamSponsor",
        "summary": "Create team sponsor",
        "tags": [
          "Sponsors"
        ],
        "security": [
          {
            "bearerAuth": []
          }
        ],
        "parameters": [
          {
            "name": "accountId",
            "in": "path",
            "required": true,
            "schema": {
              "type": "string",
              "format": "number"
            }
          },
          {
            "name": "seasonId",
            "in": "path",
            "required": true,
            "schema": {
              "type": "string",
              "format": "number"
            }
          },
          {
            "name": "teamSeasonId",
            "in": "path",
            "required": true,
            "schema": {
              "type": "string",
              "format": "number"
            }
          }
        ],
        "requestBody": {
          "content": {
            "multipart/form-data": {
              "schema": {
                "type": "object",
                "properties": {
                  "name": {
                    "type": "string",
                    "minLength": 1,
                    "maxLength": 50
                  },
                  "streetAddress": {
                    "type": "string",
                    "maxLength": 255
                  },
                  "cityStateZip": {
                    "type": "string",
                    "maxLength": 255
                  },
                  "description": {
                    "type": "string",
                    "maxLength": 250
                  },
                  "email": {
                    "type": "string",
                    "maxLength": 100
                  },
                  "phone": {
                    "type": "string",
                    "maxLength": 255
                  },
                  "fax": {
                    "type": "string",
                    "maxLength": 255
                  },
                  "website": {
                    "type": "string",
                    "maxLength": 255
                  },
                  "photo": {
                    "type": "string",
                    "format": "binary",
                    "description": "Sponsor photo file"
                  }
                }
              },
              "encoding": {
                "photo": {
                  "contentType": "image/*"
                }
              }
            }
          }
        },
        "responses": {
          "201": {
            "description": "Sponsor created",
            "content": {
              "application/json": {
                "schema": {
                  "$ref": "#/components/schemas/Sponsor"
                }
              }
            }
          },
          "400": {
            "description": "Validation error",
            "content": {
              "application/json": {
                "schema": {
                  "$ref": "#/components/schemas/ValidationError"
                }
              }
            }
          },
          "401": {
            "description": "Authentication required",
            "content": {
              "application/json": {
                "schema": {
                  "$ref": "#/components/schemas/AuthenticationError"
                }
              }
            }
          },
          "403": {
            "description": "Access denied - team sponsor management permission required",
            "content": {
              "application/json": {
                "schema": {
                  "$ref": "#/components/schemas/AuthorizationError"
                }
              }
            }
          },
          "500": {
            "description": "Internal server error",
            "content": {
              "application/json": {
                "schema": {
                  "$ref": "#/components/schemas/InternalServerError"
                }
              }
            }
          }
        }
      }
    },
    "/api/accounts/{accountId}/seasons/{seasonId}/teams/{teamSeasonId}/sponsors/{sponsorId}": {
      "put": {
        "description": "Update a team sponsor",
        "operationId": "updateTeamSponsor",
        "summary": "Update team sponsor",
        "tags": [
          "Sponsors"
        ],
        "security": [
          {
            "bearerAuth": []
          }
        ],
        "parameters": [
          {
            "name": "accountId",
            "in": "path",
            "required": true,
            "schema": {
              "type": "string",
              "format": "number"
            }
          },
          {
            "name": "seasonId",
            "in": "path",
            "required": true,
            "schema": {
              "type": "string",
              "format": "number"
            }
          },
          {
            "name": "teamSeasonId",
            "in": "path",
            "required": true,
            "schema": {
              "type": "string",
              "format": "number"
            }
          },
          {
            "name": "sponsorId",
            "in": "path",
            "required": true,
            "schema": {
              "type": "string",
              "format": "number"
            }
          }
        ],
        "requestBody": {
          "content": {
            "multipart/form-data": {
              "schema": {
                "type": "object",
                "properties": {
                  "name": {
                    "type": "string",
                    "minLength": 1,
                    "maxLength": 50
                  },
                  "streetAddress": {
                    "type": "string",
                    "maxLength": 255
                  },
                  "cityStateZip": {
                    "type": "string",
                    "maxLength": 255
                  },
                  "description": {
                    "type": "string",
                    "maxLength": 250
                  },
                  "email": {
                    "type": "string",
                    "maxLength": 100
                  },
                  "phone": {
                    "type": "string",
                    "maxLength": 255
                  },
                  "fax": {
                    "type": "string",
                    "maxLength": 255
                  },
                  "website": {
                    "type": "string",
                    "maxLength": 255
                  },
                  "photo": {
                    "type": "string",
                    "format": "binary",
                    "description": "Sponsor photo file"
                  }
                }
              },
              "encoding": {
                "photo": {
                  "contentType": "image/*"
                }
              }
            }
          }
        },
        "responses": {
          "200": {
            "description": "Sponsor updated",
            "content": {
              "application/json": {
                "schema": {
                  "$ref": "#/components/schemas/Sponsor"
                }
              }
            }
          },
          "400": {
            "description": "Validation error",
            "content": {
              "application/json": {
                "schema": {
                  "$ref": "#/components/schemas/ValidationError"
                }
              }
            }
          },
          "401": {
            "description": "Authentication required",
            "content": {
              "application/json": {
                "schema": {
                  "$ref": "#/components/schemas/AuthenticationError"
                }
              }
            }
          },
          "403": {
            "description": "Access denied - team sponsor management permission required",
            "content": {
              "application/json": {
                "schema": {
                  "$ref": "#/components/schemas/AuthorizationError"
                }
              }
            }
          },
          "404": {
            "description": "Sponsor not found",
            "content": {
              "application/json": {
                "schema": {
                  "$ref": "#/components/schemas/NotFoundError"
                }
              }
            }
          },
          "500": {
            "description": "Internal server error",
            "content": {
              "application/json": {
                "schema": {
                  "$ref": "#/components/schemas/InternalServerError"
                }
              }
            }
          }
        }
      },
      "delete": {
        "description": "Delete a team sponsor",
        "operationId": "deleteTeamSponsor",
        "summary": "Delete team sponsor",
        "tags": [
          "Sponsors"
        ],
        "security": [
          {
            "bearerAuth": []
          }
        ],
        "parameters": [
          {
            "name": "accountId",
            "in": "path",
            "required": true,
            "schema": {
              "type": "string",
              "format": "number"
            }
          },
          {
            "name": "seasonId",
            "in": "path",
            "required": true,
            "schema": {
              "type": "string",
              "format": "number"
            }
          },
          {
            "name": "teamSeasonId",
            "in": "path",
            "required": true,
            "schema": {
              "type": "string",
              "format": "number"
            }
          },
          {
            "name": "sponsorId",
            "in": "path",
            "required": true,
            "schema": {
              "type": "string",
              "format": "number"
            }
          }
        ],
        "responses": {
          "204": {
            "description": "Sponsor deleted"
          },
          "401": {
            "description": "Authentication required",
            "content": {
              "application/json": {
                "schema": {
                  "$ref": "#/components/schemas/AuthenticationError"
                }
              }
            }
          },
          "403": {
            "description": "Access denied - team sponsor management permission required",
            "content": {
              "application/json": {
                "schema": {
                  "$ref": "#/components/schemas/AuthorizationError"
                }
              }
            }
          },
          "404": {
            "description": "Sponsor not found",
            "content": {
              "application/json": {
                "schema": {
                  "$ref": "#/components/schemas/NotFoundError"
                }
              }
            }
          },
          "500": {
            "description": "Internal server error",
            "content": {
              "application/json": {
                "schema": {
                  "$ref": "#/components/schemas/InternalServerError"
                }
              }
            }
          }
        }
      }
    }
  }
}<|MERGE_RESOLUTION|>--- conflicted
+++ resolved
@@ -1495,9 +1495,6 @@
           "name"
         ]
       },
-<<<<<<< HEAD
-      "PlayersWantedClassified": {
-=======
       "Sponsor": {
         "type": "object",
         "properties": {
@@ -1672,8 +1669,7 @@
         "title": "CreateSponsor",
         "description": "Payload to create or update a sponsor"
       },
-      "ValidationError": {
->>>>>>> 4267015e
+      "PlayersWantedClassified": {
         "type": "object",
         "properties": {
           "id": {
@@ -5097,1201 +5093,6 @@
         }
       }
     },
-    "/api/accounts/{accountId}/player-classifieds/players-wanted": {
-      "post": {
-        "operationId": "createPlayersWantedClassified",
-        "summary": "Create Players Wanted classified",
-        "description": "Create a Players Wanted classified for an authenticated account member.",
-        "tags": [
-          "Player Classifieds"
-        ],
-        "security": [
-          {
-            "bearerAuth": []
-          }
-        ],
-        "parameters": [
-          {
-            "name": "accountId",
-            "in": "path",
-            "required": true,
-            "schema": {
-              "type": "string",
-              "format": "number"
-            }
-          }
-        ],
-        "requestBody": {
-          "content": {
-            "application/json": {
-              "schema": {
-                "$ref": "#/components/schemas/CreatePlayersWantedClassified"
-              }
-            }
-          }
-        },
-        "responses": {
-          "201": {
-            "description": "Players Wanted classified created",
-            "content": {
-              "application/json": {
-                "schema": {
-                  "$ref": "#/components/schemas/PlayersWantedClassified"
-                }
-              }
-            }
-          },
-          "400": {
-            "description": "Validation error",
-            "content": {
-              "application/json": {
-                "schema": {
-                  "$ref": "#/components/schemas/ValidationError"
-                }
-              }
-            }
-          },
-          "401": {
-            "description": "Authentication required",
-            "content": {
-              "application/json": {
-                "schema": {
-                  "$ref": "#/components/schemas/AuthenticationError"
-                }
-              }
-            }
-          },
-          "403": {
-            "description": "Access denied",
-            "content": {
-              "application/json": {
-                "schema": {
-                  "$ref": "#/components/schemas/AuthorizationError"
-                }
-              }
-            }
-          },
-          "404": {
-            "description": "Account or contact not found",
-            "content": {
-              "application/json": {
-                "schema": {
-                  "$ref": "#/components/schemas/NotFoundError"
-                }
-              }
-            }
-          },
-          "500": {
-            "description": "Internal server error",
-            "content": {
-              "application/json": {
-                "schema": {
-                  "$ref": "#/components/schemas/InternalServerError"
-                }
-              }
-            }
-          }
-        }
-      },
-      "get": {
-        "operationId": "listPlayersWantedClassifieds",
-        "summary": "List Players Wanted classifieds",
-        "description": "Retrieve paginated Players Wanted classifieds for the specified account.",
-        "tags": [
-          "Player Classifieds"
-        ],
-        "parameters": [
-          {
-            "name": "accountId",
-            "in": "path",
-            "required": true,
-            "schema": {
-              "type": "string",
-              "format": "number"
-            }
-          },
-          {
-            "schema": {
-              "type": "integer",
-              "minimum": 1,
-              "default": 1
-            },
-            "required": false,
-            "name": "page",
-            "in": "query"
-          },
-          {
-            "schema": {
-              "type": "integer",
-              "minimum": 1,
-              "maximum": 100,
-              "default": 20
-            },
-            "required": false,
-            "name": "limit",
-            "in": "query"
-          },
-          {
-            "schema": {
-              "type": "string",
-              "enum": [
-                "dateCreated",
-                "relevance"
-              ],
-              "default": "dateCreated"
-            },
-            "required": false,
-            "name": "sortBy",
-            "in": "query"
-          },
-          {
-            "schema": {
-              "type": "string",
-              "enum": [
-                "asc",
-                "desc"
-              ],
-              "default": "desc"
-            },
-            "required": false,
-            "name": "sortOrder",
-            "in": "query"
-          },
-          {
-            "schema": {
-              "type": "string",
-              "maxLength": 200
-            },
-            "required": false,
-            "name": "searchQuery",
-            "in": "query"
-          }
-        ],
-        "responses": {
-          "200": {
-            "description": "Players Wanted classifieds",
-            "content": {
-              "application/json": {
-                "schema": {
-                  "$ref": "#/components/schemas/PlayersWantedClassifiedPaged"
-                }
-              }
-            }
-          },
-          "400": {
-            "description": "Validation error",
-            "content": {
-              "application/json": {
-                "schema": {
-                  "$ref": "#/components/schemas/ValidationError"
-                }
-              }
-            }
-          },
-          "500": {
-            "description": "Internal server error",
-            "content": {
-              "application/json": {
-                "schema": {
-                  "$ref": "#/components/schemas/InternalServerError"
-                }
-              }
-            }
-          }
-        }
-      }
-    },
-    "/api/accounts/{accountId}/player-classifieds/teams-wanted": {
-      "post": {
-        "operationId": "createTeamsWantedClassified",
-        "summary": "Create Teams Wanted classified",
-        "description": "Create a Teams Wanted classified for a public user using an access code workflow.",
-        "tags": [
-          "Player Classifieds"
-        ],
-        "parameters": [
-          {
-            "name": "accountId",
-            "in": "path",
-            "required": true,
-            "schema": {
-              "type": "string",
-              "format": "number"
-            }
-          }
-        ],
-        "requestBody": {
-          "content": {
-            "application/json": {
-              "schema": {
-                "$ref": "#/components/schemas/CreateTeamsWantedClassified"
-              }
-            }
-          }
-        },
-        "responses": {
-          "201": {
-            "description": "Teams Wanted classified created",
-            "content": {
-              "application/json": {
-                "schema": {
-                  "$ref": "#/components/schemas/TeamsWantedOwnerClassified"
-                }
-              }
-            }
-          },
-          "400": {
-            "description": "Validation error",
-            "content": {
-              "application/json": {
-                "schema": {
-                  "$ref": "#/components/schemas/ValidationError"
-                }
-              }
-            }
-          },
-          "404": {
-            "description": "Account not found",
-            "content": {
-              "application/json": {
-                "schema": {
-                  "$ref": "#/components/schemas/NotFoundError"
-                }
-              }
-            }
-          },
-          "500": {
-            "description": "Internal server error",
-            "content": {
-              "application/json": {
-                "schema": {
-                  "$ref": "#/components/schemas/InternalServerError"
-                }
-              }
-            }
-          }
-        }
-      },
-      "get": {
-        "operationId": "listTeamsWantedClassifieds",
-        "summary": "List Teams Wanted classifieds",
-        "description": "Retrieve paginated Teams Wanted classifieds for authenticated account members.",
-        "tags": [
-          "Player Classifieds"
-        ],
-        "security": [
-          {
-            "bearerAuth": []
-          }
-        ],
-        "parameters": [
-          {
-            "name": "accountId",
-            "in": "path",
-            "required": true,
-            "schema": {
-              "type": "string",
-              "format": "number"
-            }
-          },
-          {
-            "schema": {
-              "type": "integer",
-              "minimum": 1,
-              "default": 1
-            },
-            "required": false,
-            "name": "page",
-            "in": "query"
-          },
-          {
-            "schema": {
-              "type": "integer",
-              "minimum": 1,
-              "maximum": 100,
-              "default": 20
-            },
-            "required": false,
-            "name": "limit",
-            "in": "query"
-          },
-          {
-            "schema": {
-              "type": "string",
-              "enum": [
-                "dateCreated",
-                "relevance"
-              ],
-              "default": "dateCreated"
-            },
-            "required": false,
-            "name": "sortBy",
-            "in": "query"
-          },
-          {
-            "schema": {
-              "type": "string",
-              "enum": [
-                "asc",
-                "desc"
-              ],
-              "default": "desc"
-            },
-            "required": false,
-            "name": "sortOrder",
-            "in": "query"
-          },
-          {
-            "schema": {
-              "type": "string",
-              "maxLength": 200
-            },
-            "required": false,
-            "name": "searchQuery",
-            "in": "query"
-          }
-        ],
-        "responses": {
-          "200": {
-            "description": "Teams Wanted classifieds",
-            "content": {
-              "application/json": {
-                "schema": {
-                  "$ref": "#/components/schemas/TeamsWantedPublicClassifiedPaged"
-                }
-              }
-            }
-          },
-          "400": {
-            "description": "Validation error",
-            "content": {
-              "application/json": {
-                "schema": {
-                  "$ref": "#/components/schemas/ValidationError"
-                }
-              }
-            }
-          },
-          "401": {
-            "description": "Authentication required",
-            "content": {
-              "application/json": {
-                "schema": {
-                  "$ref": "#/components/schemas/AuthenticationError"
-                }
-              }
-            }
-          },
-          "403": {
-            "description": "Access denied",
-            "content": {
-              "application/json": {
-                "schema": {
-                  "$ref": "#/components/schemas/AuthorizationError"
-                }
-              }
-            }
-          },
-          "500": {
-            "description": "Internal server error",
-            "content": {
-              "application/json": {
-                "schema": {
-                  "$ref": "#/components/schemas/InternalServerError"
-                }
-              }
-            }
-          }
-        }
-      }
-    },
-    "/api/accounts/{accountId}/player-classifieds/teams-wanted/{classifiedId}/verify": {
-      "post": {
-        "operationId": "verifyTeamsWantedAccess",
-        "summary": "Verify Teams Wanted access code",
-        "description": "Verify an access code and return the Teams Wanted classified owner view.",
-        "tags": [
-          "Player Classifieds"
-        ],
-        "parameters": [
-          {
-            "name": "accountId",
-            "in": "path",
-            "required": true,
-            "schema": {
-              "type": "string",
-              "format": "number"
-            }
-          },
-          {
-            "name": "classifiedId",
-            "in": "path",
-            "required": true,
-            "schema": {
-              "type": "string",
-              "format": "number"
-            }
-          }
-        ],
-        "requestBody": {
-          "content": {
-            "application/json": {
-              "schema": {
-                "$ref": "#/components/schemas/TeamsWantedAccessCode"
-              }
-            }
-          }
-        },
-        "responses": {
-          "200": {
-            "description": "Verified Teams Wanted classified",
-            "content": {
-              "application/json": {
-                "schema": {
-                  "$ref": "#/components/schemas/TeamsWantedOwnerClassified"
-                }
-              }
-            }
-          },
-          "400": {
-            "description": "Validation error",
-            "content": {
-              "application/json": {
-                "schema": {
-                  "$ref": "#/components/schemas/ValidationError"
-                }
-              }
-            }
-          },
-          "404": {
-            "description": "Classified not found",
-            "content": {
-              "application/json": {
-                "schema": {
-                  "$ref": "#/components/schemas/NotFoundError"
-                }
-              }
-            }
-          },
-          "500": {
-            "description": "Internal server error",
-            "content": {
-              "application/json": {
-                "schema": {
-                  "$ref": "#/components/schemas/InternalServerError"
-                }
-              }
-            }
-          }
-        }
-      }
-    },
-    "/api/accounts/{accountId}/player-classifieds/teams-wanted/access-code": {
-      "post": {
-        "operationId": "getTeamsWantedByAccessCode",
-        "summary": "Get Teams Wanted classified by access code",
-        "description": "Retrieve a Teams Wanted classified owner view using an access code.",
-        "tags": [
-          "Player Classifieds"
-        ],
-        "parameters": [
-          {
-            "name": "accountId",
-            "in": "path",
-            "required": true,
-            "schema": {
-              "type": "string",
-              "format": "number"
-            }
-          }
-        ],
-        "requestBody": {
-          "content": {
-            "application/json": {
-              "schema": {
-                "$ref": "#/components/schemas/TeamsWantedAccessCode"
-              }
-            }
-          }
-        },
-        "responses": {
-          "200": {
-            "description": "Teams Wanted classified owner view",
-            "content": {
-              "application/json": {
-                "schema": {
-                  "$ref": "#/components/schemas/TeamsWantedOwnerClassified"
-                }
-              }
-            }
-          },
-          "400": {
-            "description": "Validation error",
-            "content": {
-              "application/json": {
-                "schema": {
-                  "$ref": "#/components/schemas/ValidationError"
-                }
-              }
-            }
-          },
-          "404": {
-            "description": "Classified not found",
-            "content": {
-              "application/json": {
-                "schema": {
-                  "$ref": "#/components/schemas/NotFoundError"
-                }
-              }
-            }
-          },
-          "500": {
-            "description": "Internal server error",
-            "content": {
-              "application/json": {
-                "schema": {
-                  "$ref": "#/components/schemas/InternalServerError"
-                }
-              }
-            }
-          }
-        }
-      }
-    },
-    "/api/accounts/{accountId}/player-classifieds/teams-wanted/{classifiedId}": {
-      "put": {
-        "operationId": "updateTeamsWantedClassified",
-        "summary": "Update Teams Wanted classified",
-        "description": "Update a Teams Wanted classified using either account authentication or access code.",
-        "tags": [
-          "Player Classifieds"
-        ],
-        "security": [
-          {
-            "bearerAuth": []
-          },
-          {}
-        ],
-        "parameters": [
-          {
-            "name": "accountId",
-            "in": "path",
-            "required": true,
-            "schema": {
-              "type": "string",
-              "format": "number"
-            }
-          },
-          {
-            "name": "classifiedId",
-            "in": "path",
-            "required": true,
-            "schema": {
-              "type": "string",
-              "format": "number"
-            }
-          }
-        ],
-        "requestBody": {
-          "content": {
-            "application/json": {
-              "schema": {
-                "$ref": "#/components/schemas/UpdateTeamsWantedClassified"
-              }
-            }
-          }
-        },
-        "responses": {
-          "200": {
-            "description": "Updated Teams Wanted classified",
-            "content": {
-              "application/json": {
-                "schema": {
-                  "$ref": "#/components/schemas/TeamsWantedOwnerClassified"
-                }
-              }
-            }
-          },
-          "400": {
-            "description": "Validation error",
-            "content": {
-              "application/json": {
-                "schema": {
-                  "$ref": "#/components/schemas/ValidationError"
-                }
-              }
-            }
-          },
-          "401": {
-            "description": "Authentication required",
-            "content": {
-              "application/json": {
-                "schema": {
-                  "$ref": "#/components/schemas/AuthenticationError"
-                }
-              }
-            }
-          },
-          "404": {
-            "description": "Classified not found",
-            "content": {
-              "application/json": {
-                "schema": {
-                  "$ref": "#/components/schemas/NotFoundError"
-                }
-              }
-            }
-          },
-          "500": {
-            "description": "Internal server error",
-            "content": {
-              "application/json": {
-                "schema": {
-                  "$ref": "#/components/schemas/InternalServerError"
-                }
-              }
-            }
-          }
-        }
-      },
-      "delete": {
-        "operationId": "deleteTeamsWantedClassified",
-        "summary": "Delete Teams Wanted classified",
-        "description": "Delete a Teams Wanted classified using either authentication or access code.",
-        "tags": [
-          "Player Classifieds"
-        ],
-        "security": [
-          {
-            "bearerAuth": []
-          },
-          {}
-        ],
-        "parameters": [
-          {
-            "name": "accountId",
-            "in": "path",
-            "required": true,
-            "schema": {
-              "type": "string",
-              "format": "number"
-            }
-          },
-          {
-            "name": "classifiedId",
-            "in": "path",
-            "required": true,
-            "schema": {
-              "type": "string",
-              "format": "number"
-            }
-          }
-        ],
-        "requestBody": {
-          "required": false,
-          "content": {
-            "application/json": {
-              "schema": {
-                "$ref": "#/components/schemas/TeamsWantedAccessCode"
-              }
-            }
-          }
-        },
-        "responses": {
-          "204": {
-            "description": "Teams Wanted classified deleted"
-          },
-          "400": {
-            "description": "Validation error",
-            "content": {
-              "application/json": {
-                "schema": {
-                  "$ref": "#/components/schemas/ValidationError"
-                }
-              }
-            }
-          },
-          "401": {
-            "description": "Authentication required",
-            "content": {
-              "application/json": {
-                "schema": {
-                  "$ref": "#/components/schemas/AuthenticationError"
-                }
-              }
-            }
-          },
-          "404": {
-            "description": "Classified not found",
-            "content": {
-              "application/json": {
-                "schema": {
-                  "$ref": "#/components/schemas/NotFoundError"
-                }
-              }
-            }
-          },
-          "500": {
-            "description": "Internal server error",
-            "content": {
-              "application/json": {
-                "schema": {
-                  "$ref": "#/components/schemas/InternalServerError"
-                }
-              }
-            }
-          }
-        }
-      }
-    },
-    "/api/accounts/{accountId}/player-classifieds/players-wanted/{classifiedId}": {
-      "put": {
-        "operationId": "updatePlayersWantedClassified",
-        "summary": "Update Players Wanted classified",
-        "description": "Update a Players Wanted classified for an authenticated account member.",
-        "tags": [
-          "Player Classifieds"
-        ],
-        "security": [
-          {
-            "bearerAuth": []
-          }
-        ],
-        "parameters": [
-          {
-            "name": "accountId",
-            "in": "path",
-            "required": true,
-            "schema": {
-              "type": "string",
-              "format": "number"
-            }
-          },
-          {
-            "name": "classifiedId",
-            "in": "path",
-            "required": true,
-            "schema": {
-              "type": "string",
-              "format": "number"
-            }
-          }
-        ],
-        "requestBody": {
-          "content": {
-            "application/json": {
-              "schema": {
-                "$ref": "#/components/schemas/UpdatePlayersWantedClassified"
-              }
-            }
-          }
-        },
-        "responses": {
-          "200": {
-            "description": "Updated Players Wanted classified",
-            "content": {
-              "application/json": {
-                "schema": {
-                  "$ref": "#/components/schemas/PlayersWantedClassified"
-                }
-              }
-            }
-          },
-          "400": {
-            "description": "Validation error",
-            "content": {
-              "application/json": {
-                "schema": {
-                  "$ref": "#/components/schemas/ValidationError"
-                }
-              }
-            }
-          },
-          "401": {
-            "description": "Authentication required",
-            "content": {
-              "application/json": {
-                "schema": {
-                  "$ref": "#/components/schemas/AuthenticationError"
-                }
-              }
-            }
-          },
-          "403": {
-            "description": "Access denied",
-            "content": {
-              "application/json": {
-                "schema": {
-                  "$ref": "#/components/schemas/AuthorizationError"
-                }
-              }
-            }
-          },
-          "404": {
-            "description": "Classified not found",
-            "content": {
-              "application/json": {
-                "schema": {
-                  "$ref": "#/components/schemas/NotFoundError"
-                }
-              }
-            }
-          },
-          "500": {
-            "description": "Internal server error",
-            "content": {
-              "application/json": {
-                "schema": {
-                  "$ref": "#/components/schemas/InternalServerError"
-                }
-              }
-            }
-          }
-        }
-      },
-      "delete": {
-        "operationId": "deletePlayersWantedClassified",
-        "summary": "Delete Players Wanted classified",
-        "description": "Delete a Players Wanted classified for an authenticated account member.",
-        "tags": [
-          "Player Classifieds"
-        ],
-        "security": [
-          {
-            "bearerAuth": []
-          }
-        ],
-        "parameters": [
-          {
-            "name": "accountId",
-            "in": "path",
-            "required": true,
-            "schema": {
-              "type": "string",
-              "format": "number"
-            }
-          },
-          {
-            "name": "classifiedId",
-            "in": "path",
-            "required": true,
-            "schema": {
-              "type": "string",
-              "format": "number"
-            }
-          }
-        ],
-        "responses": {
-          "204": {
-            "description": "Players Wanted classified deleted"
-          },
-          "401": {
-            "description": "Authentication required",
-            "content": {
-              "application/json": {
-                "schema": {
-                  "$ref": "#/components/schemas/AuthenticationError"
-                }
-              }
-            }
-          },
-          "403": {
-            "description": "Access denied",
-            "content": {
-              "application/json": {
-                "schema": {
-                  "$ref": "#/components/schemas/AuthorizationError"
-                }
-              }
-            }
-          },
-          "404": {
-            "description": "Classified not found",
-            "content": {
-              "application/json": {
-                "schema": {
-                  "$ref": "#/components/schemas/NotFoundError"
-                }
-              }
-            }
-          },
-          "500": {
-            "description": "Internal server error",
-            "content": {
-              "application/json": {
-                "schema": {
-                  "$ref": "#/components/schemas/InternalServerError"
-                }
-              }
-            }
-          }
-        }
-      }
-    },
-    "/api/accounts/{accountId}/player-classifieds/teams-wanted/{classifiedId}/contact": {
-      "get": {
-        "operationId": "getTeamsWantedContactInfo",
-        "summary": "Get Teams Wanted contact info",
-        "description": "Retrieve Teams Wanted classified contact information using either account authentication or a valid access code.",
-        "tags": [
-          "Player Classifieds"
-        ],
-        "security": [
-          {
-            "bearerAuth": []
-          },
-          {}
-        ],
-        "parameters": [
-          {
-            "name": "accountId",
-            "in": "path",
-            "required": true,
-            "schema": {
-              "type": "string",
-              "format": "number"
-            }
-          },
-          {
-            "name": "classifiedId",
-            "in": "path",
-            "required": true,
-            "schema": {
-              "type": "string",
-              "format": "number"
-            }
-          },
-          {
-            "schema": {
-              "type": "string",
-              "minLength": 10,
-              "maxLength": 1000
-            },
-            "required": false,
-            "name": "accessCode",
-            "in": "query"
-          }
-        ],
-        "responses": {
-          "200": {
-            "description": "Teams Wanted contact information",
-            "content": {
-              "application/json": {
-                "schema": {
-                  "$ref": "#/components/schemas/TeamsWantedContactInfo"
-                }
-              }
-            }
-          },
-          "400": {
-            "description": "Validation error",
-            "content": {
-              "application/json": {
-                "schema": {
-                  "$ref": "#/components/schemas/ValidationError"
-                }
-              }
-            }
-          },
-          "401": {
-            "description": "Authentication required",
-            "content": {
-              "application/json": {
-                "schema": {
-                  "$ref": "#/components/schemas/AuthenticationError"
-                }
-              }
-            }
-          },
-          "404": {
-            "description": "Classified not found",
-            "content": {
-              "application/json": {
-                "schema": {
-                  "$ref": "#/components/schemas/NotFoundError"
-                }
-              }
-            }
-          },
-          "500": {
-            "description": "Internal server error",
-            "content": {
-              "application/json": {
-                "schema": {
-                  "$ref": "#/components/schemas/InternalServerError"
-                }
-              }
-            }
-          }
-        }
-      }
-    },
-    "/api/accounts/{accountId}/player-classifieds/players-wanted/{classifiedId}/contact": {
-      "post": {
-        "operationId": "contactPlayersWantedCreator",
-        "summary": "Contact Players Wanted creator",
-        "description": "Send a message to the creator of a Players Wanted classified.",
-        "tags": [
-          "Player Classifieds"
-        ],
-        "parameters": [
-          {
-            "name": "accountId",
-            "in": "path",
-            "required": true,
-            "schema": {
-              "type": "string",
-              "format": "number"
-            }
-          },
-          {
-            "name": "classifiedId",
-            "in": "path",
-            "required": true,
-            "schema": {
-              "type": "string",
-              "format": "number"
-            }
-          }
-        ],
-        "requestBody": {
-          "content": {
-            "application/json": {
-              "schema": {
-                "$ref": "#/components/schemas/ContactPlayersWantedCreator"
-              }
-            }
-          }
-        },
-        "responses": {
-          "204": {
-            "description": "Contact request sent"
-          },
-          "400": {
-            "description": "Validation error",
-            "content": {
-              "application/json": {
-                "schema": {
-                  "$ref": "#/components/schemas/ValidationError"
-                }
-              }
-            }
-          },
-          "404": {
-            "description": "Classified not found",
-            "content": {
-              "application/json": {
-                "schema": {
-                  "$ref": "#/components/schemas/NotFoundError"
-                }
-              }
-            }
-          },
-          "500": {
-            "description": "Internal server error",
-            "content": {
-              "application/json": {
-                "schema": {
-                  "$ref": "#/components/schemas/InternalServerError"
-                }
-              }
-            }
-          }
-        }
-      }
-    },
-    "/api/accounts/{accountId}/player-classifieds/positions": {
-      "get": {
-        "operationId": "listPlayerClassifiedPositions",
-        "summary": "List baseball positions",
-        "description": "Retrieve supported baseball positions for classifieds.",
-        "tags": [
-          "Player Classifieds"
-        ],
-        "parameters": [
-          {
-            "name": "accountId",
-            "in": "path",
-            "required": true,
-            "schema": {
-              "type": "string",
-              "format": "number"
-            }
-          }
-        ],
-        "responses": {
-          "200": {
-            "description": "Baseball positions",
-            "content": {
-              "application/json": {
-                "schema": {
-                  "type": "array",
-                  "items": {
-                    "$ref": "#/components/schemas/BaseballPosition"
-                  }
-                }
-              }
-            }
-          },
-          "500": {
-            "description": "Internal server error",
-            "content": {
-              "application/json": {
-                "schema": {
-                  "$ref": "#/components/schemas/InternalServerError"
-                }
-              }
-            }
-          }
-        }
-      }
-    },
-    "/api/accounts/{accountId}/player-classifieds/experience-levels": {
-      "get": {
-        "operationId": "listPlayerClassifiedExperienceLevels",
-        "summary": "List experience levels",
-        "description": "Retrieve supported experience levels for classifieds.",
-        "tags": [
-          "Player Classifieds"
-        ],
-        "parameters": [
-          {
-            "name": "accountId",
-            "in": "path",
-            "required": true,
-            "schema": {
-              "type": "string",
-              "format": "number"
-            }
-          }
-        ],
-        "responses": {
-          "200": {
-            "description": "Experience levels",
-            "content": {
-              "application/json": {
-                "schema": {
-                  "type": "array",
-                  "items": {
-                    "$ref": "#/components/schemas/ExperienceLevel"
-                  }
-                }
-              }
-            }
-          },
-          "500": {
-            "description": "Internal server error",
-            "content": {
-              "application/json": {
-                "schema": {
-                  "$ref": "#/components/schemas/InternalServerError"
-                }
-              }
-            }
-          }
-        }
-      }
-    },
     "/api/accounts/{accountId}/sponsors": {
       "get": {
         "description": "List sponsors configured for an account",
@@ -7203,6 +6004,1201 @@
           }
         }
       }
+    },
+    "/api/accounts/{accountId}/player-classifieds/players-wanted": {
+      "post": {
+        "operationId": "createPlayersWantedClassified",
+        "summary": "Create Players Wanted classified",
+        "description": "Create a Players Wanted classified for an authenticated account member.",
+        "tags": [
+          "Player Classifieds"
+        ],
+        "security": [
+          {
+            "bearerAuth": []
+          }
+        ],
+        "parameters": [
+          {
+            "name": "accountId",
+            "in": "path",
+            "required": true,
+            "schema": {
+              "type": "string",
+              "format": "number"
+            }
+          }
+        ],
+        "requestBody": {
+          "content": {
+            "application/json": {
+              "schema": {
+                "$ref": "#/components/schemas/CreatePlayersWantedClassified"
+              }
+            }
+          }
+        },
+        "responses": {
+          "201": {
+            "description": "Players Wanted classified created",
+            "content": {
+              "application/json": {
+                "schema": {
+                  "$ref": "#/components/schemas/PlayersWantedClassified"
+                }
+              }
+            }
+          },
+          "400": {
+            "description": "Validation error",
+            "content": {
+              "application/json": {
+                "schema": {
+                  "$ref": "#/components/schemas/ValidationError"
+                }
+              }
+            }
+          },
+          "401": {
+            "description": "Authentication required",
+            "content": {
+              "application/json": {
+                "schema": {
+                  "$ref": "#/components/schemas/AuthenticationError"
+                }
+              }
+            }
+          },
+          "403": {
+            "description": "Access denied",
+            "content": {
+              "application/json": {
+                "schema": {
+                  "$ref": "#/components/schemas/AuthorizationError"
+                }
+              }
+            }
+          },
+          "404": {
+            "description": "Account or contact not found",
+            "content": {
+              "application/json": {
+                "schema": {
+                  "$ref": "#/components/schemas/NotFoundError"
+                }
+              }
+            }
+          },
+          "500": {
+            "description": "Internal server error",
+            "content": {
+              "application/json": {
+                "schema": {
+                  "$ref": "#/components/schemas/InternalServerError"
+                }
+              }
+            }
+          }
+        }
+      },
+      "get": {
+        "operationId": "listPlayersWantedClassifieds",
+        "summary": "List Players Wanted classifieds",
+        "description": "Retrieve paginated Players Wanted classifieds for the specified account.",
+        "tags": [
+          "Player Classifieds"
+        ],
+        "parameters": [
+          {
+            "name": "accountId",
+            "in": "path",
+            "required": true,
+            "schema": {
+              "type": "string",
+              "format": "number"
+            }
+          },
+          {
+            "schema": {
+              "type": "integer",
+              "minimum": 1,
+              "default": 1
+            },
+            "required": false,
+            "name": "page",
+            "in": "query"
+          },
+          {
+            "schema": {
+              "type": "integer",
+              "minimum": 1,
+              "maximum": 100,
+              "default": 20
+            },
+            "required": false,
+            "name": "limit",
+            "in": "query"
+          },
+          {
+            "schema": {
+              "type": "string",
+              "enum": [
+                "dateCreated",
+                "relevance"
+              ],
+              "default": "dateCreated"
+            },
+            "required": false,
+            "name": "sortBy",
+            "in": "query"
+          },
+          {
+            "schema": {
+              "type": "string",
+              "enum": [
+                "asc",
+                "desc"
+              ],
+              "default": "desc"
+            },
+            "required": false,
+            "name": "sortOrder",
+            "in": "query"
+          },
+          {
+            "schema": {
+              "type": "string",
+              "maxLength": 200
+            },
+            "required": false,
+            "name": "searchQuery",
+            "in": "query"
+          }
+        ],
+        "responses": {
+          "200": {
+            "description": "Players Wanted classifieds",
+            "content": {
+              "application/json": {
+                "schema": {
+                  "$ref": "#/components/schemas/PlayersWantedClassifiedPaged"
+                }
+              }
+            }
+          },
+          "400": {
+            "description": "Validation error",
+            "content": {
+              "application/json": {
+                "schema": {
+                  "$ref": "#/components/schemas/ValidationError"
+                }
+              }
+            }
+          },
+          "500": {
+            "description": "Internal server error",
+            "content": {
+              "application/json": {
+                "schema": {
+                  "$ref": "#/components/schemas/InternalServerError"
+                }
+              }
+            }
+          }
+        }
+      }
+    },
+    "/api/accounts/{accountId}/player-classifieds/teams-wanted": {
+      "post": {
+        "operationId": "createTeamsWantedClassified",
+        "summary": "Create Teams Wanted classified",
+        "description": "Create a Teams Wanted classified for a public user using an access code workflow.",
+        "tags": [
+          "Player Classifieds"
+        ],
+        "parameters": [
+          {
+            "name": "accountId",
+            "in": "path",
+            "required": true,
+            "schema": {
+              "type": "string",
+              "format": "number"
+            }
+          }
+        ],
+        "requestBody": {
+          "content": {
+            "application/json": {
+              "schema": {
+                "$ref": "#/components/schemas/CreateTeamsWantedClassified"
+              }
+            }
+          }
+        },
+        "responses": {
+          "201": {
+            "description": "Teams Wanted classified created",
+            "content": {
+              "application/json": {
+                "schema": {
+                  "$ref": "#/components/schemas/TeamsWantedOwnerClassified"
+                }
+              }
+            }
+          },
+          "400": {
+            "description": "Validation error",
+            "content": {
+              "application/json": {
+                "schema": {
+                  "$ref": "#/components/schemas/ValidationError"
+                }
+              }
+            }
+          },
+          "404": {
+            "description": "Account not found",
+            "content": {
+              "application/json": {
+                "schema": {
+                  "$ref": "#/components/schemas/NotFoundError"
+                }
+              }
+            }
+          },
+          "500": {
+            "description": "Internal server error",
+            "content": {
+              "application/json": {
+                "schema": {
+                  "$ref": "#/components/schemas/InternalServerError"
+                }
+              }
+            }
+          }
+        }
+      },
+      "get": {
+        "operationId": "listTeamsWantedClassifieds",
+        "summary": "List Teams Wanted classifieds",
+        "description": "Retrieve paginated Teams Wanted classifieds for authenticated account members.",
+        "tags": [
+          "Player Classifieds"
+        ],
+        "security": [
+          {
+            "bearerAuth": []
+          }
+        ],
+        "parameters": [
+          {
+            "name": "accountId",
+            "in": "path",
+            "required": true,
+            "schema": {
+              "type": "string",
+              "format": "number"
+            }
+          },
+          {
+            "schema": {
+              "type": "integer",
+              "minimum": 1,
+              "default": 1
+            },
+            "required": false,
+            "name": "page",
+            "in": "query"
+          },
+          {
+            "schema": {
+              "type": "integer",
+              "minimum": 1,
+              "maximum": 100,
+              "default": 20
+            },
+            "required": false,
+            "name": "limit",
+            "in": "query"
+          },
+          {
+            "schema": {
+              "type": "string",
+              "enum": [
+                "dateCreated",
+                "relevance"
+              ],
+              "default": "dateCreated"
+            },
+            "required": false,
+            "name": "sortBy",
+            "in": "query"
+          },
+          {
+            "schema": {
+              "type": "string",
+              "enum": [
+                "asc",
+                "desc"
+              ],
+              "default": "desc"
+            },
+            "required": false,
+            "name": "sortOrder",
+            "in": "query"
+          },
+          {
+            "schema": {
+              "type": "string",
+              "maxLength": 200
+            },
+            "required": false,
+            "name": "searchQuery",
+            "in": "query"
+          }
+        ],
+        "responses": {
+          "200": {
+            "description": "Teams Wanted classifieds",
+            "content": {
+              "application/json": {
+                "schema": {
+                  "$ref": "#/components/schemas/TeamsWantedPublicClassifiedPaged"
+                }
+              }
+            }
+          },
+          "400": {
+            "description": "Validation error",
+            "content": {
+              "application/json": {
+                "schema": {
+                  "$ref": "#/components/schemas/ValidationError"
+                }
+              }
+            }
+          },
+          "401": {
+            "description": "Authentication required",
+            "content": {
+              "application/json": {
+                "schema": {
+                  "$ref": "#/components/schemas/AuthenticationError"
+                }
+              }
+            }
+          },
+          "403": {
+            "description": "Access denied",
+            "content": {
+              "application/json": {
+                "schema": {
+                  "$ref": "#/components/schemas/AuthorizationError"
+                }
+              }
+            }
+          },
+          "500": {
+            "description": "Internal server error",
+            "content": {
+              "application/json": {
+                "schema": {
+                  "$ref": "#/components/schemas/InternalServerError"
+                }
+              }
+            }
+          }
+        }
+      }
+    },
+    "/api/accounts/{accountId}/player-classifieds/teams-wanted/{classifiedId}/verify": {
+      "post": {
+        "operationId": "verifyTeamsWantedAccess",
+        "summary": "Verify Teams Wanted access code",
+        "description": "Verify an access code and return the Teams Wanted classified owner view.",
+        "tags": [
+          "Player Classifieds"
+        ],
+        "parameters": [
+          {
+            "name": "accountId",
+            "in": "path",
+            "required": true,
+            "schema": {
+              "type": "string",
+              "format": "number"
+            }
+          },
+          {
+            "name": "classifiedId",
+            "in": "path",
+            "required": true,
+            "schema": {
+              "type": "string",
+              "format": "number"
+            }
+          }
+        ],
+        "requestBody": {
+          "content": {
+            "application/json": {
+              "schema": {
+                "$ref": "#/components/schemas/TeamsWantedAccessCode"
+              }
+            }
+          }
+        },
+        "responses": {
+          "200": {
+            "description": "Verified Teams Wanted classified",
+            "content": {
+              "application/json": {
+                "schema": {
+                  "$ref": "#/components/schemas/TeamsWantedOwnerClassified"
+                }
+              }
+            }
+          },
+          "400": {
+            "description": "Validation error",
+            "content": {
+              "application/json": {
+                "schema": {
+                  "$ref": "#/components/schemas/ValidationError"
+                }
+              }
+            }
+          },
+          "404": {
+            "description": "Classified not found",
+            "content": {
+              "application/json": {
+                "schema": {
+                  "$ref": "#/components/schemas/NotFoundError"
+                }
+              }
+            }
+          },
+          "500": {
+            "description": "Internal server error",
+            "content": {
+              "application/json": {
+                "schema": {
+                  "$ref": "#/components/schemas/InternalServerError"
+                }
+              }
+            }
+          }
+        }
+      }
+    },
+    "/api/accounts/{accountId}/player-classifieds/teams-wanted/access-code": {
+      "post": {
+        "operationId": "getTeamsWantedByAccessCode",
+        "summary": "Get Teams Wanted classified by access code",
+        "description": "Retrieve a Teams Wanted classified owner view using an access code.",
+        "tags": [
+          "Player Classifieds"
+        ],
+        "parameters": [
+          {
+            "name": "accountId",
+            "in": "path",
+            "required": true,
+            "schema": {
+              "type": "string",
+              "format": "number"
+            }
+          }
+        ],
+        "requestBody": {
+          "content": {
+            "application/json": {
+              "schema": {
+                "$ref": "#/components/schemas/TeamsWantedAccessCode"
+              }
+            }
+          }
+        },
+        "responses": {
+          "200": {
+            "description": "Teams Wanted classified owner view",
+            "content": {
+              "application/json": {
+                "schema": {
+                  "$ref": "#/components/schemas/TeamsWantedOwnerClassified"
+                }
+              }
+            }
+          },
+          "400": {
+            "description": "Validation error",
+            "content": {
+              "application/json": {
+                "schema": {
+                  "$ref": "#/components/schemas/ValidationError"
+                }
+              }
+            }
+          },
+          "404": {
+            "description": "Classified not found",
+            "content": {
+              "application/json": {
+                "schema": {
+                  "$ref": "#/components/schemas/NotFoundError"
+                }
+              }
+            }
+          },
+          "500": {
+            "description": "Internal server error",
+            "content": {
+              "application/json": {
+                "schema": {
+                  "$ref": "#/components/schemas/InternalServerError"
+                }
+              }
+            }
+          }
+        }
+      }
+    },
+    "/api/accounts/{accountId}/player-classifieds/teams-wanted/{classifiedId}": {
+      "put": {
+        "operationId": "updateTeamsWantedClassified",
+        "summary": "Update Teams Wanted classified",
+        "description": "Update a Teams Wanted classified using either account authentication or access code.",
+        "tags": [
+          "Player Classifieds"
+        ],
+        "security": [
+          {
+            "bearerAuth": []
+          },
+          {}
+        ],
+        "parameters": [
+          {
+            "name": "accountId",
+            "in": "path",
+            "required": true,
+            "schema": {
+              "type": "string",
+              "format": "number"
+            }
+          },
+          {
+            "name": "classifiedId",
+            "in": "path",
+            "required": true,
+            "schema": {
+              "type": "string",
+              "format": "number"
+            }
+          }
+        ],
+        "requestBody": {
+          "content": {
+            "application/json": {
+              "schema": {
+                "$ref": "#/components/schemas/UpdateTeamsWantedClassified"
+              }
+            }
+          }
+        },
+        "responses": {
+          "200": {
+            "description": "Updated Teams Wanted classified",
+            "content": {
+              "application/json": {
+                "schema": {
+                  "$ref": "#/components/schemas/TeamsWantedOwnerClassified"
+                }
+              }
+            }
+          },
+          "400": {
+            "description": "Validation error",
+            "content": {
+              "application/json": {
+                "schema": {
+                  "$ref": "#/components/schemas/ValidationError"
+                }
+              }
+            }
+          },
+          "401": {
+            "description": "Authentication required",
+            "content": {
+              "application/json": {
+                "schema": {
+                  "$ref": "#/components/schemas/AuthenticationError"
+                }
+              }
+            }
+          },
+          "404": {
+            "description": "Classified not found",
+            "content": {
+              "application/json": {
+                "schema": {
+                  "$ref": "#/components/schemas/NotFoundError"
+                }
+              }
+            }
+          },
+          "500": {
+            "description": "Internal server error",
+            "content": {
+              "application/json": {
+                "schema": {
+                  "$ref": "#/components/schemas/InternalServerError"
+                }
+              }
+            }
+          }
+        }
+      },
+      "delete": {
+        "operationId": "deleteTeamsWantedClassified",
+        "summary": "Delete Teams Wanted classified",
+        "description": "Delete a Teams Wanted classified using either authentication or access code.",
+        "tags": [
+          "Player Classifieds"
+        ],
+        "security": [
+          {
+            "bearerAuth": []
+          },
+          {}
+        ],
+        "parameters": [
+          {
+            "name": "accountId",
+            "in": "path",
+            "required": true,
+            "schema": {
+              "type": "string",
+              "format": "number"
+            }
+          },
+          {
+            "name": "classifiedId",
+            "in": "path",
+            "required": true,
+            "schema": {
+              "type": "string",
+              "format": "number"
+            }
+          }
+        ],
+        "requestBody": {
+          "required": false,
+          "content": {
+            "application/json": {
+              "schema": {
+                "$ref": "#/components/schemas/TeamsWantedAccessCode"
+              }
+            }
+          }
+        },
+        "responses": {
+          "204": {
+            "description": "Teams Wanted classified deleted"
+          },
+          "400": {
+            "description": "Validation error",
+            "content": {
+              "application/json": {
+                "schema": {
+                  "$ref": "#/components/schemas/ValidationError"
+                }
+              }
+            }
+          },
+          "401": {
+            "description": "Authentication required",
+            "content": {
+              "application/json": {
+                "schema": {
+                  "$ref": "#/components/schemas/AuthenticationError"
+                }
+              }
+            }
+          },
+          "404": {
+            "description": "Classified not found",
+            "content": {
+              "application/json": {
+                "schema": {
+                  "$ref": "#/components/schemas/NotFoundError"
+                }
+              }
+            }
+          },
+          "500": {
+            "description": "Internal server error",
+            "content": {
+              "application/json": {
+                "schema": {
+                  "$ref": "#/components/schemas/InternalServerError"
+                }
+              }
+            }
+          }
+        }
+      }
+    },
+    "/api/accounts/{accountId}/player-classifieds/players-wanted/{classifiedId}": {
+      "put": {
+        "operationId": "updatePlayersWantedClassified",
+        "summary": "Update Players Wanted classified",
+        "description": "Update a Players Wanted classified for an authenticated account member.",
+        "tags": [
+          "Player Classifieds"
+        ],
+        "security": [
+          {
+            "bearerAuth": []
+          }
+        ],
+        "parameters": [
+          {
+            "name": "accountId",
+            "in": "path",
+            "required": true,
+            "schema": {
+              "type": "string",
+              "format": "number"
+            }
+          },
+          {
+            "name": "classifiedId",
+            "in": "path",
+            "required": true,
+            "schema": {
+              "type": "string",
+              "format": "number"
+            }
+          }
+        ],
+        "requestBody": {
+          "content": {
+            "application/json": {
+              "schema": {
+                "$ref": "#/components/schemas/UpdatePlayersWantedClassified"
+              }
+            }
+          }
+        },
+        "responses": {
+          "200": {
+            "description": "Updated Players Wanted classified",
+            "content": {
+              "application/json": {
+                "schema": {
+                  "$ref": "#/components/schemas/PlayersWantedClassified"
+                }
+              }
+            }
+          },
+          "400": {
+            "description": "Validation error",
+            "content": {
+              "application/json": {
+                "schema": {
+                  "$ref": "#/components/schemas/ValidationError"
+                }
+              }
+            }
+          },
+          "401": {
+            "description": "Authentication required",
+            "content": {
+              "application/json": {
+                "schema": {
+                  "$ref": "#/components/schemas/AuthenticationError"
+                }
+              }
+            }
+          },
+          "403": {
+            "description": "Access denied",
+            "content": {
+              "application/json": {
+                "schema": {
+                  "$ref": "#/components/schemas/AuthorizationError"
+                }
+              }
+            }
+          },
+          "404": {
+            "description": "Classified not found",
+            "content": {
+              "application/json": {
+                "schema": {
+                  "$ref": "#/components/schemas/NotFoundError"
+                }
+              }
+            }
+          },
+          "500": {
+            "description": "Internal server error",
+            "content": {
+              "application/json": {
+                "schema": {
+                  "$ref": "#/components/schemas/InternalServerError"
+                }
+              }
+            }
+          }
+        }
+      },
+      "delete": {
+        "operationId": "deletePlayersWantedClassified",
+        "summary": "Delete Players Wanted classified",
+        "description": "Delete a Players Wanted classified for an authenticated account member.",
+        "tags": [
+          "Player Classifieds"
+        ],
+        "security": [
+          {
+            "bearerAuth": []
+          }
+        ],
+        "parameters": [
+          {
+            "name": "accountId",
+            "in": "path",
+            "required": true,
+            "schema": {
+              "type": "string",
+              "format": "number"
+            }
+          },
+          {
+            "name": "classifiedId",
+            "in": "path",
+            "required": true,
+            "schema": {
+              "type": "string",
+              "format": "number"
+            }
+          }
+        ],
+        "responses": {
+          "204": {
+            "description": "Players Wanted classified deleted"
+          },
+          "401": {
+            "description": "Authentication required",
+            "content": {
+              "application/json": {
+                "schema": {
+                  "$ref": "#/components/schemas/AuthenticationError"
+                }
+              }
+            }
+          },
+          "403": {
+            "description": "Access denied",
+            "content": {
+              "application/json": {
+                "schema": {
+                  "$ref": "#/components/schemas/AuthorizationError"
+                }
+              }
+            }
+          },
+          "404": {
+            "description": "Classified not found",
+            "content": {
+              "application/json": {
+                "schema": {
+                  "$ref": "#/components/schemas/NotFoundError"
+                }
+              }
+            }
+          },
+          "500": {
+            "description": "Internal server error",
+            "content": {
+              "application/json": {
+                "schema": {
+                  "$ref": "#/components/schemas/InternalServerError"
+                }
+              }
+            }
+          }
+        }
+      }
+    },
+    "/api/accounts/{accountId}/player-classifieds/teams-wanted/{classifiedId}/contact": {
+      "get": {
+        "operationId": "getTeamsWantedContactInfo",
+        "summary": "Get Teams Wanted contact info",
+        "description": "Retrieve Teams Wanted classified contact information using either account authentication or a valid access code.",
+        "tags": [
+          "Player Classifieds"
+        ],
+        "security": [
+          {
+            "bearerAuth": []
+          },
+          {}
+        ],
+        "parameters": [
+          {
+            "name": "accountId",
+            "in": "path",
+            "required": true,
+            "schema": {
+              "type": "string",
+              "format": "number"
+            }
+          },
+          {
+            "name": "classifiedId",
+            "in": "path",
+            "required": true,
+            "schema": {
+              "type": "string",
+              "format": "number"
+            }
+          },
+          {
+            "schema": {
+              "type": "string",
+              "minLength": 10,
+              "maxLength": 1000
+            },
+            "required": false,
+            "name": "accessCode",
+            "in": "query"
+          }
+        ],
+        "responses": {
+          "200": {
+            "description": "Teams Wanted contact information",
+            "content": {
+              "application/json": {
+                "schema": {
+                  "$ref": "#/components/schemas/TeamsWantedContactInfo"
+                }
+              }
+            }
+          },
+          "400": {
+            "description": "Validation error",
+            "content": {
+              "application/json": {
+                "schema": {
+                  "$ref": "#/components/schemas/ValidationError"
+                }
+              }
+            }
+          },
+          "401": {
+            "description": "Authentication required",
+            "content": {
+              "application/json": {
+                "schema": {
+                  "$ref": "#/components/schemas/AuthenticationError"
+                }
+              }
+            }
+          },
+          "404": {
+            "description": "Classified not found",
+            "content": {
+              "application/json": {
+                "schema": {
+                  "$ref": "#/components/schemas/NotFoundError"
+                }
+              }
+            }
+          },
+          "500": {
+            "description": "Internal server error",
+            "content": {
+              "application/json": {
+                "schema": {
+                  "$ref": "#/components/schemas/InternalServerError"
+                }
+              }
+            }
+          }
+        }
+      }
+    },
+    "/api/accounts/{accountId}/player-classifieds/players-wanted/{classifiedId}/contact": {
+      "post": {
+        "operationId": "contactPlayersWantedCreator",
+        "summary": "Contact Players Wanted creator",
+        "description": "Send a message to the creator of a Players Wanted classified.",
+        "tags": [
+          "Player Classifieds"
+        ],
+        "parameters": [
+          {
+            "name": "accountId",
+            "in": "path",
+            "required": true,
+            "schema": {
+              "type": "string",
+              "format": "number"
+            }
+          },
+          {
+            "name": "classifiedId",
+            "in": "path",
+            "required": true,
+            "schema": {
+              "type": "string",
+              "format": "number"
+            }
+          }
+        ],
+        "requestBody": {
+          "content": {
+            "application/json": {
+              "schema": {
+                "$ref": "#/components/schemas/ContactPlayersWantedCreator"
+              }
+            }
+          }
+        },
+        "responses": {
+          "204": {
+            "description": "Contact request sent"
+          },
+          "400": {
+            "description": "Validation error",
+            "content": {
+              "application/json": {
+                "schema": {
+                  "$ref": "#/components/schemas/ValidationError"
+                }
+              }
+            }
+          },
+          "404": {
+            "description": "Classified not found",
+            "content": {
+              "application/json": {
+                "schema": {
+                  "$ref": "#/components/schemas/NotFoundError"
+                }
+              }
+            }
+          },
+          "500": {
+            "description": "Internal server error",
+            "content": {
+              "application/json": {
+                "schema": {
+                  "$ref": "#/components/schemas/InternalServerError"
+                }
+              }
+            }
+          }
+        }
+      }
+    },
+    "/api/accounts/{accountId}/player-classifieds/positions": {
+      "get": {
+        "operationId": "listPlayerClassifiedPositions",
+        "summary": "List baseball positions",
+        "description": "Retrieve supported baseball positions for classifieds.",
+        "tags": [
+          "Player Classifieds"
+        ],
+        "parameters": [
+          {
+            "name": "accountId",
+            "in": "path",
+            "required": true,
+            "schema": {
+              "type": "string",
+              "format": "number"
+            }
+          }
+        ],
+        "responses": {
+          "200": {
+            "description": "Baseball positions",
+            "content": {
+              "application/json": {
+                "schema": {
+                  "type": "array",
+                  "items": {
+                    "$ref": "#/components/schemas/BaseballPosition"
+                  }
+                }
+              }
+            }
+          },
+          "500": {
+            "description": "Internal server error",
+            "content": {
+              "application/json": {
+                "schema": {
+                  "$ref": "#/components/schemas/InternalServerError"
+                }
+              }
+            }
+          }
+        }
+      }
+    },
+    "/api/accounts/{accountId}/player-classifieds/experience-levels": {
+      "get": {
+        "operationId": "listPlayerClassifiedExperienceLevels",
+        "summary": "List experience levels",
+        "description": "Retrieve supported experience levels for classifieds.",
+        "tags": [
+          "Player Classifieds"
+        ],
+        "parameters": [
+          {
+            "name": "accountId",
+            "in": "path",
+            "required": true,
+            "schema": {
+              "type": "string",
+              "format": "number"
+            }
+          }
+        ],
+        "responses": {
+          "200": {
+            "description": "Experience levels",
+            "content": {
+              "application/json": {
+                "schema": {
+                  "type": "array",
+                  "items": {
+                    "$ref": "#/components/schemas/ExperienceLevel"
+                  }
+                }
+              }
+            }
+          },
+          "500": {
+            "description": "Internal server error",
+            "content": {
+              "application/json": {
+                "schema": {
+                  "$ref": "#/components/schemas/InternalServerError"
+                }
+              }
+            }
+          }
+        }
+      }
     }
   }
 }