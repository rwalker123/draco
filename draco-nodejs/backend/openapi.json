{
  "openapi": "3.0.0",
  "info": {
    "title": "Draco API",
    "version": "1.0.0"
  },
  "servers": [
    {
      "url": "https://localhost:3001"
    }
  ],
  "components": {
    "securitySchemes": {
      "bearerAuth": {
        "type": "http",
        "scheme": "bearer",
        "bearerFormat": "JWT"
      }
    },
    "schemas": {
      "RosterMember": {
        "type": "object",
        "properties": {
          "id": {
            "type": "string",
            "pattern": "^d+$"
          },
          "playerNumber": {
            "type": "number",
            "minimum": 0,
            "maximum": 99
          },
          "inactive": {
            "type": "boolean",
            "default": false
          },
          "submittedWaiver": {
            "type": "boolean"
          },
          "dateAdded": {
            "type": "string",
            "nullable": true,
            "format": "date",
            "default": null
          },
          "player": {
            "type": "object",
            "properties": {
              "id": {
                "type": "string",
                "pattern": "^d+$"
              },
              "submittedDriversLicense": {
                "type": "boolean",
                "default": false
              },
              "firstYear": {
                "type": "number",
                "minimum": 1900,
                "maximum": 2025
              },
              "contact": {
                "type": "object",
                "properties": {
                  "id": {
                    "type": "string",
                    "pattern": "^d+$"
                  },
                  "firstName": {
                    "type": "string",
                    "minLength": 1,
                    "maxLength": 50
                  },
                  "lastName": {
                    "type": "string",
                    "minLength": 1,
                    "maxLength": 50
                  },
                  "middleName": {
                    "type": "string",
                    "maxLength": 50
                  },
                  "email": {
                    "type": "string",
                    "maxLength": 100,
                    "format": "email"
                  },
                  "userId": {
                    "type": "string",
                    "maxLength": 50
                  },
                  "photoUrl": {
                    "type": "string",
                    "format": "uri"
                  },
                  "contactDetails": {
                    "type": "object",
                    "properties": {
                      "phone1": {
                        "type": "string",
                        "nullable": true,
                        "default": ""
                      },
                      "phone2": {
                        "type": "string",
                        "nullable": true,
                        "default": ""
                      },
                      "phone3": {
                        "type": "string",
                        "nullable": true,
                        "default": ""
                      },
                      "streetAddress": {
                        "type": "string",
                        "nullable": true,
                        "maxLength": 100,
                        "default": ""
                      },
                      "city": {
                        "type": "string",
                        "nullable": true,
                        "maxLength": 50,
                        "default": ""
                      },
                      "state": {
                        "type": "string",
                        "nullable": true,
                        "maxLength": 50,
                        "default": ""
                      },
                      "zip": {
                        "type": "string",
                        "nullable": true,
                        "maxLength": 10,
                        "default": ""
                      },
                      "dateOfBirth": {
                        "type": "string",
                        "nullable": true,
                        "default": ""
                      }
                    }
                  }
                },
                "required": [
                  "id",
                  "firstName",
                  "lastName"
                ]
              }
            },
            "required": [
              "id",
              "firstYear",
              "contact"
            ],
            "description": "Schema for a player who is or was on a team roster. This contains details that only ever need to be supplied once"
          }
        },
        "required": [
          "id",
          "player"
        ],
        "description": "Schema for a roster member including player details"
      },
      "RosterPlayer": {
        "type": "object",
        "properties": {
          "id": {
            "type": "string",
            "pattern": "^d+$"
          },
          "submittedDriversLicense": {
            "type": "boolean",
            "default": false
          },
          "firstYear": {
            "type": "number",
            "minimum": 1900,
            "maximum": 2025
          },
          "contact": {
            "type": "object",
            "properties": {
              "id": {
                "type": "string",
                "pattern": "^d+$"
              },
              "firstName": {
                "type": "string",
                "minLength": 1,
                "maxLength": 50
              },
              "lastName": {
                "type": "string",
                "minLength": 1,
                "maxLength": 50
              },
              "middleName": {
                "type": "string",
                "maxLength": 50
              },
              "email": {
                "type": "string",
                "maxLength": 100,
                "format": "email"
              },
              "userId": {
                "type": "string",
                "maxLength": 50
              },
              "photoUrl": {
                "type": "string",
                "format": "uri"
              },
              "contactDetails": {
                "type": "object",
                "properties": {
                  "phone1": {
                    "type": "string",
                    "nullable": true,
                    "default": ""
                  },
                  "phone2": {
                    "type": "string",
                    "nullable": true,
                    "default": ""
                  },
                  "phone3": {
                    "type": "string",
                    "nullable": true,
                    "default": ""
                  },
                  "streetAddress": {
                    "type": "string",
                    "nullable": true,
                    "maxLength": 100,
                    "default": ""
                  },
                  "city": {
                    "type": "string",
                    "nullable": true,
                    "maxLength": 50,
                    "default": ""
                  },
                  "state": {
                    "type": "string",
                    "nullable": true,
                    "maxLength": 50,
                    "default": ""
                  },
                  "zip": {
                    "type": "string",
                    "nullable": true,
                    "maxLength": 10,
                    "default": ""
                  },
                  "dateOfBirth": {
                    "type": "string",
                    "nullable": true,
                    "default": ""
                  }
                }
              }
            },
            "required": [
              "id",
              "firstName",
              "lastName"
            ]
          }
        },
        "required": [
          "id",
          "firstYear",
          "contact"
        ],
        "description": "Schema for a player who is or was on a team roster. This contains details that only ever need to be supplied once"
      },
      "SignRosterMember": {
        "type": "object",
        "properties": {
          "playerNumber": {
            "type": "number",
            "minimum": 0,
            "maximum": 99
          },
          "submittedWaiver": {
            "type": "boolean"
          },
          "player": {
            "type": "object",
            "properties": {
              "submittedDriversLicense": {
                "type": "boolean"
              },
              "firstYear": {
                "type": "number",
                "minimum": 1900,
                "maximum": 2025
              },
              "contact": {
                "anyOf": [
                  {
                    "type": "object",
                    "properties": {
                      "id": {
                        "type": "string"
                      }
                    },
                    "required": [
                      "id"
                    ]
                  },
                  {
                    "type": "object",
                    "properties": {
                      "firstName": {
                        "type": "string",
                        "minLength": 1,
                        "maxLength": 50
                      },
                      "lastName": {
                        "type": "string",
                        "minLength": 1,
                        "maxLength": 50
                      },
                      "middleName": {
                        "type": "string",
                        "maxLength": 50
                      },
                      "email": {
                        "type": "string",
                        "maxLength": 100,
                        "format": "email"
                      },
                      "userId": {
                        "type": "string",
                        "maxLength": 50
                      },
                      "photoUrl": {
                        "type": "string",
                        "format": "uri"
                      },
                      "contactDetails": {
                        "type": "object",
                        "properties": {
                          "phone1": {
                            "type": "string",
                            "nullable": true,
                            "default": ""
                          },
                          "phone2": {
                            "type": "string",
                            "nullable": true,
                            "default": ""
                          },
                          "phone3": {
                            "type": "string",
                            "nullable": true,
                            "default": ""
                          },
                          "streetAddress": {
                            "type": "string",
                            "nullable": true,
                            "maxLength": 100,
                            "default": ""
                          },
                          "city": {
                            "type": "string",
                            "nullable": true,
                            "maxLength": 50,
                            "default": ""
                          },
                          "state": {
                            "type": "string",
                            "nullable": true,
                            "maxLength": 50,
                            "default": ""
                          },
                          "zip": {
                            "type": "string",
                            "nullable": true,
                            "maxLength": 10,
                            "default": ""
                          },
                          "dateOfBirth": {
                            "type": "string",
                            "nullable": true,
                            "default": ""
                          }
                        }
                      }
                    }
                  }
                ]
              }
            },
            "required": [
              "submittedDriversLicense",
              "firstYear",
              "contact"
            ]
          }
        },
        "required": [
          "player"
        ],
        "description": "Schema for signing a contact to a roster and providing player details"
      },
      "Contact": {
        "type": "object",
        "properties": {
          "id": {
            "type": "string",
            "pattern": "^d+$"
          },
          "firstName": {
            "type": "string",
            "minLength": 1,
            "maxLength": 50
          },
          "lastName": {
            "type": "string",
            "minLength": 1,
            "maxLength": 50
          },
          "middleName": {
            "type": "string",
            "maxLength": 50
          },
          "email": {
            "type": "string",
            "maxLength": 100,
            "format": "email"
          },
          "userId": {
            "type": "string",
            "maxLength": 50
          },
          "photoUrl": {
            "type": "string",
            "format": "uri"
          },
          "contactDetails": {
            "type": "object",
            "properties": {
              "phone1": {
                "type": "string",
                "nullable": true,
                "default": ""
              },
              "phone2": {
                "type": "string",
                "nullable": true,
                "default": ""
              },
              "phone3": {
                "type": "string",
                "nullable": true,
                "default": ""
              },
              "streetAddress": {
                "type": "string",
                "nullable": true,
                "maxLength": 100,
                "default": ""
              },
              "city": {
                "type": "string",
                "nullable": true,
                "maxLength": 50,
                "default": ""
              },
              "state": {
                "type": "string",
                "nullable": true,
                "maxLength": 50,
                "default": ""
              },
              "zip": {
                "type": "string",
                "nullable": true,
                "maxLength": 10,
                "default": ""
              },
              "dateOfBirth": {
                "type": "string",
                "nullable": true,
                "default": ""
              }
            }
          },
          "contactroles": {
            "type": "array",
            "items": {
              "type": "object",
              "properties": {
                "roleId": {
                  "type": "string",
                  "maxLength": 50
                },
                "roleName": {
                  "type": "string",
                  "maxLength": 50
                },
                "roleData": {
                  "type": "string",
                  "pattern": "^d+$"
                },
                "contextName": {
                  "type": "string",
                  "maxLength": 50
                },
                "id": {
                  "type": "string",
                  "pattern": "^d+$"
                }
              },
              "required": [
                "roleId",
                "roleData",
                "id"
              ]
            }
          },
          "creatoraccountid": {
            "type": "string",
            "pattern": "^d+$"
          }
        },
        "required": [
          "id",
          "firstName",
          "lastName"
        ]
      },
      "TeamManager": {
        "type": "object",
        "properties": {
          "id": {
            "type": "string",
            "pattern": "^d+$"
          },
          "teamSeasonId": {
            "type": "string",
            "pattern": "^d+$"
          },
          "contact": {
            "type": "object",
            "properties": {
              "id": {
                "type": "string",
                "pattern": "^d+$"
              },
              "firstName": {
                "type": "string",
                "minLength": 1,
                "maxLength": 50
              },
              "lastName": {
                "type": "string",
                "minLength": 1,
                "maxLength": 50
              },
              "middleName": {
                "type": "string",
                "maxLength": 50
              },
              "email": {
                "type": "string",
                "maxLength": 100,
                "format": "email"
              },
              "userId": {
                "type": "string",
                "maxLength": 50
              },
              "photoUrl": {
                "type": "string",
                "format": "uri"
              },
              "contactDetails": {
                "type": "object",
                "properties": {
                  "phone1": {
                    "type": "string",
                    "nullable": true,
                    "default": ""
                  },
                  "phone2": {
                    "type": "string",
                    "nullable": true,
                    "default": ""
                  },
                  "phone3": {
                    "type": "string",
                    "nullable": true,
                    "default": ""
                  },
                  "streetAddress": {
                    "type": "string",
                    "nullable": true,
                    "maxLength": 100,
                    "default": ""
                  },
                  "city": {
                    "type": "string",
                    "nullable": true,
                    "maxLength": 50,
                    "default": ""
                  },
                  "state": {
                    "type": "string",
                    "nullable": true,
                    "maxLength": 50,
                    "default": ""
                  },
                  "zip": {
                    "type": "string",
                    "nullable": true,
                    "maxLength": 10,
                    "default": ""
                  },
                  "dateOfBirth": {
                    "type": "string",
                    "nullable": true,
                    "default": ""
                  }
                }
              }
            },
            "required": [
              "id",
              "firstName",
              "lastName"
            ]
          }
        },
        "required": [
          "id",
          "teamSeasonId",
          "contact"
        ],
        "description": "Schema for a manager of a team for a given season"
      },
      "CreateTeamManager": {
        "type": "object",
        "properties": {
          "contact": {
            "type": "object",
            "properties": {
              "id": {
                "type": "string",
                "pattern": "^d+$"
              }
            },
            "required": [
              "id"
            ]
          }
        },
        "required": [
          "contact"
        ],
        "description": "Schema for creating a manager"
      },
      "CreateContact": {
        "type": "object",
        "properties": {
          "firstName": {
            "type": "string",
            "minLength": 1,
            "maxLength": 50
          },
          "lastName": {
            "type": "string",
            "minLength": 1,
            "maxLength": 50
          },
          "middleName": {
            "type": "string",
            "maxLength": 50
          },
          "email": {
            "type": "string",
            "maxLength": 100,
            "format": "email"
          },
          "contactDetails": {
            "type": "object",
            "properties": {
              "phone1": {
                "type": "string",
                "nullable": true,
                "default": ""
              },
              "phone2": {
                "type": "string",
                "nullable": true,
                "default": ""
              },
              "phone3": {
                "type": "string",
                "nullable": true,
                "default": ""
              },
              "streetAddress": {
                "type": "string",
                "nullable": true,
                "maxLength": 100,
                "default": ""
              },
              "city": {
                "type": "string",
                "nullable": true,
                "maxLength": 50,
                "default": ""
              },
              "state": {
                "type": "string",
                "nullable": true,
                "maxLength": 50,
                "default": ""
              },
              "zip": {
                "type": "string",
                "nullable": true,
                "maxLength": 10,
                "default": ""
              },
              "dateOfBirth": {
                "type": "string",
                "nullable": true,
                "default": ""
              }
            }
          },
          "photo": {
            "type": "string",
            "format": "binary",
            "description": "Contact photo file"
          }
        },
        "required": [
          "firstName",
          "lastName"
        ]
      },
      "Account": {
        "type": "object",
        "properties": {
          "id": {
            "type": "string"
          },
          "name": {
            "type": "string"
          },
          "accountLogoUrl": {
            "type": "string"
          },
          "configuration": {
            "type": "object",
            "properties": {
              "accountType": {
                "type": "object",
                "properties": {
                  "id": {
                    "type": "string"
                  },
                  "name": {
                    "type": "string"
                  }
                },
                "required": [
                  "id",
                  "name"
                ]
              },
              "firstYear": {
                "type": "integer",
                "nullable": true
              },
              "timezoneId": {
                "type": "string",
                "nullable": true
              },
              "affiliation": {
                "type": "object",
                "nullable": true,
                "properties": {
                  "id": {
                    "type": "string"
                  },
                  "name": {
                    "type": "string"
                  },
                  "url": {
                    "type": "string",
                    "nullable": true
                  }
                },
                "required": [
                  "id",
                  "name"
                ]
              }
            }
          },
          "urls": {
            "type": "array",
            "items": {
              "type": "object",
              "properties": {
                "id": {
                  "type": "string"
                },
                "url": {
                  "type": "string",
                  "minLength": 1
                }
              },
              "required": [
                "id",
                "url"
              ]
            },
            "default": []
          },
          "accountOwner": {
            "type": "object",
            "properties": {
              "user": {
                "type": "object",
                "properties": {
                  "id": {
                    "type": "string"
                  },
                  "userName": {
                    "type": "string",
                    "maxLength": 100,
                    "format": "email"
                  },
                  "token": {
                    "type": "string"
                  },
                  "contact": {
                    "type": "object",
                    "properties": {
                      "id": {
                        "type": "string",
                        "pattern": "^d+$"
                      },
                      "firstName": {
                        "type": "string",
                        "minLength": 1,
                        "maxLength": 50
                      },
                      "lastName": {
                        "type": "string",
                        "minLength": 1,
                        "maxLength": 50
                      },
                      "middleName": {
                        "type": "string",
                        "maxLength": 50
                      },
                      "email": {
                        "type": "string",
                        "maxLength": 100,
                        "format": "email"
                      },
                      "userId": {
                        "type": "string",
                        "maxLength": 50
                      },
                      "photoUrl": {
                        "type": "string",
                        "format": "uri"
                      },
                      "contactDetails": {
                        "type": "object",
                        "properties": {
                          "phone1": {
                            "type": "string",
                            "nullable": true,
                            "default": ""
                          },
                          "phone2": {
                            "type": "string",
                            "nullable": true,
                            "default": ""
                          },
                          "phone3": {
                            "type": "string",
                            "nullable": true,
                            "default": ""
                          },
                          "streetAddress": {
                            "type": "string",
                            "nullable": true,
                            "maxLength": 100,
                            "default": ""
                          },
                          "city": {
                            "type": "string",
                            "nullable": true,
                            "maxLength": 50,
                            "default": ""
                          },
                          "state": {
                            "type": "string",
                            "nullable": true,
                            "maxLength": 50,
                            "default": ""
                          },
                          "zip": {
                            "type": "string",
                            "nullable": true,
                            "maxLength": 10,
                            "default": ""
                          },
                          "dateOfBirth": {
                            "type": "string",
                            "nullable": true,
                            "default": ""
                          }
                        }
                      }
                    },
                    "required": [
                      "id",
                      "firstName",
                      "lastName"
                    ]
                  }
                },
                "required": [
                  "id",
                  "userName"
                ]
              },
              "contact": {
                "type": "object",
                "properties": {
                  "id": {
                    "type": "string",
                    "pattern": "^d+$"
                  },
                  "firstName": {
                    "type": "string",
                    "minLength": 1,
                    "maxLength": 50
                  },
                  "lastName": {
                    "type": "string",
                    "minLength": 1,
                    "maxLength": 50
                  },
                  "middleName": {
                    "type": "string",
                    "maxLength": 50
                  }
                },
                "required": [
                  "id",
                  "firstName",
                  "lastName"
                ]
              }
            }
          },
          "socials": {
            "type": "object",
            "properties": {
              "twitterAccountName": {
                "type": "string"
              },
              "facebookFanPage": {
                "type": "string"
              },
              "youtubeUserId": {
                "type": "string",
                "nullable": true
              },
              "defaultVideo": {
                "type": "string",
                "nullable": true
              },
              "autoPlayVideo": {
                "type": "boolean",
                "default": false
              }
            }
          }
        },
        "required": [
          "id",
          "name",
          "accountLogoUrl"
        ]
      },
      "AccountSearchQuery": {
        "type": "object",
        "properties": {
          "q": {
            "type": "string",
            "minLength": 1,
            "maxLength": 100
          }
        },
        "required": [
          "q"
        ]
      },
      "AccountDomainLookupHeaders": {
        "type": "object",
        "properties": {
          "host": {
            "type": "string",
            "minLength": 1
          }
        },
        "required": [
          "host"
        ]
      },
<<<<<<< HEAD
      "Sponsor": {
        "type": "object",
        "properties": {
          "name": {
            "type": "string",
            "minLength": 1,
            "maxLength": 50
          },
          "streetAddress": {
            "type": "string",
            "maxLength": 255
          },
          "cityStateZip": {
            "type": "string",
            "maxLength": 255
          },
          "description": {
            "type": "string",
            "maxLength": 4000
          },
          "email": {
            "type": "string",
            "maxLength": 100
          },
          "phone": {
            "type": "string",
            "maxLength": 255
          },
          "fax": {
            "type": "string",
            "maxLength": 255
          },
          "website": {
            "type": "string",
            "maxLength": 255
          },
          "teamId": {
            "type": "string"
          },
          "id": {
            "type": "string"
          },
          "accountId": {
            "type": "string"
          },
          "photoUrl": {
            "type": "string",
            "format": "uri",
            "description": "Public URL for the sponsor photo"
          }
        },
        "required": [
          "name",
          "id",
          "accountId"
        ]
      },
      "SponsorList": {
        "type": "object",
        "properties": {
          "sponsors": {
            "type": "array",
            "items": {
              "type": "object",
              "properties": {
                "name": {
                  "type": "string",
                  "minLength": 1,
                  "maxLength": 50
                },
                "streetAddress": {
                  "type": "string",
                  "maxLength": 255
                },
                "cityStateZip": {
                  "type": "string",
                  "maxLength": 255
                },
                "description": {
                  "type": "string",
                  "maxLength": 4000
                },
                "email": {
                  "type": "string",
                  "maxLength": 100
                },
                "phone": {
                  "type": "string",
                  "maxLength": 255
                },
                "fax": {
                  "type": "string",
                  "maxLength": 255
                },
                "website": {
                  "type": "string",
                  "maxLength": 255
                },
                "teamId": {
                  "type": "string"
                },
                "id": {
                  "type": "string"
                },
                "accountId": {
                  "type": "string"
                },
                "photoUrl": {
                  "type": "string",
                  "format": "uri",
                  "description": "Public URL for the sponsor photo"
                }
              },
              "required": [
                "name",
                "id",
                "accountId"
              ]
            }
          }
        },
        "required": [
          "sponsors"
        ],
        "title": "SponsorListResponse",
        "description": "List response for sponsors"
      },
      "CreateSponsor": {
        "type": "object",
        "properties": {
          "name": {
            "type": "string",
            "minLength": 1,
            "maxLength": 50
          },
          "streetAddress": {
            "type": "string",
            "maxLength": 255
          },
          "cityStateZip": {
            "type": "string",
            "maxLength": 255
          },
          "description": {
            "type": "string",
            "maxLength": 4000
          },
          "email": {
            "type": "string",
            "maxLength": 100
          },
          "phone": {
            "type": "string",
            "maxLength": 255
          },
          "fax": {
            "type": "string",
            "maxLength": 255
          },
          "website": {
            "type": "string",
            "maxLength": 255
          },
          "teamId": {
            "type": "string"
          },
          "photo": {
            "type": "string",
            "format": "binary",
            "description": "Sponsor photo file"
          }
        },
        "required": [
          "name"
        ],
        "title": "CreateSponsor",
        "description": "Payload to create or update a sponsor"
      },
      "SponsorPayload": {
        "type": "object",
        "properties": {
          "name": {
            "type": "string",
            "minLength": 1,
            "maxLength": 50
          },
          "streetAddress": {
            "type": "string",
            "maxLength": 255
          },
          "cityStateZip": {
            "type": "string",
            "maxLength": 255
          },
          "description": {
            "type": "string",
            "maxLength": 4000
          },
          "email": {
            "type": "string",
            "maxLength": 100
          },
          "phone": {
            "type": "string",
            "maxLength": 255
          },
          "fax": {
            "type": "string",
            "maxLength": 255
          },
          "website": {
            "type": "string",
            "maxLength": 255
          }
        },
        "required": [
          "name"
        ]
      },
      "ValidationError": {
=======
      "AccountWithSeasons": {
>>>>>>> a2060b17
        "type": "object",
        "properties": {
          "account": {
            "type": "object",
            "properties": {
              "id": {
                "type": "string"
              },
              "name": {
                "type": "string"
              },
              "accountLogoUrl": {
                "type": "string"
              },
              "configuration": {
                "type": "object",
                "properties": {
                  "accountType": {
                    "type": "object",
                    "properties": {
                      "id": {
                        "type": "string"
                      },
                      "name": {
                        "type": "string"
                      }
                    },
                    "required": [
                      "id",
                      "name"
                    ]
                  },
                  "firstYear": {
                    "type": "integer",
                    "nullable": true
                  },
                  "timezoneId": {
                    "type": "string",
                    "nullable": true
                  },
                  "affiliation": {
                    "type": "object",
                    "nullable": true,
                    "properties": {
                      "id": {
                        "type": "string"
                      },
                      "name": {
                        "type": "string"
                      },
                      "url": {
                        "type": "string",
                        "nullable": true
                      }
                    },
                    "required": [
                      "id",
                      "name"
                    ]
                  }
                }
              },
              "urls": {
                "type": "array",
                "items": {
                  "type": "object",
                  "properties": {
                    "id": {
                      "type": "string"
                    },
                    "url": {
                      "type": "string",
                      "minLength": 1
                    }
                  },
                  "required": [
                    "id",
                    "url"
                  ]
                },
                "default": []
              },
              "accountOwner": {
                "type": "object",
                "properties": {
                  "user": {
                    "type": "object",
                    "properties": {
                      "id": {
                        "type": "string"
                      },
                      "userName": {
                        "type": "string",
                        "maxLength": 100,
                        "format": "email"
                      },
                      "token": {
                        "type": "string"
                      },
                      "contact": {
                        "type": "object",
                        "properties": {
                          "id": {
                            "type": "string",
                            "pattern": "^d+$"
                          },
                          "firstName": {
                            "type": "string",
                            "minLength": 1,
                            "maxLength": 50
                          },
                          "lastName": {
                            "type": "string",
                            "minLength": 1,
                            "maxLength": 50
                          },
                          "middleName": {
                            "type": "string",
                            "maxLength": 50
                          },
                          "email": {
                            "type": "string",
                            "maxLength": 100,
                            "format": "email"
                          },
                          "userId": {
                            "type": "string",
                            "maxLength": 50
                          },
                          "photoUrl": {
                            "type": "string",
                            "format": "uri"
                          },
                          "contactDetails": {
                            "type": "object",
                            "properties": {
                              "phone1": {
                                "type": "string",
                                "nullable": true,
                                "default": ""
                              },
                              "phone2": {
                                "type": "string",
                                "nullable": true,
                                "default": ""
                              },
                              "phone3": {
                                "type": "string",
                                "nullable": true,
                                "default": ""
                              },
                              "streetAddress": {
                                "type": "string",
                                "nullable": true,
                                "maxLength": 100,
                                "default": ""
                              },
                              "city": {
                                "type": "string",
                                "nullable": true,
                                "maxLength": 50,
                                "default": ""
                              },
                              "state": {
                                "type": "string",
                                "nullable": true,
                                "maxLength": 50,
                                "default": ""
                              },
                              "zip": {
                                "type": "string",
                                "nullable": true,
                                "maxLength": 10,
                                "default": ""
                              },
                              "dateOfBirth": {
                                "type": "string",
                                "nullable": true,
                                "default": ""
                              }
                            }
                          }
                        },
                        "required": [
                          "id",
                          "firstName",
                          "lastName"
                        ]
                      }
                    },
                    "required": [
                      "id",
                      "userName"
                    ]
                  },
                  "contact": {
                    "type": "object",
                    "properties": {
                      "id": {
                        "type": "string",
                        "pattern": "^d+$"
                      },
                      "firstName": {
                        "type": "string",
                        "minLength": 1,
                        "maxLength": 50
                      },
                      "lastName": {
                        "type": "string",
                        "minLength": 1,
                        "maxLength": 50
                      },
                      "middleName": {
                        "type": "string",
                        "maxLength": 50
                      }
                    },
                    "required": [
                      "id",
                      "firstName",
                      "lastName"
                    ]
                  }
                }
              },
              "socials": {
                "type": "object",
                "properties": {
                  "twitterAccountName": {
                    "type": "string"
                  },
                  "facebookFanPage": {
                    "type": "string"
                  },
                  "youtubeUserId": {
                    "type": "string",
                    "nullable": true
                  },
                  "defaultVideo": {
                    "type": "string",
                    "nullable": true
                  },
                  "autoPlayVideo": {
                    "type": "boolean",
                    "default": false
                  }
                }
              }
            },
            "required": [
              "id",
              "name",
              "accountLogoUrl"
            ]
          },
          "currentSeason": {
            "type": "object",
            "nullable": true,
            "properties": {
              "id": {
                "type": "string"
              },
              "name": {
                "type": "string"
              }
            },
            "required": [
              "id",
              "name"
            ]
          },
          "seasons": {
            "type": "array",
            "items": {
              "type": "object",
              "properties": {
                "id": {
                  "type": "string"
                },
                "name": {
                  "type": "string"
                },
                "isCurrent": {
                  "type": "boolean"
                }
              },
              "required": [
                "id",
                "name",
                "isCurrent"
              ]
            }
          }
        },
        "required": [
          "account",
          "currentSeason",
          "seasons"
        ]
      },
      "AccountDetailsQuery": {
        "type": "object",
        "properties": {
          "includeCurrentSeason": {
            "type": "boolean",
            "nullable": true,
            "default": false
          }
        }
      },
      "CreateAccount": {
        "type": "object",
        "properties": {
          "name": {
            "type": "string"
          },
          "accountLogoUrl": {
            "type": "string"
          },
          "configuration": {
            "type": "object",
            "properties": {
              "accountType": {
                "type": "object",
                "properties": {
                  "id": {
                    "type": "string"
                  },
                  "name": {
                    "type": "string"
                  }
                },
                "required": [
                  "id",
                  "name"
                ]
              },
              "firstYear": {
                "type": "integer",
                "nullable": true
              },
              "timezoneId": {
                "type": "string",
                "nullable": true
              },
              "affiliation": {
                "type": "object",
                "nullable": true,
                "properties": {
                  "id": {
                    "type": "string"
                  },
                  "name": {
                    "type": "string"
                  },
                  "url": {
                    "type": "string",
                    "nullable": true
                  }
                },
                "required": [
                  "id",
                  "name"
                ]
              }
            }
          },
          "urls": {
            "type": "array",
            "items": {
              "type": "object",
              "properties": {
                "id": {
                  "type": "string"
                },
                "url": {
                  "type": "string",
                  "minLength": 1
                }
              },
              "required": [
                "url"
              ]
            },
            "default": []
          },
          "socials": {
            "type": "object",
            "properties": {
              "twitterAccountName": {
                "type": "string"
              },
              "facebookFanPage": {
                "type": "string"
              },
              "youtubeUserId": {
                "type": "string",
                "nullable": true
              },
              "defaultVideo": {
                "type": "string",
                "nullable": true
              },
              "autoPlayVideo": {
                "type": "boolean",
                "default": false
              }
            }
          }
        },
        "required": [
          "name",
          "accountLogoUrl"
        ]
      },
      "AccountName": {
        "type": "object",
        "properties": {
          "id": {
            "type": "string"
          },
          "name": {
            "type": "string"
          }
        },
        "required": [
          "id",
          "name"
        ]
      },
      "AccountHeader": {
        "type": "object",
        "properties": {
          "id": {
            "type": "string"
          },
          "name": {
            "type": "string"
          },
          "accountLogoUrl": {
            "type": "string"
          }
        },
        "required": [
          "id",
          "name",
          "accountLogoUrl"
        ]
      },
      "AccountAffiliation": {
        "type": "object",
        "properties": {
          "id": {
            "type": "string"
          },
          "name": {
            "type": "string"
          },
          "url": {
            "type": "string",
            "nullable": true
          }
        },
        "required": [
          "id",
          "name"
        ]
      },
      "ValidationError": {
        "type": "object",
        "properties": {
          "message": {
            "type": "string"
          },
          "statusCode": {
            "type": "number",
            "enum": [
              400
            ]
          },
          "isRetryable": {
            "type": "boolean",
            "enum": [
              false
            ]
          }
        },
        "required": [
          "message",
          "statusCode",
          "isRetryable"
        ],
        "description": "Validation error (400)",
        "example": {
          "message": "Validation failed",
          "statusCode": 400,
          "isRetryable": false
        }
      },
      "AuthenticationError": {
        "type": "object",
        "properties": {
          "message": {
            "type": "string"
          },
          "statusCode": {
            "type": "number",
            "enum": [
              401
            ]
          },
          "isRetryable": {
            "type": "boolean",
            "enum": [
              false
            ]
          }
        },
        "required": [
          "message",
          "statusCode",
          "isRetryable"
        ],
        "description": "Authentication error (401)",
        "example": {
          "message": "Authentication required",
          "statusCode": 401,
          "isRetryable": false
        }
      },
      "AuthorizationError": {
        "type": "object",
        "properties": {
          "message": {
            "type": "string"
          },
          "statusCode": {
            "type": "number",
            "enum": [
              403
            ]
          },
          "isRetryable": {
            "type": "boolean",
            "enum": [
              false
            ]
          }
        },
        "required": [
          "message",
          "statusCode",
          "isRetryable"
        ],
        "description": "Authorization error (403)",
        "example": {
          "message": "Access denied",
          "statusCode": 403,
          "isRetryable": false
        }
      },
      "NotFoundError": {
        "type": "object",
        "properties": {
          "message": {
            "type": "string"
          },
          "statusCode": {
            "type": "number",
            "enum": [
              404
            ]
          },
          "isRetryable": {
            "type": "boolean",
            "enum": [
              false
            ]
          }
        },
        "required": [
          "message",
          "statusCode",
          "isRetryable"
        ],
        "description": "Resource not found error (404)",
        "example": {
          "message": "Resource not found",
          "statusCode": 404,
          "isRetryable": false
        }
      },
      "ConflictError": {
        "type": "object",
        "properties": {
          "message": {
            "type": "string"
          },
          "statusCode": {
            "type": "number",
            "enum": [
              409
            ]
          },
          "isRetryable": {
            "type": "boolean",
            "enum": [
              false
            ]
          }
        },
        "required": [
          "message",
          "statusCode",
          "isRetryable"
        ],
        "description": "Resource conflict error (409)",
        "example": {
          "message": "Resource conflict",
          "statusCode": 409,
          "isRetryable": false
        }
      },
      "InternalServerError": {
        "type": "object",
        "properties": {
          "message": {
            "type": "string"
          },
          "statusCode": {
            "type": "number",
            "enum": [
              500
            ]
          },
          "isRetryable": {
            "type": "boolean",
            "enum": [
              true
            ]
          }
        },
        "required": [
          "message",
          "statusCode",
          "isRetryable"
        ],
        "description": "Internal server error (500)",
        "example": {
          "message": "Internal server error",
          "statusCode": 500,
          "isRetryable": true
        }
      }
    },
    "parameters": {}
  },
  "paths": {
    "/api/accounts/search": {
      "get": {
        "operationId": "searchAccounts",
        "summary": "Search accounts",
        "description": "Public search for accounts by name or type",
        "tags": [
          "Accounts"
        ],
        "parameters": [
          {
            "schema": {
              "type": "string",
              "minLength": 1,
              "maxLength": 100
            },
            "required": true,
            "name": "q",
            "in": "query"
          }
        ],
        "responses": {
          "200": {
            "description": "Accounts matching the search query",
            "content": {
              "application/json": {
                "schema": {
                  "type": "array",
                  "items": {
                    "$ref": "#/components/schemas/Account"
                  }
                }
              }
            }
          },
          "400": {
            "description": "Validation error",
            "content": {
              "application/json": {
                "schema": {
                  "$ref": "#/components/schemas/ValidationError"
                }
              }
            }
          },
          "500": {
            "description": "Internal server error",
            "content": {
              "application/json": {
                "schema": {
                  "$ref": "#/components/schemas/InternalServerError"
                }
              }
            }
          }
        }
      }
    },
    "/api/accounts/by-domain": {
      "get": {
        "operationId": "getAccountByDomain",
        "summary": "Get account by domain",
        "description": "Public lookup of an account by inbound request host domain.",
        "tags": [
          "Accounts"
        ],
        "parameters": [
          {
            "schema": {
              "type": "string",
              "minLength": 1
            },
            "required": true,
            "name": "host",
            "in": "header"
          }
        ],
        "responses": {
          "200": {
            "description": "Account matching the provided domain",
            "content": {
              "application/json": {
                "schema": {
                  "$ref": "#/components/schemas/Account"
                }
              }
            }
          },
          "400": {
            "description": "Validation error",
            "content": {
              "application/json": {
                "schema": {
                  "$ref": "#/components/schemas/ValidationError"
                }
              }
            }
          },
          "404": {
            "description": "Account not found for the provided domain",
            "content": {
              "application/json": {
                "schema": {
                  "$ref": "#/components/schemas/NotFoundError"
                }
              }
            }
          },
          "500": {
            "description": "Internal server error",
            "content": {
              "application/json": {
                "schema": {
                  "$ref": "#/components/schemas/InternalServerError"
                }
              }
            }
          }
        }
      }
    },
    "/api/accounts/{accountId}": {
      "get": {
        "operationId": "getAccountById",
        "summary": "Get account by ID",
        "description": "Retrieve account details and optional current season information.",
        "tags": [
          "Accounts"
        ],
        "parameters": [
          {
            "name": "accountId",
            "in": "path",
            "required": true,
            "schema": {
              "type": "string",
              "format": "number"
            }
          },
          {
            "schema": {
              "type": "boolean",
              "nullable": true,
              "default": false
            },
            "required": false,
            "name": "includeCurrentSeason",
            "in": "query"
          }
        ],
        "responses": {
          "200": {
            "description": "Account details",
            "content": {
              "application/json": {
                "schema": {
                  "$ref": "#/components/schemas/AccountWithSeasons"
                }
              }
            }
          },
          "400": {
            "description": "Validation error",
            "content": {
              "application/json": {
                "schema": {
                  "$ref": "#/components/schemas/ValidationError"
                }
              }
            }
          },
          "404": {
            "description": "Account not found",
            "content": {
              "application/json": {
                "schema": {
                  "$ref": "#/components/schemas/NotFoundError"
                }
              }
            }
          },
          "500": {
            "description": "Internal server error",
            "content": {
              "application/json": {
                "schema": {
                  "$ref": "#/components/schemas/InternalServerError"
                }
              }
            }
          }
        }
      },
      "put": {
        "operationId": "updateAccount",
        "summary": "Update account",
        "description": "Update account details. Account administrators or global administrators only.",
        "tags": [
          "Accounts"
        ],
        "security": [
          {
            "bearerAuth": []
          }
        ],
        "parameters": [
          {
            "name": "accountId",
            "in": "path",
            "required": true,
            "schema": {
              "type": "string",
              "format": "number"
            }
          }
        ],
        "requestBody": {
          "content": {
            "application/json": {
              "schema": {
                "type": "object",
                "properties": {
                  "name": {
                    "type": "string"
                  },
                  "accountLogoUrl": {
                    "type": "string"
                  },
                  "configuration": {
                    "type": "object",
                    "properties": {
                      "accountType": {
                        "type": "object",
                        "properties": {
                          "id": {
                            "type": "string"
                          },
                          "name": {
                            "type": "string"
                          }
                        },
                        "required": [
                          "id",
                          "name"
                        ]
                      },
                      "firstYear": {
                        "type": "integer",
                        "nullable": true
                      },
                      "timezoneId": {
                        "type": "string",
                        "nullable": true
                      },
                      "affiliation": {
                        "type": "object",
                        "nullable": true,
                        "properties": {
                          "id": {
                            "type": "string"
                          },
                          "name": {
                            "type": "string"
                          },
                          "url": {
                            "type": "string",
                            "nullable": true
                          }
                        },
                        "required": [
                          "id",
                          "name"
                        ]
                      }
                    }
                  },
                  "urls": {
                    "type": "array",
                    "items": {
                      "type": "object",
                      "properties": {
                        "id": {
                          "type": "string"
                        },
                        "url": {
                          "type": "string",
                          "minLength": 1
                        }
                      },
                      "required": [
                        "url"
                      ]
                    },
                    "default": []
                  },
                  "socials": {
                    "type": "object",
                    "properties": {
                      "twitterAccountName": {
                        "type": "string"
                      },
                      "facebookFanPage": {
                        "type": "string"
                      },
                      "youtubeUserId": {
                        "type": "string",
                        "nullable": true
                      },
                      "defaultVideo": {
                        "type": "string",
                        "nullable": true
                      },
                      "autoPlayVideo": {
                        "type": "boolean",
                        "default": false
                      }
                    }
                  }
                }
              }
            }
          }
        },
        "responses": {
          "200": {
            "description": "Account updated",
            "content": {
              "application/json": {
                "schema": {
                  "$ref": "#/components/schemas/Account"
                }
              }
            }
          },
          "400": {
            "description": "Validation error",
            "content": {
              "application/json": {
                "schema": {
                  "$ref": "#/components/schemas/ValidationError"
                }
              }
            }
          },
          "401": {
            "description": "Authentication required",
            "content": {
              "application/json": {
                "schema": {
                  "$ref": "#/components/schemas/AuthenticationError"
                }
              }
            }
          },
          "403": {
            "description": "Forbidden",
            "content": {
              "application/json": {
                "schema": {
                  "$ref": "#/components/schemas/AuthorizationError"
                }
              }
            }
          },
          "404": {
            "description": "Account not found",
            "content": {
              "application/json": {
                "schema": {
                  "$ref": "#/components/schemas/NotFoundError"
                }
              }
            }
          },
          "500": {
            "description": "Internal server error",
            "content": {
              "application/json": {
                "schema": {
                  "$ref": "#/components/schemas/InternalServerError"
                }
              }
            }
          }
        }
      },
      "delete": {
        "operationId": "deleteAccount",
        "summary": "Delete account",
        "description": "Delete an account. Administrator access required.",
        "tags": [
          "Accounts"
        ],
        "security": [
          {
            "bearerAuth": []
          }
        ],
        "parameters": [
          {
            "name": "accountId",
            "in": "path",
            "required": true,
            "schema": {
              "type": "string",
              "format": "number"
            }
          }
        ],
        "responses": {
          "204": {
            "description": "Account deleted"
          },
          "401": {
            "description": "Authentication required",
            "content": {
              "application/json": {
                "schema": {
                  "$ref": "#/components/schemas/AuthenticationError"
                }
              }
            }
          },
          "403": {
            "description": "Forbidden",
            "content": {
              "application/json": {
                "schema": {
                  "$ref": "#/components/schemas/AuthorizationError"
                }
              }
            }
          },
          "404": {
            "description": "Account not found",
            "content": {
              "application/json": {
                "schema": {
                  "$ref": "#/components/schemas/NotFoundError"
                }
              }
            }
          },
          "500": {
            "description": "Internal server error",
            "content": {
              "application/json": {
                "schema": {
                  "$ref": "#/components/schemas/InternalServerError"
                }
              }
            }
          }
        }
      }
    },
    "/api/accounts": {
      "post": {
        "operationId": "createAccount",
        "summary": "Create account",
        "description": "Create a new account. Administrator access required.",
        "tags": [
          "Accounts"
        ],
        "security": [
          {
            "bearerAuth": []
          }
        ],
        "requestBody": {
          "content": {
            "application/json": {
              "schema": {
                "$ref": "#/components/schemas/CreateAccount"
              }
            }
          }
        },
        "responses": {
          "201": {
            "description": "Account created",
            "content": {
              "application/json": {
                "schema": {
                  "$ref": "#/components/schemas/Account"
                }
              }
            }
          },
          "400": {
            "description": "Validation error",
            "content": {
              "application/json": {
                "schema": {
                  "$ref": "#/components/schemas/ValidationError"
                }
              }
            }
          },
          "401": {
            "description": "Authentication required",
            "content": {
              "application/json": {
                "schema": {
                  "$ref": "#/components/schemas/AuthenticationError"
                }
              }
            }
          },
          "403": {
            "description": "Forbidden",
            "content": {
              "application/json": {
                "schema": {
                  "$ref": "#/components/schemas/AuthorizationError"
                }
              }
            }
          },
          "500": {
            "description": "Internal server error",
            "content": {
              "application/json": {
                "schema": {
                  "$ref": "#/components/schemas/InternalServerError"
                }
              }
            }
          }
        }
      }
    },
    "/api/accounts/{accountId}/name": {
      "get": {
        "operationId": "getAccountName",
        "summary": "Get account name",
        "description": "Retrieve the display name for an account.",
        "tags": [
          "Accounts"
        ],
        "parameters": [
          {
            "name": "accountId",
            "in": "path",
            "required": true,
            "schema": {
              "type": "string",
              "format": "number"
            }
          }
        ],
        "responses": {
          "200": {
            "description": "Account name",
            "content": {
              "application/json": {
                "schema": {
                  "$ref": "#/components/schemas/AccountName"
                }
              }
            }
          },
          "404": {
            "description": "Account not found",
            "content": {
              "application/json": {
                "schema": {
                  "$ref": "#/components/schemas/NotFoundError"
                }
              }
            }
          },
          "500": {
            "description": "Internal server error",
            "content": {
              "application/json": {
                "schema": {
                  "$ref": "#/components/schemas/InternalServerError"
                }
              }
            }
          }
        }
      }
    },
    "/api/accounts/{accountId}/header": {
      "get": {
        "operationId": "getAccountHeader",
        "summary": "Get account header",
        "description": "Retrieve account name and branding assets.",
        "tags": [
          "Accounts"
        ],
        "parameters": [
          {
            "name": "accountId",
            "in": "path",
            "required": true,
            "schema": {
              "type": "string",
              "format": "number"
            }
          }
        ],
        "responses": {
          "200": {
            "description": "Account header information",
            "content": {
              "application/json": {
                "schema": {
                  "$ref": "#/components/schemas/AccountHeader"
                }
              }
            }
          },
          "404": {
            "description": "Account not found",
            "content": {
              "application/json": {
                "schema": {
                  "$ref": "#/components/schemas/NotFoundError"
                }
              }
            }
          },
          "500": {
            "description": "Internal server error",
            "content": {
              "application/json": {
                "schema": {
                  "$ref": "#/components/schemas/InternalServerError"
                }
              }
            }
          }
        }
      }
    },
    "/api/accounts/types": {
      "get": {
        "operationId": "getAccountTypes",
        "summary": "List account types",
        "description": "Retrieve the list of available account types.",
        "tags": [
          "Accounts"
        ],
        "security": [
          {
            "bearerAuth": []
          }
        ],
        "responses": {
          "200": {
            "description": "Account types list",
            "content": {
              "application/json": {
                "schema": {
                  "type": "array",
                  "items": {
                    "$ref": "#/components/schemas/Account"
                  }
                }
              }
            }
          },
          "401": {
            "description": "Authentication required",
            "content": {
              "application/json": {
                "schema": {
                  "$ref": "#/components/schemas/AuthenticationError"
                }
              }
            }
          },
          "500": {
            "description": "Internal server error",
            "content": {
              "application/json": {
                "schema": {
                  "$ref": "#/components/schemas/InternalServerError"
                }
              }
            }
          }
        }
      }
    },
    "/api/accounts/affiliations": {
      "get": {
        "operationId": "getAccountAffiliations",
        "summary": "List account affiliations",
        "description": "Retrieve the list of available account affiliations.",
        "tags": [
          "Accounts"
        ],
        "security": [
          {
            "bearerAuth": []
          }
        ],
        "responses": {
          "200": {
            "description": "Account affiliations list",
            "content": {
              "application/json": {
                "schema": {
                  "type": "array",
                  "items": {
                    "$ref": "#/components/schemas/AccountAffiliation"
                  }
                }
              }
            }
          },
          "401": {
            "description": "Authentication required",
            "content": {
              "application/json": {
                "schema": {
                  "$ref": "#/components/schemas/AuthenticationError"
                }
              }
            }
          },
          "500": {
            "description": "Internal server error",
            "content": {
              "application/json": {
                "schema": {
                  "$ref": "#/components/schemas/InternalServerError"
                }
              }
            }
          }
        }
      }
    },
    "/api/accounts/my-accounts": {
      "get": {
        "operationId": "getMyAccounts",
        "summary": "Get the authenticated user's accounts",
        "description": "Returns the accounts associated with the logged-in user via account membership.",
        "tags": [
          "Accounts"
        ],
        "security": [
          {
            "bearerAuth": []
          }
        ],
        "responses": {
          "200": {
            "description": "Accounts accessible to the authenticated user",
            "content": {
              "application/json": {
                "schema": {
                  "type": "array",
                  "items": {
                    "$ref": "#/components/schemas/Account"
                  }
                }
              }
            }
          },
          "401": {
            "description": "Authentication required",
            "content": {
              "application/json": {
                "schema": {
                  "$ref": "#/components/schemas/AuthenticationError"
                }
              }
            }
          },
          "500": {
            "description": "Internal server error",
            "content": {
              "application/json": {
                "schema": {
                  "$ref": "#/components/schemas/InternalServerError"
                }
              }
            }
          }
        }
      }
    },
    "/api/accounts/managed": {
      "get": {
        "operationId": "getManagedAccounts",
        "summary": "Get accounts managed by the authenticated user",
        "description": "Returns accounts where the user holds AccountAdmin privileges or is a global Administrator.",
        "tags": [
          "Accounts"
        ],
        "security": [
          {
            "bearerAuth": []
          }
        ],
        "responses": {
          "200": {
            "description": "Accounts managed by the authenticated user",
            "content": {
              "application/json": {
                "schema": {
                  "type": "array",
                  "items": {
                    "$ref": "#/components/schemas/Account"
                  }
                }
              }
            }
          },
          "401": {
            "description": "Authentication required",
            "content": {
              "application/json": {
                "schema": {
                  "$ref": "#/components/schemas/AuthenticationError"
                }
              }
            }
          },
          "500": {
            "description": "Internal server error",
            "content": {
              "application/json": {
                "schema": {
                  "$ref": "#/components/schemas/InternalServerError"
                }
              }
            }
          }
        }
      }
    },
    "/api/accounts/{accountId}/contacts": {
      "post": {
        "description": "Create a new contact",
        "operationId": "createContact",
        "security": [
          {
            "bearerAuth": []
          }
        ],
        "tags": [
          "Contacts"
        ],
        "parameters": [
          {
            "name": "accountId",
            "in": "path",
            "required": true,
            "schema": {
              "type": "string",
              "format": "number"
            }
          }
        ],
        "requestBody": {
          "content": {
            "application/json": {
              "schema": {
                "type": "object",
                "properties": {
                  "firstName": {
                    "type": "string",
                    "minLength": 1,
                    "maxLength": 50
                  },
                  "lastName": {
                    "type": "string",
                    "minLength": 1,
                    "maxLength": 50
                  },
                  "middleName": {
                    "type": "string",
                    "maxLength": 50
                  },
                  "email": {
                    "type": "string",
                    "maxLength": 100,
                    "format": "email"
                  },
                  "contactDetails": {
                    "type": "object",
                    "properties": {
                      "phone1": {
                        "type": "string",
                        "nullable": true,
                        "default": ""
                      },
                      "phone2": {
                        "type": "string",
                        "nullable": true,
                        "default": ""
                      },
                      "phone3": {
                        "type": "string",
                        "nullable": true,
                        "default": ""
                      },
                      "streetAddress": {
                        "type": "string",
                        "nullable": true,
                        "maxLength": 100,
                        "default": ""
                      },
                      "city": {
                        "type": "string",
                        "nullable": true,
                        "maxLength": 50,
                        "default": ""
                      },
                      "state": {
                        "type": "string",
                        "nullable": true,
                        "maxLength": 50,
                        "default": ""
                      },
                      "zip": {
                        "type": "string",
                        "nullable": true,
                        "maxLength": 10,
                        "default": ""
                      },
                      "dateOfBirth": {
                        "type": "string",
                        "nullable": true,
                        "default": ""
                      }
                    }
                  },
                  "photo": {
                    "type": "string",
                    "format": "binary",
                    "description": "Contact photo file"
                  }
                }
              }
            },
            "multipart/form-data": {
              "schema": {
                "type": "object",
                "properties": {
                  "firstName": {
                    "type": "string",
                    "minLength": 1,
                    "maxLength": 50
                  },
                  "lastName": {
                    "type": "string",
                    "minLength": 1,
                    "maxLength": 50
                  },
                  "middleName": {
                    "type": "string",
                    "maxLength": 50
                  },
                  "email": {
                    "type": "string",
                    "maxLength": 100,
                    "format": "email"
                  },
                  "contactDetails": {
                    "type": "object",
                    "properties": {
                      "phone1": {
                        "type": "string",
                        "nullable": true,
                        "default": ""
                      },
                      "phone2": {
                        "type": "string",
                        "nullable": true,
                        "default": ""
                      },
                      "phone3": {
                        "type": "string",
                        "nullable": true,
                        "default": ""
                      },
                      "streetAddress": {
                        "type": "string",
                        "nullable": true,
                        "maxLength": 100,
                        "default": ""
                      },
                      "city": {
                        "type": "string",
                        "nullable": true,
                        "maxLength": 50,
                        "default": ""
                      },
                      "state": {
                        "type": "string",
                        "nullable": true,
                        "maxLength": 50,
                        "default": ""
                      },
                      "zip": {
                        "type": "string",
                        "nullable": true,
                        "maxLength": 10,
                        "default": ""
                      },
                      "dateOfBirth": {
                        "type": "string",
                        "nullable": true,
                        "default": ""
                      }
                    }
                  },
                  "photo": {
                    "type": "string",
                    "format": "binary",
                    "description": "Contact photo file"
                  }
                }
              },
              "encoding": {
                "photo": {
                  "contentType": "image/*"
                }
              }
            }
          }
        },
        "responses": {
          "200": {
            "description": "Contact created",
            "content": {
              "application/json": {
                "schema": {
                  "$ref": "#/components/schemas/Contact"
                }
              }
            }
          },
          "400": {
            "description": "Validation error",
            "content": {
              "application/json": {
                "schema": {
                  "$ref": "#/components/schemas/ValidationError"
                }
              }
            }
          },
          "401": {
            "description": "Authentication required",
            "content": {
              "application/json": {
                "schema": {
                  "$ref": "#/components/schemas/AuthenticationError"
                }
              }
            }
          },
          "403": {
            "description": "Access denied - Account admin required",
            "content": {
              "application/json": {
                "schema": {
                  "$ref": "#/components/schemas/AuthorizationError"
                }
              }
            }
          },
          "404": {
            "description": "Contact not found",
            "content": {
              "application/json": {
                "schema": {
                  "$ref": "#/components/schemas/NotFoundError"
                }
              }
            }
          },
          "409": {
            "description": "Conflict error - e.g. duplicate email",
            "content": {
              "application/json": {
                "schema": {
                  "$ref": "#/components/schemas/ConflictError"
                }
              }
            }
          },
          "500": {
            "description": "Internal server error",
            "content": {
              "application/json": {
                "schema": {
                  "$ref": "#/components/schemas/InternalServerError"
                }
              }
            }
          }
        }
      }
    },
    "/api/accounts/{accountId}/contacts/{contactId}": {
      "put": {
        "description": "Update an account contact",
        "operationId": "updateContact",
        "summary": "Update Contact",
        "security": [
          {
            "bearerAuth": []
          }
        ],
        "tags": [
          "Contacts"
        ],
        "parameters": [
          {
            "name": "accountId",
            "in": "path",
            "required": true,
            "schema": {
              "type": "string",
              "format": "number"
            }
          },
          {
            "name": "contactId",
            "in": "path",
            "required": true,
            "schema": {
              "type": "string",
              "format": "number"
            }
          }
        ],
        "requestBody": {
          "content": {
            "application/json": {
              "schema": {
                "type": "object",
                "properties": {
                  "firstName": {
                    "type": "string",
                    "minLength": 1,
                    "maxLength": 50
                  },
                  "lastName": {
                    "type": "string",
                    "minLength": 1,
                    "maxLength": 50
                  },
                  "middleName": {
                    "type": "string",
                    "maxLength": 50
                  },
                  "email": {
                    "type": "string",
                    "maxLength": 100,
                    "format": "email"
                  },
                  "contactDetails": {
                    "type": "object",
                    "properties": {
                      "phone1": {
                        "type": "string",
                        "nullable": true,
                        "default": ""
                      },
                      "phone2": {
                        "type": "string",
                        "nullable": true,
                        "default": ""
                      },
                      "phone3": {
                        "type": "string",
                        "nullable": true,
                        "default": ""
                      },
                      "streetAddress": {
                        "type": "string",
                        "nullable": true,
                        "maxLength": 100,
                        "default": ""
                      },
                      "city": {
                        "type": "string",
                        "nullable": true,
                        "maxLength": 50,
                        "default": ""
                      },
                      "state": {
                        "type": "string",
                        "nullable": true,
                        "maxLength": 50,
                        "default": ""
                      },
                      "zip": {
                        "type": "string",
                        "nullable": true,
                        "maxLength": 10,
                        "default": ""
                      },
                      "dateOfBirth": {
                        "type": "string",
                        "nullable": true,
                        "default": ""
                      }
                    }
                  },
                  "photo": {
                    "type": "string",
                    "format": "binary",
                    "description": "Contact photo file"
                  }
                }
              }
            },
            "multipart/form-data": {
              "schema": {
                "type": "object",
                "properties": {
                  "firstName": {
                    "type": "string",
                    "minLength": 1,
                    "maxLength": 50
                  },
                  "lastName": {
                    "type": "string",
                    "minLength": 1,
                    "maxLength": 50
                  },
                  "middleName": {
                    "type": "string",
                    "maxLength": 50
                  },
                  "email": {
                    "type": "string",
                    "maxLength": 100,
                    "format": "email"
                  },
                  "contactDetails": {
                    "type": "object",
                    "properties": {
                      "phone1": {
                        "type": "string",
                        "nullable": true,
                        "default": ""
                      },
                      "phone2": {
                        "type": "string",
                        "nullable": true,
                        "default": ""
                      },
                      "phone3": {
                        "type": "string",
                        "nullable": true,
                        "default": ""
                      },
                      "streetAddress": {
                        "type": "string",
                        "nullable": true,
                        "maxLength": 100,
                        "default": ""
                      },
                      "city": {
                        "type": "string",
                        "nullable": true,
                        "maxLength": 50,
                        "default": ""
                      },
                      "state": {
                        "type": "string",
                        "nullable": true,
                        "maxLength": 50,
                        "default": ""
                      },
                      "zip": {
                        "type": "string",
                        "nullable": true,
                        "maxLength": 10,
                        "default": ""
                      },
                      "dateOfBirth": {
                        "type": "string",
                        "nullable": true,
                        "default": ""
                      }
                    }
                  },
                  "photo": {
                    "type": "string",
                    "format": "binary",
                    "description": "Contact photo file"
                  }
                }
              },
              "encoding": {
                "photo": {
                  "contentType": "image/*"
                }
              }
            }
          }
        },
        "responses": {
          "200": {
            "description": "Contact updated",
            "content": {
              "application/json": {
                "schema": {
                  "$ref": "#/components/schemas/Contact"
                }
              }
            }
          },
          "400": {
            "description": "Validation error",
            "content": {
              "application/json": {
                "schema": {
                  "$ref": "#/components/schemas/ValidationError"
                }
              }
            }
          },
          "401": {
            "description": "Authentication required",
            "content": {
              "application/json": {
                "schema": {
                  "$ref": "#/components/schemas/AuthenticationError"
                }
              }
            }
          },
          "403": {
            "description": "Access denied - Account admin required",
            "content": {
              "application/json": {
                "schema": {
                  "$ref": "#/components/schemas/AuthorizationError"
                }
              }
            }
          },
          "404": {
            "description": "Contact not found",
            "content": {
              "application/json": {
                "schema": {
                  "$ref": "#/components/schemas/NotFoundError"
                }
              }
            }
          },
          "409": {
            "description": "Conflict error - e.g. duplicate email",
            "content": {
              "application/json": {
                "schema": {
                  "$ref": "#/components/schemas/ConflictError"
                }
              }
            }
          },
          "500": {
            "description": "Internal server error",
            "content": {
              "application/json": {
                "schema": {
                  "$ref": "#/components/schemas/InternalServerError"
                }
              }
            }
          }
        }
      }
    },
    "/api/accounts/{accountId}/contacts/{contactId}/photo": {
      "delete": {
        "description": "Delete a contact photo",
        "operationId": "deleteContactPhoto",
        "security": [
          {
            "bearerAuth": []
          }
        ],
        "tags": [
          "Contacts"
        ],
        "parameters": [
          {
            "name": "accountId",
            "in": "path",
            "required": true,
            "schema": {
              "type": "string",
              "format": "number"
            }
          },
          {
            "name": "contactId",
            "in": "path",
            "required": true,
            "schema": {
              "type": "string",
              "format": "number"
            }
          }
        ],
        "responses": {
          "200": {
            "description": "Contact photo deleted",
            "content": {
              "application/json": {
                "schema": {
                  "type": "string"
                }
              }
            }
          },
          "401": {
            "description": "Authentication required",
            "content": {
              "application/json": {
                "schema": {
                  "$ref": "#/components/schemas/AuthenticationError"
                }
              }
            }
          },
          "403": {
            "description": "Access denied - Account admin required",
            "content": {
              "application/json": {
                "schema": {
                  "$ref": "#/components/schemas/AuthorizationError"
                }
              }
            }
          },
          "404": {
            "description": "Contact not found",
            "content": {
              "application/json": {
                "schema": {
                  "$ref": "#/components/schemas/NotFoundError"
                }
              }
            }
          },
          "500": {
            "description": "Internal server error",
            "content": {
              "application/json": {
                "schema": {
                  "$ref": "#/components/schemas/InternalServerError"
                }
              }
            }
          }
        }
      }
    },
    "/api/accounts/{accountId}/contacts/{contactId}/roster": {
      "get": {
        "description": "Get a roster entry for a contact. This is information that is global to a player once they are on a team, it is not season specfic",
        "operationId": "getContactRoster",
        "tags": [
          "Contacts"
        ],
        "parameters": [
          {
            "name": "accountId",
            "in": "path",
            "required": true,
            "schema": {
              "type": "string",
              "format": "number"
            }
          },
          {
            "name": "contactId",
            "in": "path",
            "required": true,
            "schema": {
              "type": "string",
              "format": "number"
            }
          }
        ],
        "responses": {
          "200": {
            "description": "Roster entry found",
            "content": {
              "application/json": {
                "schema": {
                  "$ref": "#/components/schemas/RosterPlayer"
                }
              }
            }
          },
          "400": {
            "description": "Validation error",
            "content": {
              "application/json": {
                "schema": {
                  "$ref": "#/components/schemas/ValidationError"
                }
              }
            }
          },
          "404": {
            "description": "Roster member or team not found",
            "content": {
              "application/json": {
                "schema": {
                  "$ref": "#/components/schemas/NotFoundError"
                }
              }
            }
          },
          "500": {
            "description": "Internal server error",
            "content": {
              "application/json": {
                "schema": {
                  "$ref": "#/components/schemas/InternalServerError"
                }
              }
            }
          }
        }
      }
    },
    "/api/accounts/{accountId}/sponsors": {
      "get": {
        "description": "List sponsors configured for an account",
        "operationId": "listAccountSponsors",
        "summary": "List account sponsors",
        "tags": [
          "Sponsors"
        ],
        "parameters": [
          {
            "name": "accountId",
            "in": "path",
            "required": true,
            "schema": {
              "type": "string",
              "format": "number"
            }
          }
        ],
        "responses": {
          "200": {
            "description": "Sponsors for the account",
            "content": {
              "application/json": {
                "schema": {
                  "$ref": "#/components/schemas/SponsorList"
                }
              }
            }
          },
          "500": {
            "description": "Internal server error",
            "content": {
              "application/json": {
                "schema": {
                  "$ref": "#/components/schemas/InternalServerError"
                }
              }
            }
          }
        }
      },
      "post": {
        "description": "Create an account sponsor",
        "operationId": "createAccountSponsor",
        "summary": "Create account sponsor",
        "tags": [
          "Sponsors"
        ],
        "security": [
          {
            "bearerAuth": []
          }
        ],
        "parameters": [
          {
            "name": "accountId",
            "in": "path",
            "required": true,
            "schema": {
              "type": "string",
              "format": "number"
            }
          }
        ],
        "requestBody": {
          "content": {
            "multipart/form-data": {
              "schema": {
                "allOf": [
                  {
                    "$ref": "#/components/schemas/SponsorPayload"
                  },
                  {
                    "type": "object",
                    "properties": {
                      "photo": {
                        "type": "string",
                        "format": "binary",
                        "description": "Sponsor photo file"
                      }
                    }
                  }
                ]
              },
              "encoding": {
                "photo": {
                  "contentType": "image/*"
                }
              }
            }
          }
        },
        "responses": {
          "201": {
            "description": "Sponsor created",
            "content": {
              "application/json": {
                "schema": {
                  "$ref": "#/components/schemas/Sponsor"
                }
              }
            }
          },
          "400": {
            "description": "Validation error",
            "content": {
              "application/json": {
                "schema": {
                  "$ref": "#/components/schemas/ValidationError"
                }
              }
            }
          },
          "401": {
            "description": "Authentication required",
            "content": {
              "application/json": {
                "schema": {
                  "$ref": "#/components/schemas/AuthenticationError"
                }
              }
            }
          },
          "403": {
            "description": "Access denied - sponsor management permission required",
            "content": {
              "application/json": {
                "schema": {
                  "$ref": "#/components/schemas/AuthorizationError"
                }
              }
            }
          },
          "500": {
            "description": "Internal server error",
            "content": {
              "application/json": {
                "schema": {
                  "$ref": "#/components/schemas/InternalServerError"
                }
              }
            }
          }
        }
      }
    },
    "/api/accounts/{accountId}/sponsors/{sponsorId}": {
      "get": {
        "description": "Retrieve a single account-level sponsor",
        "operationId": "getAccountSponsor",
        "summary": "Get account sponsor",
        "tags": [
          "Sponsors"
        ],
        "parameters": [
          {
            "name": "accountId",
            "in": "path",
            "required": true,
            "schema": {
              "type": "string",
              "format": "number"
            }
          },
          {
            "name": "sponsorId",
            "in": "path",
            "required": true,
            "schema": {
              "type": "string",
              "format": "number"
            }
          }
        ],
        "responses": {
          "200": {
            "description": "Sponsor details",
            "content": {
              "application/json": {
                "schema": {
                  "$ref": "#/components/schemas/Sponsor"
                }
              }
            }
          },
          "404": {
            "description": "Sponsor not found",
            "content": {
              "application/json": {
                "schema": {
                  "$ref": "#/components/schemas/NotFoundError"
                }
              }
            }
          },
          "500": {
            "description": "Internal server error",
            "content": {
              "application/json": {
                "schema": {
                  "$ref": "#/components/schemas/InternalServerError"
                }
              }
            }
          }
        }
      },
      "put": {
        "description": "Update an account sponsor",
        "operationId": "updateAccountSponsor",
        "summary": "Update account sponsor",
        "tags": [
          "Sponsors"
        ],
        "security": [
          {
            "bearerAuth": []
          }
        ],
        "parameters": [
          {
            "name": "accountId",
            "in": "path",
            "required": true,
            "schema": {
              "type": "string",
              "format": "number"
            }
          },
          {
            "name": "sponsorId",
            "in": "path",
            "required": true,
            "schema": {
              "type": "string",
              "format": "number"
            }
          }
        ],
        "requestBody": {
          "content": {
            "multipart/form-data": {
              "schema": {
                "type": "object",
                "properties": {
                  "name": {
                    "type": "string",
                    "minLength": 1,
                    "maxLength": 50
                  },
                  "streetAddress": {
                    "type": "string",
                    "maxLength": 255
                  },
                  "cityStateZip": {
                    "type": "string",
                    "maxLength": 255
                  },
                  "description": {
                    "type": "string",
                    "maxLength": 4000
                  },
                  "email": {
                    "type": "string",
                    "maxLength": 100
                  },
                  "phone": {
                    "type": "string",
                    "maxLength": 255
                  },
                  "fax": {
                    "type": "string",
                    "maxLength": 255
                  },
                  "website": {
                    "type": "string",
                    "maxLength": 255
                  },
                  "photo": {
                    "type": "string",
                    "format": "binary",
                    "description": "Sponsor photo file"
                  }
                }
              },
              "encoding": {
                "photo": {
                  "contentType": "image/*"
                }
              }
            }
          }
        },
        "responses": {
          "200": {
            "description": "Sponsor updated",
            "content": {
              "application/json": {
                "schema": {
                  "$ref": "#/components/schemas/Sponsor"
                }
              }
            }
          },
          "400": {
            "description": "Validation error",
            "content": {
              "application/json": {
                "schema": {
                  "$ref": "#/components/schemas/ValidationError"
                }
              }
            }
          },
          "401": {
            "description": "Authentication required",
            "content": {
              "application/json": {
                "schema": {
                  "$ref": "#/components/schemas/AuthenticationError"
                }
              }
            }
          },
          "403": {
            "description": "Access denied - sponsor management permission required",
            "content": {
              "application/json": {
                "schema": {
                  "$ref": "#/components/schemas/AuthorizationError"
                }
              }
            }
          },
          "404": {
            "description": "Sponsor not found",
            "content": {
              "application/json": {
                "schema": {
                  "$ref": "#/components/schemas/NotFoundError"
                }
              }
            }
          },
          "500": {
            "description": "Internal server error",
            "content": {
              "application/json": {
                "schema": {
                  "$ref": "#/components/schemas/InternalServerError"
                }
              }
            }
          }
        }
      },
      "delete": {
        "description": "Delete an account sponsor",
        "operationId": "deleteAccountSponsor",
        "summary": "Delete account sponsor",
        "tags": [
          "Sponsors"
        ],
        "security": [
          {
            "bearerAuth": []
          }
        ],
        "parameters": [
          {
            "name": "accountId",
            "in": "path",
            "required": true,
            "schema": {
              "type": "string",
              "format": "number"
            }
          },
          {
            "name": "sponsorId",
            "in": "path",
            "required": true,
            "schema": {
              "type": "string",
              "format": "number"
            }
          }
        ],
        "responses": {
          "204": {
            "description": "Sponsor deleted"
          },
          "401": {
            "description": "Authentication required",
            "content": {
              "application/json": {
                "schema": {
                  "$ref": "#/components/schemas/AuthenticationError"
                }
              }
            }
          },
          "403": {
            "description": "Access denied - sponsor management permission required",
            "content": {
              "application/json": {
                "schema": {
                  "$ref": "#/components/schemas/AuthorizationError"
                }
              }
            }
          },
          "404": {
            "description": "Sponsor not found",
            "content": {
              "application/json": {
                "schema": {
                  "$ref": "#/components/schemas/NotFoundError"
                }
              }
            }
          },
          "500": {
            "description": "Internal server error",
            "content": {
              "application/json": {
                "schema": {
                  "$ref": "#/components/schemas/InternalServerError"
                }
              }
            }
          }
        }
      }
    },
    "/api/accounts/{accountId}/seasons/{seasonId}/teams/{teamSeasonId}/sponsors": {
      "get": {
        "description": "List sponsors configured for a team season",
        "operationId": "listTeamSponsors",
        "summary": "List team sponsors",
        "tags": [
          "Sponsors"
        ],
        "parameters": [
          {
            "name": "accountId",
            "in": "path",
            "required": true,
            "schema": {
              "type": "string",
              "format": "number"
            }
          },
          {
            "name": "seasonId",
            "in": "path",
            "required": true,
            "schema": {
              "type": "string",
              "format": "number"
            }
          },
          {
            "name": "teamSeasonId",
            "in": "path",
            "required": true,
            "schema": {
              "type": "string",
              "format": "number"
            }
          }
        ],
        "responses": {
          "200": {
            "description": "Sponsors for the team",
            "content": {
              "application/json": {
                "schema": {
                  "$ref": "#/components/schemas/SponsorList"
                }
              }
            }
          },
          "500": {
            "description": "Internal server error",
            "content": {
              "application/json": {
                "schema": {
                  "$ref": "#/components/schemas/InternalServerError"
                }
              }
            }
          }
        }
      },
      "post": {
        "description": "Create a team sponsor",
        "operationId": "createTeamSponsor",
        "summary": "Create team sponsor",
        "tags": [
          "Sponsors"
        ],
        "security": [
          {
            "bearerAuth": []
          }
        ],
        "parameters": [
          {
            "name": "accountId",
            "in": "path",
            "required": true,
            "schema": {
              "type": "string",
              "format": "number"
            }
          },
          {
            "name": "seasonId",
            "in": "path",
            "required": true,
            "schema": {
              "type": "string",
              "format": "number"
            }
          },
          {
            "name": "teamSeasonId",
            "in": "path",
            "required": true,
            "schema": {
              "type": "string",
              "format": "number"
            }
          }
        ],
        "requestBody": {
          "content": {
            "multipart/form-data": {
              "schema": {
                "allOf": [
                  {
                    "$ref": "#/components/schemas/SponsorPayload"
                  },
                  {
                    "type": "object",
                    "properties": {
                      "photo": {
                        "type": "string",
                        "format": "binary",
                        "description": "Sponsor photo file"
                      }
                    }
                  }
                ]
              },
              "encoding": {
                "photo": {
                  "contentType": "image/*"
                }
              }
            }
          }
        },
        "responses": {
          "201": {
            "description": "Sponsor created",
            "content": {
              "application/json": {
                "schema": {
                  "$ref": "#/components/schemas/Sponsor"
                }
              }
            }
          },
          "400": {
            "description": "Validation error",
            "content": {
              "application/json": {
                "schema": {
                  "$ref": "#/components/schemas/ValidationError"
                }
              }
            }
          },
          "401": {
            "description": "Authentication required",
            "content": {
              "application/json": {
                "schema": {
                  "$ref": "#/components/schemas/AuthenticationError"
                }
              }
            }
          },
          "403": {
            "description": "Access denied - team sponsor management permission required",
            "content": {
              "application/json": {
                "schema": {
                  "$ref": "#/components/schemas/AuthorizationError"
                }
              }
            }
          },
          "500": {
            "description": "Internal server error",
            "content": {
              "application/json": {
                "schema": {
                  "$ref": "#/components/schemas/InternalServerError"
                }
              }
            }
          }
        }
      }
    },
    "/api/accounts/{accountId}/seasons/{seasonId}/teams/{teamSeasonId}/sponsors/{sponsorId}": {
      "put": {
        "description": "Update a team sponsor",
        "operationId": "updateTeamSponsor",
        "summary": "Update team sponsor",
        "tags": [
          "Sponsors"
        ],
        "security": [
          {
            "bearerAuth": []
          }
        ],
        "parameters": [
          {
            "name": "accountId",
            "in": "path",
            "required": true,
            "schema": {
              "type": "string",
              "format": "number"
            }
          },
          {
            "name": "seasonId",
            "in": "path",
            "required": true,
            "schema": {
              "type": "string",
              "format": "number"
            }
          },
          {
            "name": "teamSeasonId",
            "in": "path",
            "required": true,
            "schema": {
              "type": "string",
              "format": "number"
            }
          },
          {
            "name": "sponsorId",
            "in": "path",
            "required": true,
            "schema": {
              "type": "string",
              "format": "number"
            }
          }
        ],
        "requestBody": {
          "content": {
            "multipart/form-data": {
              "schema": {
                "type": "object",
                "properties": {
                  "name": {
                    "type": "string",
                    "minLength": 1,
                    "maxLength": 50
                  },
                  "streetAddress": {
                    "type": "string",
                    "maxLength": 255
                  },
                  "cityStateZip": {
                    "type": "string",
                    "maxLength": 255
                  },
                  "description": {
                    "type": "string",
                    "maxLength": 4000
                  },
                  "email": {
                    "type": "string",
                    "maxLength": 100
                  },
                  "phone": {
                    "type": "string",
                    "maxLength": 255
                  },
                  "fax": {
                    "type": "string",
                    "maxLength": 255
                  },
                  "website": {
                    "type": "string",
                    "maxLength": 255
                  },
                  "photo": {
                    "type": "string",
                    "format": "binary",
                    "description": "Sponsor photo file"
                  }
                }
              },
              "encoding": {
                "photo": {
                  "contentType": "image/*"
                }
              }
            }
          }
        },
        "responses": {
          "200": {
            "description": "Sponsor updated",
            "content": {
              "application/json": {
                "schema": {
                  "$ref": "#/components/schemas/Sponsor"
                }
              }
            }
          },
          "400": {
            "description": "Validation error",
            "content": {
              "application/json": {
                "schema": {
                  "$ref": "#/components/schemas/ValidationError"
                }
              }
            }
          },
          "401": {
            "description": "Authentication required",
            "content": {
              "application/json": {
                "schema": {
                  "$ref": "#/components/schemas/AuthenticationError"
                }
              }
            }
          },
          "403": {
            "description": "Access denied - team sponsor management permission required",
            "content": {
              "application/json": {
                "schema": {
                  "$ref": "#/components/schemas/AuthorizationError"
                }
              }
            }
          },
          "404": {
            "description": "Sponsor not found",
            "content": {
              "application/json": {
                "schema": {
                  "$ref": "#/components/schemas/NotFoundError"
                }
              }
            }
          },
          "500": {
            "description": "Internal server error",
            "content": {
              "application/json": {
                "schema": {
                  "$ref": "#/components/schemas/InternalServerError"
                }
              }
            }
          }
        }
      },
      "delete": {
        "description": "Delete a team sponsor",
        "operationId": "deleteTeamSponsor",
        "summary": "Delete team sponsor",
        "tags": [
          "Sponsors"
        ],
        "security": [
          {
            "bearerAuth": []
          }
        ],
        "parameters": [
          {
            "name": "accountId",
            "in": "path",
            "required": true,
            "schema": {
              "type": "string",
              "format": "number"
            }
          },
          {
            "name": "seasonId",
            "in": "path",
            "required": true,
            "schema": {
              "type": "string",
              "format": "number"
            }
          },
          {
            "name": "teamSeasonId",
            "in": "path",
            "required": true,
            "schema": {
              "type": "string",
              "format": "number"
            }
          },
          {
            "name": "sponsorId",
            "in": "path",
            "required": true,
            "schema": {
              "type": "string",
              "format": "number"
            }
          }
        ],
        "responses": {
          "204": {
            "description": "Sponsor deleted"
          },
          "401": {
            "description": "Authentication required",
            "content": {
              "application/json": {
                "schema": {
                  "$ref": "#/components/schemas/AuthenticationError"
                }
              }
            }
          },
          "403": {
            "description": "Access denied - team sponsor management permission required",
            "content": {
              "application/json": {
                "schema": {
                  "$ref": "#/components/schemas/AuthorizationError"
                }
              }
            }
          },
          "404": {
            "description": "Sponsor not found",
            "content": {
              "application/json": {
                "schema": {
                  "$ref": "#/components/schemas/NotFoundError"
                }
              }
            }
          },
          "500": {
            "description": "Internal server error",
            "content": {
              "application/json": {
                "schema": {
                  "$ref": "#/components/schemas/InternalServerError"
                }
              }
            }
          }
        }
      }
    }
  }
}<|MERGE_RESOLUTION|>--- conflicted
+++ resolved
@@ -535,136 +535,6 @@
           "firstName",
           "lastName"
         ]
-      },
-      "TeamManager": {
-        "type": "object",
-        "properties": {
-          "id": {
-            "type": "string",
-            "pattern": "^d+$"
-          },
-          "teamSeasonId": {
-            "type": "string",
-            "pattern": "^d+$"
-          },
-          "contact": {
-            "type": "object",
-            "properties": {
-              "id": {
-                "type": "string",
-                "pattern": "^d+$"
-              },
-              "firstName": {
-                "type": "string",
-                "minLength": 1,
-                "maxLength": 50
-              },
-              "lastName": {
-                "type": "string",
-                "minLength": 1,
-                "maxLength": 50
-              },
-              "middleName": {
-                "type": "string",
-                "maxLength": 50
-              },
-              "email": {
-                "type": "string",
-                "maxLength": 100,
-                "format": "email"
-              },
-              "userId": {
-                "type": "string",
-                "maxLength": 50
-              },
-              "photoUrl": {
-                "type": "string",
-                "format": "uri"
-              },
-              "contactDetails": {
-                "type": "object",
-                "properties": {
-                  "phone1": {
-                    "type": "string",
-                    "nullable": true,
-                    "default": ""
-                  },
-                  "phone2": {
-                    "type": "string",
-                    "nullable": true,
-                    "default": ""
-                  },
-                  "phone3": {
-                    "type": "string",
-                    "nullable": true,
-                    "default": ""
-                  },
-                  "streetAddress": {
-                    "type": "string",
-                    "nullable": true,
-                    "maxLength": 100,
-                    "default": ""
-                  },
-                  "city": {
-                    "type": "string",
-                    "nullable": true,
-                    "maxLength": 50,
-                    "default": ""
-                  },
-                  "state": {
-                    "type": "string",
-                    "nullable": true,
-                    "maxLength": 50,
-                    "default": ""
-                  },
-                  "zip": {
-                    "type": "string",
-                    "nullable": true,
-                    "maxLength": 10,
-                    "default": ""
-                  },
-                  "dateOfBirth": {
-                    "type": "string",
-                    "nullable": true,
-                    "default": ""
-                  }
-                }
-              }
-            },
-            "required": [
-              "id",
-              "firstName",
-              "lastName"
-            ]
-          }
-        },
-        "required": [
-          "id",
-          "teamSeasonId",
-          "contact"
-        ],
-        "description": "Schema for a manager of a team for a given season"
-      },
-      "CreateTeamManager": {
-        "type": "object",
-        "properties": {
-          "contact": {
-            "type": "object",
-            "properties": {
-              "id": {
-                "type": "string",
-                "pattern": "^d+$"
-              }
-            },
-            "required": [
-              "id"
-            ]
-          }
-        },
-        "required": [
-          "contact"
-        ],
-        "description": "Schema for creating a manager"
       },
       "CreateContact": {
         "type": "object",
@@ -1026,230 +896,7 @@
           "host"
         ]
       },
-<<<<<<< HEAD
-      "Sponsor": {
-        "type": "object",
-        "properties": {
-          "name": {
-            "type": "string",
-            "minLength": 1,
-            "maxLength": 50
-          },
-          "streetAddress": {
-            "type": "string",
-            "maxLength": 255
-          },
-          "cityStateZip": {
-            "type": "string",
-            "maxLength": 255
-          },
-          "description": {
-            "type": "string",
-            "maxLength": 4000
-          },
-          "email": {
-            "type": "string",
-            "maxLength": 100
-          },
-          "phone": {
-            "type": "string",
-            "maxLength": 255
-          },
-          "fax": {
-            "type": "string",
-            "maxLength": 255
-          },
-          "website": {
-            "type": "string",
-            "maxLength": 255
-          },
-          "teamId": {
-            "type": "string"
-          },
-          "id": {
-            "type": "string"
-          },
-          "accountId": {
-            "type": "string"
-          },
-          "photoUrl": {
-            "type": "string",
-            "format": "uri",
-            "description": "Public URL for the sponsor photo"
-          }
-        },
-        "required": [
-          "name",
-          "id",
-          "accountId"
-        ]
-      },
-      "SponsorList": {
-        "type": "object",
-        "properties": {
-          "sponsors": {
-            "type": "array",
-            "items": {
-              "type": "object",
-              "properties": {
-                "name": {
-                  "type": "string",
-                  "minLength": 1,
-                  "maxLength": 50
-                },
-                "streetAddress": {
-                  "type": "string",
-                  "maxLength": 255
-                },
-                "cityStateZip": {
-                  "type": "string",
-                  "maxLength": 255
-                },
-                "description": {
-                  "type": "string",
-                  "maxLength": 4000
-                },
-                "email": {
-                  "type": "string",
-                  "maxLength": 100
-                },
-                "phone": {
-                  "type": "string",
-                  "maxLength": 255
-                },
-                "fax": {
-                  "type": "string",
-                  "maxLength": 255
-                },
-                "website": {
-                  "type": "string",
-                  "maxLength": 255
-                },
-                "teamId": {
-                  "type": "string"
-                },
-                "id": {
-                  "type": "string"
-                },
-                "accountId": {
-                  "type": "string"
-                },
-                "photoUrl": {
-                  "type": "string",
-                  "format": "uri",
-                  "description": "Public URL for the sponsor photo"
-                }
-              },
-              "required": [
-                "name",
-                "id",
-                "accountId"
-              ]
-            }
-          }
-        },
-        "required": [
-          "sponsors"
-        ],
-        "title": "SponsorListResponse",
-        "description": "List response for sponsors"
-      },
-      "CreateSponsor": {
-        "type": "object",
-        "properties": {
-          "name": {
-            "type": "string",
-            "minLength": 1,
-            "maxLength": 50
-          },
-          "streetAddress": {
-            "type": "string",
-            "maxLength": 255
-          },
-          "cityStateZip": {
-            "type": "string",
-            "maxLength": 255
-          },
-          "description": {
-            "type": "string",
-            "maxLength": 4000
-          },
-          "email": {
-            "type": "string",
-            "maxLength": 100
-          },
-          "phone": {
-            "type": "string",
-            "maxLength": 255
-          },
-          "fax": {
-            "type": "string",
-            "maxLength": 255
-          },
-          "website": {
-            "type": "string",
-            "maxLength": 255
-          },
-          "teamId": {
-            "type": "string"
-          },
-          "photo": {
-            "type": "string",
-            "format": "binary",
-            "description": "Sponsor photo file"
-          }
-        },
-        "required": [
-          "name"
-        ],
-        "title": "CreateSponsor",
-        "description": "Payload to create or update a sponsor"
-      },
-      "SponsorPayload": {
-        "type": "object",
-        "properties": {
-          "name": {
-            "type": "string",
-            "minLength": 1,
-            "maxLength": 50
-          },
-          "streetAddress": {
-            "type": "string",
-            "maxLength": 255
-          },
-          "cityStateZip": {
-            "type": "string",
-            "maxLength": 255
-          },
-          "description": {
-            "type": "string",
-            "maxLength": 4000
-          },
-          "email": {
-            "type": "string",
-            "maxLength": 100
-          },
-          "phone": {
-            "type": "string",
-            "maxLength": 255
-          },
-          "fax": {
-            "type": "string",
-            "maxLength": 255
-          },
-          "website": {
-            "type": "string",
-            "maxLength": 255
-          }
-        },
-        "required": [
-          "name"
-        ]
-      },
-      "ValidationError": {
-=======
       "AccountWithSeasons": {
->>>>>>> a2060b17
         "type": "object",
         "properties": {
           "account": {
@@ -1718,6 +1365,174 @@
           "name"
         ]
       },
+      "Sponsor": {
+        "type": "object",
+        "properties": {
+          "name": {
+            "type": "string",
+            "minLength": 1,
+            "maxLength": 50
+          },
+          "streetAddress": {
+            "type": "string",
+            "maxLength": 255
+          },
+          "cityStateZip": {
+            "type": "string",
+            "maxLength": 255
+          },
+          "description": {
+            "type": "string",
+            "maxLength": 4000
+          },
+          "email": {
+            "type": "string",
+            "maxLength": 100
+          },
+          "phone": {
+            "type": "string",
+            "maxLength": 255
+          },
+          "fax": {
+            "type": "string",
+            "maxLength": 255
+          },
+          "website": {
+            "type": "string",
+            "maxLength": 255
+          },
+          "teamId": {
+            "type": "string"
+          },
+          "id": {
+            "type": "string"
+          },
+          "accountId": {
+            "type": "string"
+          },
+          "photoUrl": {
+            "type": "string",
+            "format": "uri",
+            "description": "Public URL for the sponsor photo"
+          }
+        },
+        "required": [
+          "name",
+          "id",
+          "accountId"
+        ]
+      },
+      "SponsorList": {
+        "type": "object",
+        "properties": {
+          "sponsors": {
+            "type": "array",
+            "items": {
+              "type": "object",
+              "properties": {
+                "name": {
+                  "type": "string",
+                  "minLength": 1,
+                  "maxLength": 50
+                },
+                "streetAddress": {
+                  "type": "string",
+                  "maxLength": 255
+                },
+                "cityStateZip": {
+                  "type": "string",
+                  "maxLength": 255
+                },
+                "description": {
+                  "type": "string",
+                  "maxLength": 4000
+                },
+                "email": {
+                  "type": "string",
+                  "maxLength": 100
+                },
+                "phone": {
+                  "type": "string",
+                  "maxLength": 255
+                },
+                "fax": {
+                  "type": "string",
+                  "maxLength": 255
+                },
+                "website": {
+                  "type": "string",
+                  "maxLength": 255
+                },
+                "teamId": {
+                  "type": "string"
+                },
+                "id": {
+                  "type": "string"
+                },
+                "accountId": {
+                  "type": "string"
+                },
+                "photoUrl": {
+                  "type": "string",
+                  "format": "uri",
+                  "description": "Public URL for the sponsor photo"
+                }
+              },
+              "required": [
+                "name",
+                "id",
+                "accountId"
+              ]
+            }
+          }
+        },
+        "required": [
+          "sponsors"
+        ],
+        "title": "SponsorListResponse",
+        "description": "List response for sponsors"
+      },
+      "SponsorPayload": {
+        "type": "object",
+        "properties": {
+          "name": {
+            "type": "string",
+            "minLength": 1,
+            "maxLength": 50
+          },
+          "streetAddress": {
+            "type": "string",
+            "maxLength": 255
+          },
+          "cityStateZip": {
+            "type": "string",
+            "maxLength": 255
+          },
+          "description": {
+            "type": "string",
+            "maxLength": 4000
+          },
+          "email": {
+            "type": "string",
+            "maxLength": 100
+          },
+          "phone": {
+            "type": "string",
+            "maxLength": 255
+          },
+          "fax": {
+            "type": "string",
+            "maxLength": 255
+          },
+          "website": {
+            "type": "string",
+            "maxLength": 255
+          }
+        },
+        "required": [
+          "name"
+        ]
+      },
       "ValidationError": {
         "type": "object",
         "properties": {
