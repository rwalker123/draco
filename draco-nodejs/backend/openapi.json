{
  "openapi": "3.0.0",
  "info": {
    "title": "Draco API",
    "version": "1.0.0"
  },
  "servers": [
    {
      "url": "https://localhost:3001"
    }
  ],
  "components": {
    "securitySchemes": {
      "bearerAuth": {
        "type": "http",
        "scheme": "bearer",
        "bearerFormat": "JWT"
      }
    },
    "schemas": {
      "RosterMember": {
        "type": "object",
        "properties": {
          "id": {
            "type": "string",
            "pattern": "^d+$"
          },
          "playerNumber": {
            "type": "number",
            "minimum": 0,
            "maximum": 99
          },
          "inactive": {
            "type": "boolean",
            "default": false
          },
          "submittedWaiver": {
            "type": "boolean"
          },
          "dateAdded": {
            "type": "string",
            "nullable": true,
            "format": "date",
            "default": null
          },
          "player": {
            "type": "object",
            "properties": {
              "id": {
                "type": "string",
                "pattern": "^d+$"
              },
              "submittedDriversLicense": {
                "type": "boolean",
                "default": false
              },
              "firstYear": {
                "type": "number",
                "minimum": 1900,
                "maximum": 2025
              },
              "contact": {
                "type": "object",
                "properties": {
                  "id": {
                    "type": "string",
                    "pattern": "^d+$"
                  },
                  "firstName": {
                    "type": "string",
                    "minLength": 1,
                    "maxLength": 50
                  },
                  "lastName": {
                    "type": "string",
                    "minLength": 1,
                    "maxLength": 50
                  },
                  "middleName": {
                    "type": "string",
                    "maxLength": 50
                  },
                  "email": {
                    "type": "string",
                    "maxLength": 100,
                    "format": "email"
                  },
                  "userId": {
                    "type": "string",
                    "maxLength": 50
                  },
                  "photoUrl": {
                    "type": "string",
                    "format": "uri"
                  },
                  "contactDetails": {
                    "type": "object",
                    "properties": {
                      "phone1": {
                        "type": "string",
                        "nullable": true,
                        "default": ""
                      },
                      "phone2": {
                        "type": "string",
                        "nullable": true,
                        "default": ""
                      },
                      "phone3": {
                        "type": "string",
                        "nullable": true,
                        "default": ""
                      },
                      "streetAddress": {
                        "type": "string",
                        "nullable": true,
                        "maxLength": 100,
                        "default": ""
                      },
                      "city": {
                        "type": "string",
                        "nullable": true,
                        "maxLength": 50,
                        "default": ""
                      },
                      "state": {
                        "type": "string",
                        "nullable": true,
                        "maxLength": 50,
                        "default": ""
                      },
                      "zip": {
                        "type": "string",
                        "nullable": true,
                        "maxLength": 10,
                        "default": ""
                      },
                      "dateOfBirth": {
                        "type": "string",
                        "nullable": true,
                        "default": ""
                      }
                    }
                  }
                },
                "required": [
                  "id",
                  "firstName",
                  "lastName"
                ]
              }
            },
            "required": [
              "id",
              "firstYear",
              "contact"
            ],
            "description": "Schema for a player who is or was on a team roster. This contains details that only ever need to be supplied once"
          }
        },
        "required": [
          "id",
          "player"
        ],
        "description": "Schema for a roster member including player details"
      },
      "RosterPlayer": {
        "type": "object",
        "properties": {
          "id": {
            "type": "string",
            "pattern": "^d+$"
          },
          "submittedDriversLicense": {
            "type": "boolean",
            "default": false
          },
          "firstYear": {
            "type": "number",
            "minimum": 1900,
            "maximum": 2025
          },
          "contact": {
            "type": "object",
            "properties": {
              "id": {
                "type": "string",
                "pattern": "^d+$"
              },
              "firstName": {
                "type": "string",
                "minLength": 1,
                "maxLength": 50
              },
              "lastName": {
                "type": "string",
                "minLength": 1,
                "maxLength": 50
              },
              "middleName": {
                "type": "string",
                "maxLength": 50
              },
              "email": {
                "type": "string",
                "maxLength": 100,
                "format": "email"
              },
              "userId": {
                "type": "string",
                "maxLength": 50
              },
              "photoUrl": {
                "type": "string",
                "format": "uri"
              },
              "contactDetails": {
                "type": "object",
                "properties": {
                  "phone1": {
                    "type": "string",
                    "nullable": true,
                    "default": ""
                  },
                  "phone2": {
                    "type": "string",
                    "nullable": true,
                    "default": ""
                  },
                  "phone3": {
                    "type": "string",
                    "nullable": true,
                    "default": ""
                  },
                  "streetAddress": {
                    "type": "string",
                    "nullable": true,
                    "maxLength": 100,
                    "default": ""
                  },
                  "city": {
                    "type": "string",
                    "nullable": true,
                    "maxLength": 50,
                    "default": ""
                  },
                  "state": {
                    "type": "string",
                    "nullable": true,
                    "maxLength": 50,
                    "default": ""
                  },
                  "zip": {
                    "type": "string",
                    "nullable": true,
                    "maxLength": 10,
                    "default": ""
                  },
                  "dateOfBirth": {
                    "type": "string",
                    "nullable": true,
                    "default": ""
                  }
                }
              }
            },
            "required": [
              "id",
              "firstName",
              "lastName"
            ]
          }
        },
        "required": [
          "id",
          "firstYear",
          "contact"
        ],
        "description": "Schema for a player who is or was on a team roster. This contains details that only ever need to be supplied once"
      },
      "SignRosterMember": {
        "type": "object",
        "properties": {
          "playerNumber": {
            "type": "number",
            "minimum": 0,
            "maximum": 99
          },
          "submittedWaiver": {
            "type": "boolean"
          },
          "player": {
            "type": "object",
            "properties": {
              "submittedDriversLicense": {
                "type": "boolean"
              },
              "firstYear": {
                "type": "number",
                "minimum": 1900,
                "maximum": 2025
              },
              "contact": {
                "anyOf": [
                  {
                    "type": "object",
                    "properties": {
                      "id": {
                        "type": "string"
                      }
                    },
                    "required": [
                      "id"
                    ]
                  },
                  {
                    "type": "object",
                    "properties": {
                      "firstName": {
                        "type": "string",
                        "minLength": 1,
                        "maxLength": 50
                      },
                      "lastName": {
                        "type": "string",
                        "minLength": 1,
                        "maxLength": 50
                      },
                      "middleName": {
                        "type": "string",
                        "maxLength": 50
                      },
                      "email": {
                        "type": "string",
                        "maxLength": 100,
                        "format": "email"
                      },
                      "userId": {
                        "type": "string",
                        "maxLength": 50
                      },
                      "photoUrl": {
                        "type": "string",
                        "format": "uri"
                      },
                      "contactDetails": {
                        "type": "object",
                        "properties": {
                          "phone1": {
                            "type": "string",
                            "nullable": true,
                            "default": ""
                          },
                          "phone2": {
                            "type": "string",
                            "nullable": true,
                            "default": ""
                          },
                          "phone3": {
                            "type": "string",
                            "nullable": true,
                            "default": ""
                          },
                          "streetAddress": {
                            "type": "string",
                            "nullable": true,
                            "maxLength": 100,
                            "default": ""
                          },
                          "city": {
                            "type": "string",
                            "nullable": true,
                            "maxLength": 50,
                            "default": ""
                          },
                          "state": {
                            "type": "string",
                            "nullable": true,
                            "maxLength": 50,
                            "default": ""
                          },
                          "zip": {
                            "type": "string",
                            "nullable": true,
                            "maxLength": 10,
                            "default": ""
                          },
                          "dateOfBirth": {
                            "type": "string",
                            "nullable": true,
                            "default": ""
                          }
                        }
                      }
                    }
                  }
                ]
              }
            },
            "required": [
              "submittedDriversLicense",
              "firstYear",
              "contact"
            ]
          }
        },
        "required": [
          "player"
        ],
        "description": "Schema for signing a contact to a roster and providing player details"
      },
      "Contact": {
        "type": "object",
        "properties": {
          "id": {
            "type": "string",
            "pattern": "^d+$"
          },
          "firstName": {
            "type": "string",
            "minLength": 1,
            "maxLength": 50
          },
          "lastName": {
            "type": "string",
            "minLength": 1,
            "maxLength": 50
          },
          "middleName": {
            "type": "string",
            "maxLength": 50
          },
          "email": {
            "type": "string",
            "maxLength": 100,
            "format": "email"
          },
          "userId": {
            "type": "string",
            "maxLength": 50
          },
          "photoUrl": {
            "type": "string",
            "format": "uri"
          },
          "contactDetails": {
            "type": "object",
            "properties": {
              "phone1": {
                "type": "string",
                "nullable": true,
                "default": ""
              },
              "phone2": {
                "type": "string",
                "nullable": true,
                "default": ""
              },
              "phone3": {
                "type": "string",
                "nullable": true,
                "default": ""
              },
              "streetAddress": {
                "type": "string",
                "nullable": true,
                "maxLength": 100,
                "default": ""
              },
              "city": {
                "type": "string",
                "nullable": true,
                "maxLength": 50,
                "default": ""
              },
              "state": {
                "type": "string",
                "nullable": true,
                "maxLength": 50,
                "default": ""
              },
              "zip": {
                "type": "string",
                "nullable": true,
                "maxLength": 10,
                "default": ""
              },
              "dateOfBirth": {
                "type": "string",
                "nullable": true,
                "default": ""
              }
            }
          },
          "contactroles": {
            "type": "array",
            "items": {
              "type": "object",
              "properties": {
                "roleId": {
                  "type": "string",
                  "maxLength": 50
                },
                "roleName": {
                  "type": "string",
                  "maxLength": 50
                },
                "roleData": {
                  "type": "string",
                  "pattern": "^d+$"
                },
                "contextName": {
                  "type": "string",
                  "maxLength": 50
                },
                "id": {
                  "type": "string",
                  "pattern": "^d+$"
                }
              },
              "required": [
                "roleId",
                "roleData",
                "id"
              ]
            }
          },
          "creatoraccountid": {
            "type": "string",
            "pattern": "^d+$"
          }
        },
        "required": [
          "id",
          "firstName",
          "lastName"
        ]
      },
      "TeamManager": {
        "type": "object",
        "properties": {
          "id": {
            "type": "string",
            "pattern": "^d+$"
          },
          "teamSeasonId": {
            "type": "string",
            "pattern": "^d+$"
          },
          "contact": {
            "type": "object",
            "properties": {
              "id": {
                "type": "string",
                "pattern": "^d+$"
              },
              "firstName": {
                "type": "string",
                "minLength": 1,
                "maxLength": 50
              },
              "lastName": {
                "type": "string",
                "minLength": 1,
                "maxLength": 50
              },
              "middleName": {
                "type": "string",
                "maxLength": 50
              },
              "email": {
                "type": "string",
                "maxLength": 100,
                "format": "email"
              },
              "userId": {
                "type": "string",
                "maxLength": 50
              },
              "photoUrl": {
                "type": "string",
                "format": "uri"
              },
              "contactDetails": {
                "type": "object",
                "properties": {
                  "phone1": {
                    "type": "string",
                    "nullable": true,
                    "default": ""
                  },
                  "phone2": {
                    "type": "string",
                    "nullable": true,
                    "default": ""
                  },
                  "phone3": {
                    "type": "string",
                    "nullable": true,
                    "default": ""
                  },
                  "streetAddress": {
                    "type": "string",
                    "nullable": true,
                    "maxLength": 100,
                    "default": ""
                  },
                  "city": {
                    "type": "string",
                    "nullable": true,
                    "maxLength": 50,
                    "default": ""
                  },
                  "state": {
                    "type": "string",
                    "nullable": true,
                    "maxLength": 50,
                    "default": ""
                  },
                  "zip": {
                    "type": "string",
                    "nullable": true,
                    "maxLength": 10,
                    "default": ""
                  },
                  "dateOfBirth": {
                    "type": "string",
                    "nullable": true,
                    "default": ""
                  }
                }
              }
            },
            "required": [
              "id",
              "firstName",
              "lastName"
            ]
          }
        },
        "required": [
          "id",
          "teamSeasonId",
          "contact"
        ],
        "description": "Schema for a manager of a team for a given season"
      },
      "CreateTeamManager": {
        "type": "object",
        "properties": {
          "contact": {
            "type": "object",
            "properties": {
              "id": {
                "type": "string",
                "pattern": "^d+$"
              }
            },
            "required": [
              "id"
            ]
          }
        },
        "required": [
          "contact"
        ],
        "description": "Schema for creating a manager"
      },
      "CreateContact": {
        "type": "object",
        "properties": {
          "firstName": {
            "type": "string",
            "minLength": 1,
            "maxLength": 50
          },
          "lastName": {
            "type": "string",
            "minLength": 1,
            "maxLength": 50
          },
          "middleName": {
            "type": "string",
            "maxLength": 50
          },
          "email": {
            "type": "string",
            "maxLength": 100,
            "format": "email"
          },
          "contactDetails": {
            "type": "object",
            "properties": {
              "phone1": {
                "type": "string",
                "nullable": true,
                "default": ""
              },
              "phone2": {
                "type": "string",
                "nullable": true,
                "default": ""
              },
              "phone3": {
                "type": "string",
                "nullable": true,
                "default": ""
              },
              "streetAddress": {
                "type": "string",
                "nullable": true,
                "maxLength": 100,
                "default": ""
              },
              "city": {
                "type": "string",
                "nullable": true,
                "maxLength": 50,
                "default": ""
              },
              "state": {
                "type": "string",
                "nullable": true,
                "maxLength": 50,
                "default": ""
              },
              "zip": {
                "type": "string",
                "nullable": true,
                "maxLength": 10,
                "default": ""
              },
              "dateOfBirth": {
                "type": "string",
                "nullable": true,
                "default": ""
              }
            }
          },
          "photo": {
            "type": "string",
            "format": "binary",
            "description": "Contact photo file"
          }
        },
        "required": [
          "firstName",
          "lastName"
        ]
      },
      "Account": {
        "type": "object",
        "properties": {
          "id": {
            "type": "string"
          },
          "name": {
            "type": "string"
          },
          "accountLogoUrl": {
            "type": "string"
          },
          "configuration": {
            "type": "object",
            "properties": {
              "accountType": {
                "type": "object",
                "properties": {
                  "id": {
                    "type": "string"
                  },
                  "name": {
                    "type": "string"
                  }
                },
                "required": [
                  "id",
                  "name"
                ]
              },
              "firstYear": {
                "type": "integer",
                "nullable": true
              },
              "timezoneId": {
                "type": "string",
                "nullable": true
              },
              "affiliation": {
                "type": "object",
                "nullable": true,
                "properties": {
                  "id": {
                    "type": "string"
                  },
                  "name": {
                    "type": "string"
                  },
                  "url": {
                    "type": "string",
                    "nullable": true
                  }
                },
                "required": [
                  "id",
                  "name"
                ]
              }
            }
          },
          "urls": {
            "type": "array",
            "items": {
              "type": "object",
              "properties": {
                "id": {
                  "type": "string"
                },
                "url": {
                  "type": "string",
                  "minLength": 1
                }
              },
              "required": [
                "id",
                "url"
              ]
            },
            "default": []
          },
          "accountOwner": {
            "type": "object",
            "properties": {
              "user": {
                "type": "object",
                "properties": {
                  "id": {
                    "type": "string"
                  },
                  "userName": {
                    "type": "string",
                    "maxLength": 100,
                    "format": "email"
                  },
                  "token": {
                    "type": "string"
                  },
                  "contact": {
                    "type": "object",
                    "properties": {
                      "id": {
                        "type": "string",
                        "pattern": "^d+$"
                      },
                      "firstName": {
                        "type": "string",
                        "minLength": 1,
                        "maxLength": 50
                      },
                      "lastName": {
                        "type": "string",
                        "minLength": 1,
                        "maxLength": 50
                      },
                      "middleName": {
                        "type": "string",
                        "maxLength": 50
                      },
                      "email": {
                        "type": "string",
                        "maxLength": 100,
                        "format": "email"
                      },
                      "userId": {
                        "type": "string",
                        "maxLength": 50
                      },
                      "photoUrl": {
                        "type": "string",
                        "format": "uri"
                      },
                      "contactDetails": {
                        "type": "object",
                        "properties": {
                          "phone1": {
                            "type": "string",
                            "nullable": true,
                            "default": ""
                          },
                          "phone2": {
                            "type": "string",
                            "nullable": true,
                            "default": ""
                          },
                          "phone3": {
                            "type": "string",
                            "nullable": true,
                            "default": ""
                          },
                          "streetAddress": {
                            "type": "string",
                            "nullable": true,
                            "maxLength": 100,
                            "default": ""
                          },
                          "city": {
                            "type": "string",
                            "nullable": true,
                            "maxLength": 50,
                            "default": ""
                          },
                          "state": {
                            "type": "string",
                            "nullable": true,
                            "maxLength": 50,
                            "default": ""
                          },
                          "zip": {
                            "type": "string",
                            "nullable": true,
                            "maxLength": 10,
                            "default": ""
                          },
                          "dateOfBirth": {
                            "type": "string",
                            "nullable": true,
                            "default": ""
                          }
                        }
                      }
                    },
                    "required": [
                      "id",
                      "firstName",
                      "lastName"
                    ]
                  }
                },
                "required": [
                  "id",
                  "userName"
                ]
              },
              "contact": {
                "type": "object",
                "properties": {
                  "id": {
                    "type": "string",
                    "pattern": "^d+$"
                  },
                  "firstName": {
                    "type": "string",
                    "minLength": 1,
                    "maxLength": 50
                  },
                  "lastName": {
                    "type": "string",
                    "minLength": 1,
                    "maxLength": 50
                  },
                  "middleName": {
                    "type": "string",
                    "maxLength": 50
                  }
                },
                "required": [
                  "id",
                  "firstName",
                  "lastName"
                ]
              }
            }
          },
          "socials": {
            "type": "object",
            "properties": {
              "twitterAccountName": {
                "type": "string"
              },
              "facebookFanPage": {
                "type": "string"
              },
              "youtubeUserId": {
                "type": "string",
                "nullable": true
              },
              "defaultVideo": {
                "type": "string",
                "nullable": true
              },
              "autoPlayVideo": {
                "type": "boolean",
                "default": false
              }
            }
          }
        },
        "required": [
          "id",
          "name",
          "accountLogoUrl"
        ]
      },
      "AccountSearchQuery": {
        "type": "object",
        "properties": {
          "q": {
            "type": "string",
            "minLength": 1,
            "maxLength": 100
          }
        },
        "required": [
          "q"
        ]
      },
      "AccountDomainLookupHeaders": {
        "type": "object",
        "properties": {
          "host": {
            "type": "string",
            "minLength": 1
          }
        },
        "required": [
          "host"
        ]
      },
<<<<<<< HEAD
      "AccountPoll": {
        "type": "object",
        "properties": {
          "id": {
            "type": "string"
          },
          "accountId": {
            "type": "string"
          },
          "question": {
            "type": "string",
            "minLength": 1,
            "maxLength": 255
          },
          "active": {
            "type": "boolean"
          },
          "totalVotes": {
            "type": "integer",
            "minimum": 0
          },
          "options": {
            "type": "array",
            "items": {
              "type": "object",
              "properties": {
                "id": {
                  "type": "string"
                },
                "optionText": {
                  "type": "string",
                  "minLength": 1,
                  "maxLength": 255
                },
                "priority": {
                  "type": "integer"
                },
                "voteCount": {
                  "type": "integer",
                  "minimum": 0
                }
              },
              "required": [
                "id",
                "optionText",
                "priority",
                "voteCount"
              ]
            }
          },
          "userVoteOptionId": {
            "type": "string",
            "description": "Identifier of the option selected by the authenticated contact when retrieving polls scoped to a contact."
          }
        },
        "required": [
          "id",
          "accountId",
          "question",
          "active",
          "totalVotes",
          "options"
        ]
      },
      "CreatePoll": {
        "type": "object",
        "properties": {
          "question": {
            "type": "string",
            "minLength": 1,
            "maxLength": 255
          },
          "active": {
            "type": "boolean",
            "default": true
          },
          "options": {
            "type": "array",
            "items": {
              "type": "object",
              "properties": {
                "optionText": {
                  "type": "string",
                  "minLength": 1,
                  "maxLength": 255
                },
                "priority": {
                  "type": "integer"
                }
              },
              "required": [
                "optionText"
              ]
            },
            "minItems": 2
          }
        },
        "required": [
          "question",
          "options"
        ]
      },
      "UpdatePoll": {
        "type": "object",
        "properties": {
          "question": {
            "type": "string",
            "minLength": 1,
            "maxLength": 255
          },
          "active": {
            "type": "boolean",
            "default": true
          },
          "options": {
            "type": "array",
            "items": {
              "type": "object",
              "properties": {
                "id": {
                  "type": "string"
                },
                "optionText": {
                  "type": "string",
                  "minLength": 1,
                  "maxLength": 255
                },
                "priority": {
                  "type": "integer"
                }
              },
              "required": [
                "optionText"
              ]
            }
          },
          "deletedOptionIds": {
            "type": "array",
            "items": {
              "type": "string"
            }
          }
        }
      },
      "PollVoteRequest": {
        "type": "object",
        "properties": {
          "optionId": {
            "type": "string"
          }
        },
        "required": [
          "optionId"
        ]
      },
      "ValidationError": {
=======
      "AccountWithSeasons": {
>>>>>>> 0e15d8a4
        "type": "object",
        "properties": {
          "account": {
            "type": "object",
            "properties": {
              "id": {
                "type": "string"
              },
              "name": {
                "type": "string"
              },
              "accountLogoUrl": {
                "type": "string"
              },
              "configuration": {
                "type": "object",
                "properties": {
                  "accountType": {
                    "type": "object",
                    "properties": {
                      "id": {
                        "type": "string"
                      },
                      "name": {
                        "type": "string"
                      }
                    },
                    "required": [
                      "id",
                      "name"
                    ]
                  },
                  "firstYear": {
                    "type": "integer",
                    "nullable": true
                  },
                  "timezoneId": {
                    "type": "string",
                    "nullable": true
                  },
                  "affiliation": {
                    "type": "object",
                    "nullable": true,
                    "properties": {
                      "id": {
                        "type": "string"
                      },
                      "name": {
                        "type": "string"
                      },
                      "url": {
                        "type": "string",
                        "nullable": true
                      }
                    },
                    "required": [
                      "id",
                      "name"
                    ]
                  }
                }
              },
              "urls": {
                "type": "array",
                "items": {
                  "type": "object",
                  "properties": {
                    "id": {
                      "type": "string"
                    },
                    "url": {
                      "type": "string",
                      "minLength": 1
                    }
                  },
                  "required": [
                    "id",
                    "url"
                  ]
                },
                "default": []
              },
              "accountOwner": {
                "type": "object",
                "properties": {
                  "user": {
                    "type": "object",
                    "properties": {
                      "id": {
                        "type": "string"
                      },
                      "userName": {
                        "type": "string",
                        "maxLength": 100,
                        "format": "email"
                      },
                      "token": {
                        "type": "string"
                      },
                      "contact": {
                        "type": "object",
                        "properties": {
                          "id": {
                            "type": "string",
                            "pattern": "^d+$"
                          },
                          "firstName": {
                            "type": "string",
                            "minLength": 1,
                            "maxLength": 50
                          },
                          "lastName": {
                            "type": "string",
                            "minLength": 1,
                            "maxLength": 50
                          },
                          "middleName": {
                            "type": "string",
                            "maxLength": 50
                          },
                          "email": {
                            "type": "string",
                            "maxLength": 100,
                            "format": "email"
                          },
                          "userId": {
                            "type": "string",
                            "maxLength": 50
                          },
                          "photoUrl": {
                            "type": "string",
                            "format": "uri"
                          },
                          "contactDetails": {
                            "type": "object",
                            "properties": {
                              "phone1": {
                                "type": "string",
                                "nullable": true,
                                "default": ""
                              },
                              "phone2": {
                                "type": "string",
                                "nullable": true,
                                "default": ""
                              },
                              "phone3": {
                                "type": "string",
                                "nullable": true,
                                "default": ""
                              },
                              "streetAddress": {
                                "type": "string",
                                "nullable": true,
                                "maxLength": 100,
                                "default": ""
                              },
                              "city": {
                                "type": "string",
                                "nullable": true,
                                "maxLength": 50,
                                "default": ""
                              },
                              "state": {
                                "type": "string",
                                "nullable": true,
                                "maxLength": 50,
                                "default": ""
                              },
                              "zip": {
                                "type": "string",
                                "nullable": true,
                                "maxLength": 10,
                                "default": ""
                              },
                              "dateOfBirth": {
                                "type": "string",
                                "nullable": true,
                                "default": ""
                              }
                            }
                          }
                        },
                        "required": [
                          "id",
                          "firstName",
                          "lastName"
                        ]
                      }
                    },
                    "required": [
                      "id",
                      "userName"
                    ]
                  },
                  "contact": {
                    "type": "object",
                    "properties": {
                      "id": {
                        "type": "string",
                        "pattern": "^d+$"
                      },
                      "firstName": {
                        "type": "string",
                        "minLength": 1,
                        "maxLength": 50
                      },
                      "lastName": {
                        "type": "string",
                        "minLength": 1,
                        "maxLength": 50
                      },
                      "middleName": {
                        "type": "string",
                        "maxLength": 50
                      }
                    },
                    "required": [
                      "id",
                      "firstName",
                      "lastName"
                    ]
                  }
                }
              },
              "socials": {
                "type": "object",
                "properties": {
                  "twitterAccountName": {
                    "type": "string"
                  },
                  "facebookFanPage": {
                    "type": "string"
                  },
                  "youtubeUserId": {
                    "type": "string",
                    "nullable": true
                  },
                  "defaultVideo": {
                    "type": "string",
                    "nullable": true
                  },
                  "autoPlayVideo": {
                    "type": "boolean",
                    "default": false
                  }
                }
              }
            },
            "required": [
              "id",
              "name",
              "accountLogoUrl"
            ]
          },
          "currentSeason": {
            "type": "object",
            "nullable": true,
            "properties": {
              "id": {
                "type": "string"
              },
              "name": {
                "type": "string"
              }
            },
            "required": [
              "id",
              "name"
            ]
          },
          "seasons": {
            "type": "array",
            "items": {
              "type": "object",
              "properties": {
                "id": {
                  "type": "string"
                },
                "name": {
                  "type": "string"
                },
                "isCurrent": {
                  "type": "boolean"
                }
              },
              "required": [
                "id",
                "name",
                "isCurrent"
              ]
            }
          }
        },
        "required": [
          "account",
          "currentSeason",
          "seasons"
        ]
      },
      "AccountDetailsQuery": {
        "type": "object",
        "properties": {
          "includeCurrentSeason": {
            "type": "boolean",
            "nullable": true,
            "default": false
          }
        }
      },
      "CreateAccount": {
        "type": "object",
        "properties": {
          "name": {
            "type": "string"
          },
          "accountLogoUrl": {
            "type": "string"
          },
          "configuration": {
            "type": "object",
            "properties": {
              "accountType": {
                "type": "object",
                "properties": {
                  "id": {
                    "type": "string"
                  },
                  "name": {
                    "type": "string"
                  }
                },
                "required": [
                  "id",
                  "name"
                ]
              },
              "firstYear": {
                "type": "integer",
                "nullable": true
              },
              "timezoneId": {
                "type": "string",
                "nullable": true
              },
              "affiliation": {
                "type": "object",
                "nullable": true,
                "properties": {
                  "id": {
                    "type": "string"
                  },
                  "name": {
                    "type": "string"
                  },
                  "url": {
                    "type": "string",
                    "nullable": true
                  }
                },
                "required": [
                  "id",
                  "name"
                ]
              }
            }
          },
          "urls": {
            "type": "array",
            "items": {
              "type": "object",
              "properties": {
                "id": {
                  "type": "string"
                },
                "url": {
                  "type": "string",
                  "minLength": 1
                }
              },
              "required": [
                "url"
              ]
            },
            "default": []
          },
          "socials": {
            "type": "object",
            "properties": {
              "twitterAccountName": {
                "type": "string"
              },
              "facebookFanPage": {
                "type": "string"
              },
              "youtubeUserId": {
                "type": "string",
                "nullable": true
              },
              "defaultVideo": {
                "type": "string",
                "nullable": true
              },
              "autoPlayVideo": {
                "type": "boolean",
                "default": false
              }
            }
          }
        },
        "required": [
          "name",
          "accountLogoUrl"
        ]
      },
      "AccountName": {
        "type": "object",
        "properties": {
          "id": {
            "type": "string"
          },
          "name": {
            "type": "string"
          }
        },
        "required": [
          "id",
          "name"
        ]
      },
      "AccountHeader": {
        "type": "object",
        "properties": {
          "id": {
            "type": "string"
          },
          "name": {
            "type": "string"
          },
          "accountLogoUrl": {
            "type": "string"
          }
        },
        "required": [
          "id",
          "name",
          "accountLogoUrl"
        ]
      },
      "AccountAffiliation": {
        "type": "object",
        "properties": {
          "id": {
            "type": "string"
          },
          "name": {
            "type": "string"
          },
          "url": {
            "type": "string",
            "nullable": true
          }
        },
        "required": [
          "id",
          "name"
        ]
      },
      "Sponsor": {
        "type": "object",
        "properties": {
          "name": {
            "type": "string",
            "minLength": 1,
            "maxLength": 50
          },
          "streetAddress": {
            "type": "string",
            "maxLength": 255
          },
          "cityStateZip": {
            "type": "string",
            "maxLength": 255
          },
          "description": {
            "type": "string",
            "maxLength": 250
          },
          "email": {
            "type": "string",
            "maxLength": 100
          },
          "phone": {
            "type": "string",
            "maxLength": 255
          },
          "fax": {
            "type": "string",
            "maxLength": 255
          },
          "website": {
            "type": "string",
            "maxLength": 255
          },
          "id": {
            "type": "string"
          },
          "accountId": {
            "type": "string"
          },
          "teamId": {
            "type": "string"
          },
          "photoUrl": {
            "type": "string",
            "format": "uri",
            "description": "Public URL for the sponsor photo"
          }
        },
        "required": [
          "name",
          "id",
          "accountId"
        ],
        "title": "CreateSponsor",
        "description": "Payload to create or update a sponsor"
      },
      "SponsorList": {
        "type": "object",
        "properties": {
          "sponsors": {
            "type": "array",
            "items": {
              "type": "object",
              "properties": {
                "name": {
                  "type": "string",
                  "minLength": 1,
                  "maxLength": 50
                },
                "streetAddress": {
                  "type": "string",
                  "maxLength": 255
                },
                "cityStateZip": {
                  "type": "string",
                  "maxLength": 255
                },
                "description": {
                  "type": "string",
                  "maxLength": 250
                },
                "email": {
                  "type": "string",
                  "maxLength": 100
                },
                "phone": {
                  "type": "string",
                  "maxLength": 255
                },
                "fax": {
                  "type": "string",
                  "maxLength": 255
                },
                "website": {
                  "type": "string",
                  "maxLength": 255
                },
                "id": {
                  "type": "string"
                },
                "accountId": {
                  "type": "string"
                },
                "teamId": {
                  "type": "string"
                },
                "photoUrl": {
                  "type": "string",
                  "format": "uri",
                  "description": "Public URL for the sponsor photo"
                }
              },
              "required": [
                "name",
                "id",
                "accountId"
              ],
              "title": "CreateSponsor",
              "description": "Payload to create or update a sponsor"
            }
          }
        },
        "required": [
          "sponsors"
        ],
        "title": "SponsorListResponse",
        "description": "List response for sponsors"
      },
      "CreateSponsor": {
        "type": "object",
        "properties": {
          "name": {
            "type": "string",
            "minLength": 1,
            "maxLength": 50
          },
          "streetAddress": {
            "type": "string",
            "maxLength": 255
          },
          "cityStateZip": {
            "type": "string",
            "maxLength": 255
          },
          "description": {
            "type": "string",
            "maxLength": 250
          },
          "email": {
            "type": "string",
            "maxLength": 100
          },
          "phone": {
            "type": "string",
            "maxLength": 255
          },
          "fax": {
            "type": "string",
            "maxLength": 255
          },
          "website": {
            "type": "string",
            "maxLength": 255
          }
        },
        "required": [
          "name"
        ],
        "title": "CreateSponsor",
        "description": "Payload to create or update a sponsor"
      },
      "PlayersWantedClassified": {
        "type": "object",
        "properties": {
          "id": {
            "type": "string"
          },
          "accountId": {
            "type": "string"
          },
          "dateCreated": {
            "type": "string",
            "nullable": true
          },
          "createdByContactId": {
            "type": "string"
          },
          "teamEventName": {
            "type": "string"
          },
          "description": {
            "type": "string"
          },
          "positionsNeeded": {
            "type": "string"
          },
          "creator": {
            "type": "object",
            "properties": {
              "id": {
                "type": "string"
              },
              "firstName": {
                "type": "string"
              },
              "lastName": {
                "type": "string"
              },
              "photoUrl": {
                "type": "string"
              }
            },
            "required": [
              "id",
              "firstName",
              "lastName",
              "photoUrl"
            ]
          },
          "account": {
            "type": "object",
            "properties": {
              "id": {
                "type": "string"
              },
              "name": {
                "type": "string"
              }
            },
            "required": [
              "id",
              "name"
            ]
          }
        },
        "required": [
          "id",
          "accountId",
          "dateCreated",
          "createdByContactId",
          "teamEventName",
          "description",
          "positionsNeeded",
          "creator",
          "account"
        ],
        "title": "PlayersWantedClassified",
        "description": "Players Wanted classified listing"
      },
      "PlayersWantedClassifiedPaged": {
        "type": "object",
        "properties": {
          "data": {
            "type": "array",
            "items": {
              "type": "object",
              "properties": {
                "id": {
                  "type": "string"
                },
                "accountId": {
                  "type": "string"
                },
                "dateCreated": {
                  "type": "string",
                  "nullable": true
                },
                "createdByContactId": {
                  "type": "string"
                },
                "teamEventName": {
                  "type": "string"
                },
                "description": {
                  "type": "string"
                },
                "positionsNeeded": {
                  "type": "string"
                },
                "creator": {
                  "type": "object",
                  "properties": {
                    "id": {
                      "type": "string"
                    },
                    "firstName": {
                      "type": "string"
                    },
                    "lastName": {
                      "type": "string"
                    },
                    "photoUrl": {
                      "type": "string"
                    }
                  },
                  "required": [
                    "id",
                    "firstName",
                    "lastName",
                    "photoUrl"
                  ]
                },
                "account": {
                  "type": "object",
                  "properties": {
                    "id": {
                      "type": "string"
                    },
                    "name": {
                      "type": "string"
                    }
                  },
                  "required": [
                    "id",
                    "name"
                  ]
                }
              },
              "required": [
                "id",
                "accountId",
                "dateCreated",
                "createdByContactId",
                "teamEventName",
                "description",
                "positionsNeeded",
                "creator",
                "account"
              ],
              "title": "PlayersWantedClassified",
              "description": "Players Wanted classified listing"
            }
          },
          "total": {
            "type": "number"
          },
          "pagination": {
            "type": "object",
            "properties": {
              "page": {
                "type": "number"
              },
              "limit": {
                "type": "number"
              },
              "hasNext": {
                "type": "boolean"
              },
              "hasPrev": {
                "type": "boolean"
              },
              "totalPages": {
                "type": "number"
              }
            },
            "required": [
              "page",
              "limit",
              "hasNext",
              "hasPrev",
              "totalPages"
            ],
            "title": "PlayerClassifiedPagination",
            "description": "Pagination metadata for player classified listings"
          },
          "filters": {
            "type": "object",
            "properties": {
              "type": {
                "type": "string",
                "enum": [
                  "players",
                  "teams",
                  "all"
                ]
              },
              "positions": {
                "type": "array",
                "items": {
                  "type": "string"
                }
              },
              "experience": {
                "type": "array",
                "items": {
                  "type": "string"
                }
              },
              "dateRange": {
                "type": "object",
                "properties": {
                  "from": {
                    "type": "string",
                    "nullable": true
                  },
                  "to": {
                    "type": "string",
                    "nullable": true
                  }
                },
                "required": [
                  "from",
                  "to"
                ]
              },
              "searchQuery": {
                "type": "string",
                "nullable": true
              }
            },
            "required": [
              "type",
              "positions",
              "experience",
              "dateRange",
              "searchQuery"
            ],
            "title": "PlayerClassifiedFilters",
            "description": "Filters applied to a player classified search request"
          }
        },
        "required": [
          "data",
          "total",
          "pagination",
          "filters"
        ],
        "title": "PlayersWantedClassifiedList",
        "description": "Paginated Players Wanted classified listings"
      },
      "UpsertPlayersWantedClassified": {
        "type": "object",
        "properties": {
          "id": {
            "type": "string",
            "pattern": "^d+$"
          },
          "teamEventName": {
            "type": "string",
            "minLength": 1,
            "maxLength": 50
          },
          "description": {
            "type": "string",
            "minLength": 1,
            "maxLength": 2000
          },
          "positionsNeeded": {
            "type": "string",
            "minLength": 1,
            "maxLength": 255
          }
        },
        "required": [
          "teamEventName",
          "description",
          "positionsNeeded"
        ],
        "title": "UpsertPlayersWantedClassifiedRequest",
        "description": "Request body for creating or updating a Players Wanted classified"
      },
      "PlayerClassifiedSearchQuery": {
        "type": "object",
        "properties": {
          "page": {
            "type": "integer",
            "minimum": 1,
            "default": 1
          },
          "limit": {
            "type": "integer",
            "minimum": 1,
            "maximum": 100,
            "default": 20
          },
          "sortBy": {
            "type": "string",
            "enum": [
              "dateCreated",
              "relevance"
            ],
            "default": "dateCreated"
          },
          "sortOrder": {
            "type": "string",
            "enum": [
              "asc",
              "desc"
            ],
            "default": "desc"
          },
          "searchQuery": {
            "type": "string",
            "maxLength": 200
          }
        },
        "title": "PlayerClassifiedSearchQuery",
        "description": "Query parameters used to paginate and filter player classified listings"
      },
      "TeamsWantedPublicClassifiedPaged": {
        "type": "object",
        "properties": {
          "data": {
            "type": "array",
            "items": {
              "type": "object",
              "properties": {
                "id": {
                  "type": "string",
                  "pattern": "^d+$"
                },
                "accountId": {
                  "type": "string"
                },
                "dateCreated": {
                  "type": "string",
                  "nullable": true
                },
                "name": {
                  "type": "string"
                },
                "experience": {
                  "type": "string"
                },
                "positionsPlayed": {
                  "type": "string"
                },
                "age": {
                  "type": "number",
                  "nullable": true
                },
                "account": {
                  "type": "object",
                  "properties": {
                    "id": {
                      "type": "string"
                    },
                    "name": {
                      "type": "string"
                    }
                  },
                  "required": [
                    "id",
                    "name"
                  ]
                }
              },
              "required": [
                "id",
                "accountId",
                "dateCreated",
                "name",
                "experience",
                "positionsPlayed",
                "age",
                "account"
              ],
              "title": "TeamsWantedPublicClassified",
              "description": "Teams Wanted classified listing for public display without contact information"
            }
          },
          "total": {
            "type": "number"
          },
          "pagination": {
            "type": "object",
            "properties": {
              "page": {
                "type": "number"
              },
              "limit": {
                "type": "number"
              },
              "hasNext": {
                "type": "boolean"
              },
              "hasPrev": {
                "type": "boolean"
              },
              "totalPages": {
                "type": "number"
              }
            },
            "required": [
              "page",
              "limit",
              "hasNext",
              "hasPrev",
              "totalPages"
            ],
            "title": "PlayerClassifiedPagination",
            "description": "Pagination metadata for player classified listings"
          },
          "filters": {
            "type": "object",
            "properties": {
              "type": {
                "type": "string",
                "enum": [
                  "players",
                  "teams",
                  "all"
                ]
              },
              "positions": {
                "type": "array",
                "items": {
                  "type": "string"
                }
              },
              "experience": {
                "type": "array",
                "items": {
                  "type": "string"
                }
              },
              "dateRange": {
                "type": "object",
                "properties": {
                  "from": {
                    "type": "string",
                    "nullable": true
                  },
                  "to": {
                    "type": "string",
                    "nullable": true
                  }
                },
                "required": [
                  "from",
                  "to"
                ]
              },
              "searchQuery": {
                "type": "string",
                "nullable": true
              }
            },
            "required": [
              "type",
              "positions",
              "experience",
              "dateRange",
              "searchQuery"
            ],
            "title": "PlayerClassifiedFilters",
            "description": "Filters applied to a player classified search request"
          }
        },
        "required": [
          "data",
          "total",
          "pagination",
          "filters"
        ],
        "title": "TeamsWantedPublicClassifiedPaged",
        "description": "Paginated Teams Wanted classified listings for public display"
      },
      "TeamsWantedOwnerClassified": {
        "type": "object",
        "properties": {
          "id": {
            "type": "string",
            "pattern": "^d+$"
          },
          "accountId": {
            "type": "string"
          },
          "dateCreated": {
            "type": "string",
            "nullable": true
          },
          "name": {
            "type": "string"
          },
          "email": {
            "type": "string"
          },
          "phone": {
            "type": "string"
          },
          "experience": {
            "type": "string"
          },
          "positionsPlayed": {
            "type": "string"
          },
          "birthDate": {
            "type": "string",
            "nullable": true
          },
          "age": {
            "type": "number",
            "nullable": true
          },
          "account": {
            "type": "object",
            "properties": {
              "id": {
                "type": "string"
              },
              "name": {
                "type": "string"
              }
            },
            "required": [
              "id",
              "name"
            ]
          }
        },
        "required": [
          "id",
          "accountId",
          "dateCreated",
          "name",
          "email",
          "phone",
          "experience",
          "positionsPlayed",
          "birthDate",
          "age",
          "account"
        ],
        "title": "TeamsWantedOwnerClassified",
        "description": "Teams Wanted classified listing for the owner including contact information"
      },
      "UpsertTeamsWantedClassified": {
        "type": "object",
        "properties": {
          "id": {
            "type": "string",
            "pattern": "^d+$"
          },
          "accessCode": {
            "type": "string",
            "minLength": 10,
            "maxLength": 1000
          },
          "name": {
            "type": "string",
            "minLength": 1,
            "maxLength": 50
          },
          "email": {
            "type": "string",
            "maxLength": 320,
            "format": "email"
          },
          "phone": {
            "type": "string",
            "minLength": 1,
            "maxLength": 50
          },
          "experience": {
            "type": "string",
            "minLength": 1,
            "maxLength": 255
          },
          "positionsPlayed": {
            "type": "string",
            "minLength": 1,
            "maxLength": 255
          },
          "birthDate": {
            "type": "string",
            "nullable": true,
            "default": ""
          }
        },
        "required": [
          "name",
          "email",
          "phone",
          "experience",
          "positionsPlayed"
        ],
        "title": "UpsertTeamsWantedClassifiedRequest",
        "description": "Request body for creating or updating a Teams Wanted classified"
      },
      "TeamsWantedAccessCode": {
        "type": "object",
        "properties": {
          "accessCode": {
            "type": "string",
            "minLength": 10,
            "maxLength": 1000
          }
        },
        "required": [
          "accessCode"
        ],
        "title": "TeamsWantedAccessCode",
        "description": "Access code used to authenticate Teams Wanted classified actions"
      },
      "TeamsWantedContactInfo": {
        "type": "object",
        "properties": {
          "email": {
            "type": "string"
          },
          "phone": {
            "type": "string"
          },
          "birthDate": {
            "type": "string",
            "nullable": true
          }
        },
        "required": [
          "email",
          "phone",
          "birthDate"
        ],
        "title": "TeamsWantedContactInfo",
        "description": "Contact information for a Teams Wanted classified"
      },
      "TeamsWantedContactQuery": {
        "type": "object",
        "properties": {
          "accessCode": {
            "type": "string",
            "minLength": 10,
            "maxLength": 1000
          }
        },
        "title": "TeamsWantedContactQuery",
        "description": "Query parameters used to request Teams Wanted contact information"
      },
      "ContactPlayersWantedCreator": {
        "type": "object",
        "properties": {
          "senderName": {
            "type": "string",
            "minLength": 1,
            "maxLength": 100
          },
          "senderEmail": {
            "type": "string",
            "maxLength": 320,
            "format": "email"
          },
          "message": {
            "type": "string",
            "minLength": 1,
            "maxLength": 5000
          }
        },
        "required": [
          "senderName",
          "senderEmail",
          "message"
        ],
        "title": "ContactPlayersWantedCreatorRequest",
        "description": "Request body for contacting a Players Wanted classified creator"
      },
      "BaseballPosition": {
        "type": "object",
        "properties": {
          "id": {
            "type": "string"
          },
          "name": {
            "type": "string"
          },
          "category": {
            "type": "string",
            "enum": [
              "pitching",
              "infield",
              "outfield",
              "catching",
              "utility"
            ]
          },
          "abbreviation": {
            "type": "string"
          }
        },
        "required": [
          "id",
          "name",
          "category",
          "abbreviation"
        ],
        "title": "BaseballPosition",
        "description": "Baseball position metadata used in player classifieds"
      },
      "ExperienceLevel": {
        "type": "object",
        "properties": {
          "id": {
            "type": "string"
          },
          "name": {
            "type": "string"
          },
          "description": {
            "type": "string"
          },
          "yearsRequired": {
            "type": "number"
          },
          "skillLevel": {
            "type": "string",
            "enum": [
              "beginner",
              "intermediate",
              "advanced",
              "expert"
            ]
          }
        },
        "required": [
          "id",
          "name",
          "description",
          "yearsRequired",
          "skillLevel"
        ],
        "title": "ExperienceLevel",
        "description": "Experience level metadata used in player classifieds"
      },
      "ValidationError": {
        "type": "object",
        "properties": {
          "message": {
            "type": "string"
          },
          "statusCode": {
            "type": "number",
            "enum": [
              400
            ]
          },
          "isRetryable": {
            "type": "boolean",
            "enum": [
              false
            ]
          }
        },
        "required": [
          "message",
          "statusCode",
          "isRetryable"
        ],
        "description": "Validation error (400)",
        "example": {
          "message": "Validation failed",
          "statusCode": 400,
          "isRetryable": false
        }
      },
      "AuthenticationError": {
        "type": "object",
        "properties": {
          "message": {
            "type": "string"
          },
          "statusCode": {
            "type": "number",
            "enum": [
              401
            ]
          },
          "isRetryable": {
            "type": "boolean",
            "enum": [
              false
            ]
          }
        },
        "required": [
          "message",
          "statusCode",
          "isRetryable"
        ],
        "description": "Authentication error (401)",
        "example": {
          "message": "Authentication required",
          "statusCode": 401,
          "isRetryable": false
        }
      },
      "AuthorizationError": {
        "type": "object",
        "properties": {
          "message": {
            "type": "string"
          },
          "statusCode": {
            "type": "number",
            "enum": [
              403
            ]
          },
          "isRetryable": {
            "type": "boolean",
            "enum": [
              false
            ]
          }
        },
        "required": [
          "message",
          "statusCode",
          "isRetryable"
        ],
        "description": "Authorization error (403)",
        "example": {
          "message": "Access denied",
          "statusCode": 403,
          "isRetryable": false
        }
      },
      "NotFoundError": {
        "type": "object",
        "properties": {
          "message": {
            "type": "string"
          },
          "statusCode": {
            "type": "number",
            "enum": [
              404
            ]
          },
          "isRetryable": {
            "type": "boolean",
            "enum": [
              false
            ]
          }
        },
        "required": [
          "message",
          "statusCode",
          "isRetryable"
        ],
        "description": "Resource not found error (404)",
        "example": {
          "message": "Resource not found",
          "statusCode": 404,
          "isRetryable": false
        }
      },
      "ConflictError": {
        "type": "object",
        "properties": {
          "message": {
            "type": "string"
          },
          "statusCode": {
            "type": "number",
            "enum": [
              409
            ]
          },
          "isRetryable": {
            "type": "boolean",
            "enum": [
              false
            ]
          }
        },
        "required": [
          "message",
          "statusCode",
          "isRetryable"
        ],
        "description": "Resource conflict error (409)",
        "example": {
          "message": "Resource conflict",
          "statusCode": 409,
          "isRetryable": false
        }
      },
      "InternalServerError": {
        "type": "object",
        "properties": {
          "message": {
            "type": "string"
          },
          "statusCode": {
            "type": "number",
            "enum": [
              500
            ]
          },
          "isRetryable": {
            "type": "boolean",
            "enum": [
              true
            ]
          }
        },
        "required": [
          "message",
          "statusCode",
          "isRetryable"
        ],
        "description": "Internal server error (500)",
        "example": {
          "message": "Internal server error",
          "statusCode": 500,
          "isRetryable": true
        }
      }
    },
    "parameters": {}
  },
  "paths": {
    "/api/accounts/search": {
      "get": {
        "operationId": "searchAccounts",
        "summary": "Search accounts",
        "description": "Public search for accounts by name or type",
        "tags": [
          "Accounts"
        ],
        "parameters": [
          {
            "schema": {
              "type": "string",
              "minLength": 1,
              "maxLength": 100
            },
            "required": true,
            "name": "q",
            "in": "query"
          }
        ],
        "responses": {
          "200": {
            "description": "Accounts matching the search query",
            "content": {
              "application/json": {
                "schema": {
                  "type": "array",
                  "items": {
                    "$ref": "#/components/schemas/Account"
                  }
                }
              }
            }
          },
          "400": {
            "description": "Validation error",
            "content": {
              "application/json": {
                "schema": {
                  "$ref": "#/components/schemas/ValidationError"
                }
              }
            }
          },
          "500": {
            "description": "Internal server error",
            "content": {
              "application/json": {
                "schema": {
                  "$ref": "#/components/schemas/InternalServerError"
                }
              }
            }
          }
        }
      }
    },
    "/api/accounts/by-domain": {
      "get": {
        "operationId": "getAccountByDomain",
        "summary": "Get account by domain",
        "description": "Public lookup of an account by inbound request host domain.",
        "tags": [
          "Accounts"
        ],
        "parameters": [
          {
            "schema": {
              "type": "string",
              "minLength": 1
            },
            "required": true,
            "name": "host",
            "in": "header"
          }
        ],
        "responses": {
          "200": {
            "description": "Account matching the provided domain",
            "content": {
              "application/json": {
                "schema": {
                  "$ref": "#/components/schemas/Account"
                }
              }
            }
          },
          "400": {
            "description": "Validation error",
            "content": {
              "application/json": {
                "schema": {
                  "$ref": "#/components/schemas/ValidationError"
                }
              }
            }
          },
          "404": {
            "description": "Account not found for the provided domain",
            "content": {
              "application/json": {
                "schema": {
                  "$ref": "#/components/schemas/NotFoundError"
                }
              }
            }
          },
          "500": {
            "description": "Internal server error",
            "content": {
              "application/json": {
                "schema": {
                  "$ref": "#/components/schemas/InternalServerError"
                }
              }
            }
          }
        }
      }
    },
    "/api/accounts/{accountId}": {
      "get": {
        "operationId": "getAccountById",
        "summary": "Get account by ID",
        "description": "Retrieve account details and optional current season information.",
        "tags": [
          "Accounts"
        ],
        "parameters": [
          {
            "name": "accountId",
            "in": "path",
            "required": true,
            "schema": {
              "type": "string",
              "format": "number"
            }
          },
          {
            "schema": {
              "type": "boolean",
              "nullable": true,
              "default": false
            },
            "required": false,
            "name": "includeCurrentSeason",
            "in": "query"
          }
        ],
        "responses": {
          "200": {
            "description": "Account details",
            "content": {
              "application/json": {
                "schema": {
                  "$ref": "#/components/schemas/AccountWithSeasons"
                }
              }
            }
          },
          "400": {
            "description": "Validation error",
            "content": {
              "application/json": {
                "schema": {
                  "$ref": "#/components/schemas/ValidationError"
                }
              }
            }
          },
          "404": {
            "description": "Account not found",
            "content": {
              "application/json": {
                "schema": {
                  "$ref": "#/components/schemas/NotFoundError"
                }
              }
            }
          },
          "500": {
            "description": "Internal server error",
            "content": {
              "application/json": {
                "schema": {
                  "$ref": "#/components/schemas/InternalServerError"
                }
              }
            }
          }
        }
      },
      "put": {
        "operationId": "updateAccount",
        "summary": "Update account",
        "description": "Update account details. Account administrators or global administrators only.",
        "tags": [
          "Accounts"
        ],
        "security": [
          {
            "bearerAuth": []
          }
        ],
        "parameters": [
          {
            "name": "accountId",
            "in": "path",
            "required": true,
            "schema": {
              "type": "string",
              "format": "number"
            }
          }
        ],
        "requestBody": {
          "content": {
            "application/json": {
              "schema": {
                "type": "object",
                "properties": {
                  "name": {
                    "type": "string"
                  },
                  "accountLogoUrl": {
                    "type": "string"
                  },
                  "configuration": {
                    "type": "object",
                    "properties": {
                      "accountType": {
                        "type": "object",
                        "properties": {
                          "id": {
                            "type": "string"
                          },
                          "name": {
                            "type": "string"
                          }
                        },
                        "required": [
                          "id",
                          "name"
                        ]
                      },
                      "firstYear": {
                        "type": "integer",
                        "nullable": true
                      },
                      "timezoneId": {
                        "type": "string",
                        "nullable": true
                      },
                      "affiliation": {
                        "type": "object",
                        "nullable": true,
                        "properties": {
                          "id": {
                            "type": "string"
                          },
                          "name": {
                            "type": "string"
                          },
                          "url": {
                            "type": "string",
                            "nullable": true
                          }
                        },
                        "required": [
                          "id",
                          "name"
                        ]
                      }
                    }
                  },
                  "urls": {
                    "type": "array",
                    "items": {
                      "type": "object",
                      "properties": {
                        "id": {
                          "type": "string"
                        },
                        "url": {
                          "type": "string",
                          "minLength": 1
                        }
                      },
                      "required": [
                        "url"
                      ]
                    },
                    "default": []
                  },
                  "socials": {
                    "type": "object",
                    "properties": {
                      "twitterAccountName": {
                        "type": "string"
                      },
                      "facebookFanPage": {
                        "type": "string"
                      },
                      "youtubeUserId": {
                        "type": "string",
                        "nullable": true
                      },
                      "defaultVideo": {
                        "type": "string",
                        "nullable": true
                      },
                      "autoPlayVideo": {
                        "type": "boolean",
                        "default": false
                      }
                    }
                  }
                }
              }
            }
          }
        },
        "responses": {
          "200": {
            "description": "Account updated",
            "content": {
              "application/json": {
                "schema": {
                  "$ref": "#/components/schemas/Account"
                }
              }
            }
          },
          "400": {
            "description": "Validation error",
            "content": {
              "application/json": {
                "schema": {
                  "$ref": "#/components/schemas/ValidationError"
                }
              }
            }
          },
          "401": {
            "description": "Authentication required",
            "content": {
              "application/json": {
                "schema": {
                  "$ref": "#/components/schemas/AuthenticationError"
                }
              }
            }
          },
          "403": {
            "description": "Forbidden",
            "content": {
              "application/json": {
                "schema": {
                  "$ref": "#/components/schemas/AuthorizationError"
                }
              }
            }
          },
          "404": {
            "description": "Account not found",
            "content": {
              "application/json": {
                "schema": {
                  "$ref": "#/components/schemas/NotFoundError"
                }
              }
            }
          },
          "500": {
            "description": "Internal server error",
            "content": {
              "application/json": {
                "schema": {
                  "$ref": "#/components/schemas/InternalServerError"
                }
              }
            }
          }
        }
      },
      "delete": {
        "operationId": "deleteAccount",
        "summary": "Delete account",
        "description": "Delete an account. Administrator access required.",
        "tags": [
          "Accounts"
        ],
        "security": [
          {
            "bearerAuth": []
          }
        ],
        "parameters": [
          {
            "name": "accountId",
            "in": "path",
            "required": true,
            "schema": {
              "type": "string",
              "format": "number"
            }
          }
        ],
        "responses": {
          "204": {
            "description": "Account deleted"
          },
          "401": {
            "description": "Authentication required",
            "content": {
              "application/json": {
                "schema": {
                  "$ref": "#/components/schemas/AuthenticationError"
                }
              }
            }
          },
          "403": {
            "description": "Forbidden",
            "content": {
              "application/json": {
                "schema": {
                  "$ref": "#/components/schemas/AuthorizationError"
                }
              }
            }
          },
          "404": {
            "description": "Account not found",
            "content": {
              "application/json": {
                "schema": {
                  "$ref": "#/components/schemas/NotFoundError"
                }
              }
            }
          },
          "500": {
            "description": "Internal server error",
            "content": {
              "application/json": {
                "schema": {
                  "$ref": "#/components/schemas/InternalServerError"
                }
              }
            }
          }
        }
      }
    },
    "/api/accounts": {
      "post": {
        "operationId": "createAccount",
        "summary": "Create account",
        "description": "Create a new account. Administrator access required.",
        "tags": [
          "Accounts"
        ],
        "security": [
          {
            "bearerAuth": []
          }
        ],
        "requestBody": {
          "content": {
            "application/json": {
              "schema": {
                "$ref": "#/components/schemas/CreateAccount"
              }
            }
          }
        },
        "responses": {
          "201": {
            "description": "Account created",
            "content": {
              "application/json": {
                "schema": {
                  "$ref": "#/components/schemas/Account"
                }
              }
            }
          },
          "400": {
            "description": "Validation error",
            "content": {
              "application/json": {
                "schema": {
                  "$ref": "#/components/schemas/ValidationError"
                }
              }
            }
          },
          "401": {
            "description": "Authentication required",
            "content": {
              "application/json": {
                "schema": {
                  "$ref": "#/components/schemas/AuthenticationError"
                }
              }
            }
          },
          "403": {
            "description": "Forbidden",
            "content": {
              "application/json": {
                "schema": {
                  "$ref": "#/components/schemas/AuthorizationError"
                }
              }
            }
          },
          "500": {
            "description": "Internal server error",
            "content": {
              "application/json": {
                "schema": {
                  "$ref": "#/components/schemas/InternalServerError"
                }
              }
            }
          }
        }
      }
    },
    "/api/accounts/{accountId}/name": {
      "get": {
        "operationId": "getAccountName",
        "summary": "Get account name",
        "description": "Retrieve the display name for an account.",
        "tags": [
          "Accounts"
        ],
        "parameters": [
          {
            "name": "accountId",
            "in": "path",
            "required": true,
            "schema": {
              "type": "string",
              "format": "number"
            }
          }
        ],
        "responses": {
          "200": {
            "description": "Account name",
            "content": {
              "application/json": {
                "schema": {
                  "$ref": "#/components/schemas/AccountName"
                }
              }
            }
          },
          "404": {
            "description": "Account not found",
            "content": {
              "application/json": {
                "schema": {
                  "$ref": "#/components/schemas/NotFoundError"
                }
              }
            }
          },
          "500": {
            "description": "Internal server error",
            "content": {
              "application/json": {
                "schema": {
                  "$ref": "#/components/schemas/InternalServerError"
                }
              }
            }
          }
        }
      }
    },
    "/api/accounts/{accountId}/header": {
      "get": {
        "operationId": "getAccountHeader",
        "summary": "Get account header",
        "description": "Retrieve account name and branding assets.",
        "tags": [
          "Accounts"
        ],
        "parameters": [
          {
            "name": "accountId",
            "in": "path",
            "required": true,
            "schema": {
              "type": "string",
              "format": "number"
            }
          }
        ],
        "responses": {
          "200": {
            "description": "Account header information",
            "content": {
              "application/json": {
                "schema": {
                  "$ref": "#/components/schemas/AccountHeader"
                }
              }
            }
          },
          "404": {
            "description": "Account not found",
            "content": {
              "application/json": {
                "schema": {
                  "$ref": "#/components/schemas/NotFoundError"
                }
              }
            }
          },
          "500": {
            "description": "Internal server error",
            "content": {
              "application/json": {
                "schema": {
                  "$ref": "#/components/schemas/InternalServerError"
                }
              }
            }
          }
        }
      }
    },
    "/api/accounts/types": {
      "get": {
        "operationId": "getAccountTypes",
        "summary": "List account types",
        "description": "Retrieve the list of available account types.",
        "tags": [
          "Accounts"
        ],
        "security": [
          {
            "bearerAuth": []
          }
        ],
        "responses": {
          "200": {
            "description": "Account types list",
            "content": {
              "application/json": {
                "schema": {
                  "type": "array",
                  "items": {
                    "$ref": "#/components/schemas/Account"
                  }
                }
              }
            }
          },
          "401": {
            "description": "Authentication required",
            "content": {
              "application/json": {
                "schema": {
                  "$ref": "#/components/schemas/AuthenticationError"
                }
              }
            }
          },
          "500": {
            "description": "Internal server error",
            "content": {
              "application/json": {
                "schema": {
                  "$ref": "#/components/schemas/InternalServerError"
                }
              }
            }
          }
        }
      }
    },
    "/api/accounts/affiliations": {
      "get": {
        "operationId": "getAccountAffiliations",
        "summary": "List account affiliations",
        "description": "Retrieve the list of available account affiliations.",
        "tags": [
          "Accounts"
        ],
        "security": [
          {
            "bearerAuth": []
          }
        ],
        "responses": {
          "200": {
            "description": "Account affiliations list",
            "content": {
              "application/json": {
                "schema": {
                  "type": "array",
                  "items": {
                    "$ref": "#/components/schemas/AccountAffiliation"
                  }
                }
              }
            }
          },
          "401": {
            "description": "Authentication required",
            "content": {
              "application/json": {
                "schema": {
                  "$ref": "#/components/schemas/AuthenticationError"
                }
              }
            }
          },
          "500": {
            "description": "Internal server error",
            "content": {
              "application/json": {
                "schema": {
                  "$ref": "#/components/schemas/InternalServerError"
                }
              }
            }
          }
        }
      }
    },
    "/api/accounts/my-accounts": {
      "get": {
        "operationId": "getMyAccounts",
        "summary": "Get the authenticated user's accounts",
        "description": "Returns the accounts associated with the logged-in user via account membership.",
        "tags": [
          "Accounts"
        ],
        "security": [
          {
            "bearerAuth": []
          }
        ],
        "responses": {
          "200": {
            "description": "Accounts accessible to the authenticated user",
            "content": {
              "application/json": {
                "schema": {
                  "type": "array",
                  "items": {
                    "$ref": "#/components/schemas/Account"
                  }
                }
              }
            }
          },
          "401": {
            "description": "Authentication required",
            "content": {
              "application/json": {
                "schema": {
                  "$ref": "#/components/schemas/AuthenticationError"
                }
              }
            }
          },
          "500": {
            "description": "Internal server error",
            "content": {
              "application/json": {
                "schema": {
                  "$ref": "#/components/schemas/InternalServerError"
                }
              }
            }
          }
        }
      }
    },
    "/api/accounts/managed": {
      "get": {
        "operationId": "getManagedAccounts",
        "summary": "Get accounts managed by the authenticated user",
        "description": "Returns accounts where the user holds AccountAdmin privileges or is a global Administrator.",
        "tags": [
          "Accounts"
        ],
        "security": [
          {
            "bearerAuth": []
          }
        ],
        "responses": {
          "200": {
            "description": "Accounts managed by the authenticated user",
            "content": {
              "application/json": {
                "schema": {
                  "type": "array",
                  "items": {
                    "$ref": "#/components/schemas/Account"
                  }
                }
              }
            }
          },
          "401": {
            "description": "Authentication required",
            "content": {
              "application/json": {
                "schema": {
                  "$ref": "#/components/schemas/AuthenticationError"
                }
              }
            }
          },
          "500": {
            "description": "Internal server error",
            "content": {
              "application/json": {
                "schema": {
                  "$ref": "#/components/schemas/InternalServerError"
                }
              }
            }
          }
        }
      }
    },
    "/api/accounts/{accountId}/contacts": {
      "post": {
        "description": "Create a new contact",
        "operationId": "createContact",
        "security": [
          {
            "bearerAuth": []
          }
        ],
        "tags": [
          "Contacts"
        ],
        "parameters": [
          {
            "name": "accountId",
            "in": "path",
            "required": true,
            "schema": {
              "type": "string",
              "format": "number"
            }
          }
        ],
        "requestBody": {
          "content": {
            "application/json": {
              "schema": {
                "type": "object",
                "properties": {
                  "firstName": {
                    "type": "string",
                    "minLength": 1,
                    "maxLength": 50
                  },
                  "lastName": {
                    "type": "string",
                    "minLength": 1,
                    "maxLength": 50
                  },
                  "middleName": {
                    "type": "string",
                    "maxLength": 50
                  },
                  "email": {
                    "type": "string",
                    "maxLength": 100,
                    "format": "email"
                  },
                  "contactDetails": {
                    "type": "object",
                    "properties": {
                      "phone1": {
                        "type": "string",
                        "nullable": true,
                        "default": ""
                      },
                      "phone2": {
                        "type": "string",
                        "nullable": true,
                        "default": ""
                      },
                      "phone3": {
                        "type": "string",
                        "nullable": true,
                        "default": ""
                      },
                      "streetAddress": {
                        "type": "string",
                        "nullable": true,
                        "maxLength": 100,
                        "default": ""
                      },
                      "city": {
                        "type": "string",
                        "nullable": true,
                        "maxLength": 50,
                        "default": ""
                      },
                      "state": {
                        "type": "string",
                        "nullable": true,
                        "maxLength": 50,
                        "default": ""
                      },
                      "zip": {
                        "type": "string",
                        "nullable": true,
                        "maxLength": 10,
                        "default": ""
                      },
                      "dateOfBirth": {
                        "type": "string",
                        "nullable": true,
                        "default": ""
                      }
                    }
                  },
                  "photo": {
                    "type": "string",
                    "format": "binary",
                    "description": "Contact photo file"
                  }
                }
              }
            },
            "multipart/form-data": {
              "schema": {
                "type": "object",
                "properties": {
                  "firstName": {
                    "type": "string",
                    "minLength": 1,
                    "maxLength": 50
                  },
                  "lastName": {
                    "type": "string",
                    "minLength": 1,
                    "maxLength": 50
                  },
                  "middleName": {
                    "type": "string",
                    "maxLength": 50
                  },
                  "email": {
                    "type": "string",
                    "maxLength": 100,
                    "format": "email"
                  },
                  "contactDetails": {
                    "type": "object",
                    "properties": {
                      "phone1": {
                        "type": "string",
                        "nullable": true,
                        "default": ""
                      },
                      "phone2": {
                        "type": "string",
                        "nullable": true,
                        "default": ""
                      },
                      "phone3": {
                        "type": "string",
                        "nullable": true,
                        "default": ""
                      },
                      "streetAddress": {
                        "type": "string",
                        "nullable": true,
                        "maxLength": 100,
                        "default": ""
                      },
                      "city": {
                        "type": "string",
                        "nullable": true,
                        "maxLength": 50,
                        "default": ""
                      },
                      "state": {
                        "type": "string",
                        "nullable": true,
                        "maxLength": 50,
                        "default": ""
                      },
                      "zip": {
                        "type": "string",
                        "nullable": true,
                        "maxLength": 10,
                        "default": ""
                      },
                      "dateOfBirth": {
                        "type": "string",
                        "nullable": true,
                        "default": ""
                      }
                    }
                  },
                  "photo": {
                    "type": "string",
                    "format": "binary",
                    "description": "Contact photo file"
                  }
                }
              },
              "encoding": {
                "photo": {
                  "contentType": "image/*"
                }
              }
            }
          }
        },
        "responses": {
          "200": {
            "description": "Contact created",
            "content": {
              "application/json": {
                "schema": {
                  "$ref": "#/components/schemas/Contact"
                }
              }
            }
          },
          "400": {
            "description": "Validation error",
            "content": {
              "application/json": {
                "schema": {
                  "$ref": "#/components/schemas/ValidationError"
                }
              }
            }
          },
          "401": {
            "description": "Authentication required",
            "content": {
              "application/json": {
                "schema": {
                  "$ref": "#/components/schemas/AuthenticationError"
                }
              }
            }
          },
          "403": {
            "description": "Access denied - Account admin required",
            "content": {
              "application/json": {
                "schema": {
                  "$ref": "#/components/schemas/AuthorizationError"
                }
              }
            }
          },
          "404": {
            "description": "Contact not found",
            "content": {
              "application/json": {
                "schema": {
                  "$ref": "#/components/schemas/NotFoundError"
                }
              }
            }
          },
          "409": {
            "description": "Conflict error - e.g. duplicate email",
            "content": {
              "application/json": {
                "schema": {
                  "$ref": "#/components/schemas/ConflictError"
                }
              }
            }
          },
          "500": {
            "description": "Internal server error",
            "content": {
              "application/json": {
                "schema": {
                  "$ref": "#/components/schemas/InternalServerError"
                }
              }
            }
          }
        }
      }
    },
    "/api/accounts/{accountId}/contacts/{contactId}": {
      "put": {
        "description": "Update an account contact",
        "operationId": "updateContact",
        "summary": "Update Contact",
        "security": [
          {
            "bearerAuth": []
          }
        ],
        "tags": [
          "Contacts"
        ],
        "parameters": [
          {
            "name": "accountId",
            "in": "path",
            "required": true,
            "schema": {
              "type": "string",
              "format": "number"
            }
          },
          {
            "name": "contactId",
            "in": "path",
            "required": true,
            "schema": {
              "type": "string",
              "format": "number"
            }
          }
        ],
        "requestBody": {
          "content": {
            "application/json": {
              "schema": {
                "type": "object",
                "properties": {
                  "firstName": {
                    "type": "string",
                    "minLength": 1,
                    "maxLength": 50
                  },
                  "lastName": {
                    "type": "string",
                    "minLength": 1,
                    "maxLength": 50
                  },
                  "middleName": {
                    "type": "string",
                    "maxLength": 50
                  },
                  "email": {
                    "type": "string",
                    "maxLength": 100,
                    "format": "email"
                  },
                  "contactDetails": {
                    "type": "object",
                    "properties": {
                      "phone1": {
                        "type": "string",
                        "nullable": true,
                        "default": ""
                      },
                      "phone2": {
                        "type": "string",
                        "nullable": true,
                        "default": ""
                      },
                      "phone3": {
                        "type": "string",
                        "nullable": true,
                        "default": ""
                      },
                      "streetAddress": {
                        "type": "string",
                        "nullable": true,
                        "maxLength": 100,
                        "default": ""
                      },
                      "city": {
                        "type": "string",
                        "nullable": true,
                        "maxLength": 50,
                        "default": ""
                      },
                      "state": {
                        "type": "string",
                        "nullable": true,
                        "maxLength": 50,
                        "default": ""
                      },
                      "zip": {
                        "type": "string",
                        "nullable": true,
                        "maxLength": 10,
                        "default": ""
                      },
                      "dateOfBirth": {
                        "type": "string",
                        "nullable": true,
                        "default": ""
                      }
                    }
                  },
                  "photo": {
                    "type": "string",
                    "format": "binary",
                    "description": "Contact photo file"
                  }
                }
              }
            },
            "multipart/form-data": {
              "schema": {
                "type": "object",
                "properties": {
                  "firstName": {
                    "type": "string",
                    "minLength": 1,
                    "maxLength": 50
                  },
                  "lastName": {
                    "type": "string",
                    "minLength": 1,
                    "maxLength": 50
                  },
                  "middleName": {
                    "type": "string",
                    "maxLength": 50
                  },
                  "email": {
                    "type": "string",
                    "maxLength": 100,
                    "format": "email"
                  },
                  "contactDetails": {
                    "type": "object",
                    "properties": {
                      "phone1": {
                        "type": "string",
                        "nullable": true,
                        "default": ""
                      },
                      "phone2": {
                        "type": "string",
                        "nullable": true,
                        "default": ""
                      },
                      "phone3": {
                        "type": "string",
                        "nullable": true,
                        "default": ""
                      },
                      "streetAddress": {
                        "type": "string",
                        "nullable": true,
                        "maxLength": 100,
                        "default": ""
                      },
                      "city": {
                        "type": "string",
                        "nullable": true,
                        "maxLength": 50,
                        "default": ""
                      },
                      "state": {
                        "type": "string",
                        "nullable": true,
                        "maxLength": 50,
                        "default": ""
                      },
                      "zip": {
                        "type": "string",
                        "nullable": true,
                        "maxLength": 10,
                        "default": ""
                      },
                      "dateOfBirth": {
                        "type": "string",
                        "nullable": true,
                        "default": ""
                      }
                    }
                  },
                  "photo": {
                    "type": "string",
                    "format": "binary",
                    "description": "Contact photo file"
                  }
                }
              },
              "encoding": {
                "photo": {
                  "contentType": "image/*"
                }
              }
            }
          }
        },
        "responses": {
          "200": {
            "description": "Contact updated",
            "content": {
              "application/json": {
                "schema": {
                  "$ref": "#/components/schemas/Contact"
                }
              }
            }
          },
          "400": {
            "description": "Validation error",
            "content": {
              "application/json": {
                "schema": {
                  "$ref": "#/components/schemas/ValidationError"
                }
              }
            }
          },
          "401": {
            "description": "Authentication required",
            "content": {
              "application/json": {
                "schema": {
                  "$ref": "#/components/schemas/AuthenticationError"
                }
              }
            }
          },
          "403": {
            "description": "Access denied - Account admin required",
            "content": {
              "application/json": {
                "schema": {
                  "$ref": "#/components/schemas/AuthorizationError"
                }
              }
            }
          },
          "404": {
            "description": "Contact not found",
            "content": {
              "application/json": {
                "schema": {
                  "$ref": "#/components/schemas/NotFoundError"
                }
              }
            }
          },
          "409": {
            "description": "Conflict error - e.g. duplicate email",
            "content": {
              "application/json": {
                "schema": {
                  "$ref": "#/components/schemas/ConflictError"
                }
              }
            }
          },
          "500": {
            "description": "Internal server error",
            "content": {
              "application/json": {
                "schema": {
                  "$ref": "#/components/schemas/InternalServerError"
                }
              }
            }
          }
        }
      }
    },
    "/api/accounts/{accountId}/contacts/{contactId}/photo": {
      "delete": {
        "description": "Delete a contact photo",
        "operationId": "deleteContactPhoto",
        "security": [
          {
            "bearerAuth": []
          }
        ],
        "tags": [
          "Contacts"
        ],
        "parameters": [
          {
            "name": "accountId",
            "in": "path",
            "required": true,
            "schema": {
              "type": "string",
              "format": "number"
            }
          },
          {
            "name": "contactId",
            "in": "path",
            "required": true,
            "schema": {
              "type": "string",
              "format": "number"
            }
          }
        ],
        "responses": {
          "200": {
            "description": "Contact photo deleted",
            "content": {
              "application/json": {
                "schema": {
                  "type": "string"
                }
              }
            }
          },
          "401": {
            "description": "Authentication required",
            "content": {
              "application/json": {
                "schema": {
                  "$ref": "#/components/schemas/AuthenticationError"
                }
              }
            }
          },
          "403": {
            "description": "Access denied - Account admin required",
            "content": {
              "application/json": {
                "schema": {
                  "$ref": "#/components/schemas/AuthorizationError"
                }
              }
            }
          },
          "404": {
            "description": "Contact not found",
            "content": {
              "application/json": {
                "schema": {
                  "$ref": "#/components/schemas/NotFoundError"
                }
              }
            }
          },
          "500": {
            "description": "Internal server error",
            "content": {
              "application/json": {
                "schema": {
                  "$ref": "#/components/schemas/InternalServerError"
                }
              }
            }
          }
        }
      }
    },
    "/api/accounts/{accountId}/contacts/{contactId}/roster": {
      "get": {
        "description": "Get a roster entry for a contact. This is information that is global to a player once they are on a team, it is not season specfic",
        "operationId": "getContactRoster",
        "tags": [
          "Contacts"
        ],
        "parameters": [
          {
            "name": "accountId",
            "in": "path",
            "required": true,
            "schema": {
              "type": "string",
              "format": "number"
            }
          },
          {
            "name": "contactId",
            "in": "path",
            "required": true,
            "schema": {
              "type": "string",
              "format": "number"
            }
          }
        ],
        "responses": {
          "200": {
            "description": "Roster entry found",
            "content": {
              "application/json": {
                "schema": {
                  "$ref": "#/components/schemas/RosterPlayer"
                }
              }
            }
          },
          "400": {
            "description": "Validation error",
            "content": {
              "application/json": {
                "schema": {
                  "$ref": "#/components/schemas/ValidationError"
                }
              }
            }
          },
          "404": {
            "description": "Roster member or team not found",
            "content": {
              "application/json": {
                "schema": {
                  "$ref": "#/components/schemas/NotFoundError"
                }
              }
            }
          },
          "500": {
            "description": "Internal server error",
            "content": {
              "application/json": {
                "schema": {
                  "$ref": "#/components/schemas/InternalServerError"
                }
              }
            }
          }
        }
      }
    },
    "/api/accounts/{accountId}/seasons/{seasonId}/teams/{teamSeasonId}/roster/{rosterMemberId}": {
      "put": {
        "description": "Update a roster entry for a team season",
        "operationId": "updateRosterMember",
        "summary": "Update roster entry",
        "security": [
          {
            "bearerAuth": []
          }
        ],
        "tags": [
          "Rosters"
        ],
        "parameters": [
          {
            "name": "accountId",
            "in": "path",
            "required": true,
            "schema": {
              "type": "string",
              "format": "number"
            }
          },
          {
            "name": "seasonId",
            "in": "path",
            "required": true,
            "schema": {
              "type": "string",
              "format": "number"
            }
          },
          {
            "name": "teamSeasonId",
            "in": "path",
            "required": true,
            "schema": {
              "type": "string",
              "format": "number"
            }
          },
          {
            "name": "rosterMemberId",
            "in": "path",
            "required": true,
            "schema": {
              "type": "string",
              "format": "number"
            }
          }
        ],
        "requestBody": {
          "content": {
            "application/json": {
              "schema": {
                "type": "object",
                "properties": {
                  "id": {
                    "type": "string",
                    "pattern": "^d+$"
                  },
                  "playerNumber": {
                    "type": "number",
                    "minimum": 0,
                    "maximum": 99
                  },
                  "inactive": {
                    "type": "boolean",
                    "default": false
                  },
                  "submittedWaiver": {
                    "type": "boolean"
                  },
                  "dateAdded": {
                    "type": "string",
                    "nullable": true,
                    "format": "date",
                    "default": null
                  },
                  "player": {
                    "type": "object",
                    "properties": {
                      "id": {
                        "type": "string",
                        "pattern": "^d+$"
                      },
                      "submittedDriversLicense": {
                        "type": "boolean",
                        "default": false
                      },
                      "firstYear": {
                        "type": "number",
                        "minimum": 1900,
                        "maximum": 2025
                      },
                      "contact": {
                        "type": "object",
                        "properties": {
                          "id": {
                            "type": "string",
                            "pattern": "^d+$"
                          },
                          "firstName": {
                            "type": "string",
                            "minLength": 1,
                            "maxLength": 50
                          },
                          "lastName": {
                            "type": "string",
                            "minLength": 1,
                            "maxLength": 50
                          },
                          "middleName": {
                            "type": "string",
                            "maxLength": 50
                          },
                          "email": {
                            "type": "string",
                            "maxLength": 100,
                            "format": "email"
                          },
                          "userId": {
                            "type": "string",
                            "maxLength": 50
                          },
                          "photoUrl": {
                            "type": "string",
                            "format": "uri"
                          },
                          "contactDetails": {
                            "type": "object",
                            "properties": {
                              "phone1": {
                                "type": "string",
                                "nullable": true,
                                "default": ""
                              },
                              "phone2": {
                                "type": "string",
                                "nullable": true,
                                "default": ""
                              },
                              "phone3": {
                                "type": "string",
                                "nullable": true,
                                "default": ""
                              },
                              "streetAddress": {
                                "type": "string",
                                "nullable": true,
                                "maxLength": 100,
                                "default": ""
                              },
                              "city": {
                                "type": "string",
                                "nullable": true,
                                "maxLength": 50,
                                "default": ""
                              },
                              "state": {
                                "type": "string",
                                "nullable": true,
                                "maxLength": 50,
                                "default": ""
                              },
                              "zip": {
                                "type": "string",
                                "nullable": true,
                                "maxLength": 10,
                                "default": ""
                              },
                              "dateOfBirth": {
                                "type": "string",
                                "nullable": true,
                                "default": ""
                              }
                            }
                          }
                        },
                        "required": [
                          "id",
                          "firstName",
                          "lastName"
                        ]
                      }
                    },
                    "required": [
                      "id",
                      "firstYear",
                      "contact"
                    ],
                    "description": "Schema for a player who is or was on a team roster. This contains details that only ever need to be supplied once"
                  }
                }
              }
            }
          }
        },
        "responses": {
          "200": {
            "description": "Roster entry updated",
            "content": {
              "application/json": {
                "schema": {
                  "$ref": "#/components/schemas/RosterMember"
                }
              }
            }
          },
          "400": {
            "description": "Validation error",
            "content": {
              "application/json": {
                "schema": {
                  "$ref": "#/components/schemas/ValidationError"
                }
              }
            }
          },
          "401": {
            "description": "Authentication required",
            "content": {
              "application/json": {
                "schema": {
                  "$ref": "#/components/schemas/AuthenticationError"
                }
              }
            }
          },
          "403": {
            "description": "Access denied - Account admin required",
            "content": {
              "application/json": {
                "schema": {
                  "$ref": "#/components/schemas/AuthorizationError"
                }
              }
            }
          },
          "404": {
            "description": "Roster member or team not found",
            "content": {
              "application/json": {
                "schema": {
                  "$ref": "#/components/schemas/NotFoundError"
                }
              }
            }
          },
          "500": {
            "description": "Internal server error",
            "content": {
              "application/json": {
                "schema": {
                  "$ref": "#/components/schemas/InternalServerError"
                }
              }
            }
          }
        }
      },
      "delete": {
        "description": "Delete a player from the team for the given season. This is a permanent action and cannot be undone. Use releasePlayer if you want to keep the player stats for the given team season.",
        "operationId": "deletePlayer",
        "security": [
          {
            "bearerAuth": []
          }
        ],
        "tags": [
          "Roster"
        ],
        "parameters": [
          {
            "name": "accountId",
            "in": "path",
            "required": true,
            "schema": {
              "type": "string",
              "format": "number"
            }
          },
          {
            "name": "seasonId",
            "in": "path",
            "required": true,
            "schema": {
              "type": "string",
              "format": "number"
            }
          },
          {
            "name": "teamSeasonId",
            "in": "path",
            "required": true,
            "schema": {
              "type": "string",
              "format": "number"
            }
          },
          {
            "name": "rosterMemberId",
            "in": "path",
            "required": true,
            "schema": {
              "type": "string",
              "format": "number"
            }
          }
        ],
        "responses": {
          "200": {
            "description": "Player deleted",
            "content": {
              "application/json": {
                "schema": {
                  "type": "string"
                }
              }
            }
          },
          "401": {
            "description": "Authentication required",
            "content": {
              "application/json": {
                "schema": {
                  "$ref": "#/components/schemas/AuthenticationError"
                }
              }
            }
          },
          "403": {
            "description": "Access denied - Account admin required",
            "content": {
              "application/json": {
                "schema": {
                  "$ref": "#/components/schemas/AuthorizationError"
                }
              }
            }
          },
          "404": {
            "description": "Player not found",
            "content": {
              "application/json": {
                "schema": {
                  "$ref": "#/components/schemas/NotFoundError"
                }
              }
            }
          },
          "500": {
            "description": "Internal server error",
            "content": {
              "application/json": {
                "schema": {
                  "$ref": "#/components/schemas/InternalServerError"
                }
              }
            }
          }
        }
      }
    },
    "/api/accounts/{accountId}/seasons/{seasonId}/teams/{teamSeasonId}/roster": {
      "post": {
        "description": "Sign a player to the team roster",
        "operationId": "signPlayer",
        "summary": "Sing player to roster",
        "security": [
          {
            "bearerAuth": []
          }
        ],
        "tags": [
          "Roster"
        ],
        "parameters": [
          {
            "name": "accountId",
            "in": "path",
            "required": true,
            "schema": {
              "type": "string",
              "format": "number"
            }
          },
          {
            "name": "seasonId",
            "in": "path",
            "required": true,
            "schema": {
              "type": "string",
              "format": "number"
            }
          },
          {
            "name": "teamSeasonId",
            "in": "path",
            "required": true,
            "schema": {
              "type": "string",
              "format": "number"
            }
          }
        ],
        "requestBody": {
          "content": {
            "application/json": {
              "schema": {
                "$ref": "#/components/schemas/SignRosterMember"
              }
            }
          }
        },
        "responses": {
          "201": {
            "description": "Player signed to roster",
            "content": {
              "application/json": {
                "schema": {
                  "$ref": "#/components/schemas/RosterMember"
                }
              }
            }
          },
          "400": {
            "description": "Validation error",
            "content": {
              "application/json": {
                "schema": {
                  "$ref": "#/components/schemas/ValidationError"
                }
              }
            }
          },
          "401": {
            "description": "Authentication required",
            "content": {
              "application/json": {
                "schema": {
                  "$ref": "#/components/schemas/AuthenticationError"
                }
              }
            }
          },
          "403": {
            "description": "Access denied - Account admin required",
            "content": {
              "application/json": {
                "schema": {
                  "$ref": "#/components/schemas/AuthorizationError"
                }
              }
            }
          },
          "404": {
            "description": "Contact not found",
            "content": {
              "application/json": {
                "schema": {
                  "$ref": "#/components/schemas/NotFoundError"
                }
              }
            }
          },
          "500": {
            "description": "Internal server error",
            "content": {
              "application/json": {
                "schema": {
                  "$ref": "#/components/schemas/InternalServerError"
                }
              }
            }
          }
        }
      }
    },
    "/api/accounts/{accountId}/seasons/{seasonId}/teams/{teamSeasonId}/roster/{rosterMemberId}/release": {
      "put": {
        "description": "Release a player from the team for the given season",
        "operationId": "releasePlayer",
        "security": [
          {
            "bearerAuth": []
          }
        ],
        "tags": [
          "Roster"
        ],
        "parameters": [
          {
            "name": "accountId",
            "in": "path",
            "required": true,
            "schema": {
              "type": "string",
              "format": "number"
            }
          },
          {
            "name": "seasonId",
            "in": "path",
            "required": true,
            "schema": {
              "type": "string",
              "format": "number"
            }
          },
          {
            "name": "teamSeasonId",
            "in": "path",
            "required": true,
            "schema": {
              "type": "string",
              "format": "number"
            }
          },
          {
            "name": "rosterMemberId",
            "in": "path",
            "required": true,
            "schema": {
              "type": "string",
              "format": "number"
            }
          }
        ],
        "responses": {
          "200": {
            "description": "Player released",
            "content": {
              "application/json": {
                "schema": {
                  "$ref": "#/components/schemas/RosterMember"
                }
              }
            }
          },
          "401": {
            "description": "Authentication required",
            "content": {
              "application/json": {
                "schema": {
                  "$ref": "#/components/schemas/AuthenticationError"
                }
              }
            }
          },
          "403": {
            "description": "Access denied - Account admin required",
            "content": {
              "application/json": {
                "schema": {
                  "$ref": "#/components/schemas/AuthorizationError"
                }
              }
            }
          },
          "404": {
            "description": "Player not found",
            "content": {
              "application/json": {
                "schema": {
                  "$ref": "#/components/schemas/NotFoundError"
                }
              }
            }
          },
          "500": {
            "description": "Internal server error",
            "content": {
              "application/json": {
                "schema": {
                  "$ref": "#/components/schemas/InternalServerError"
                }
              }
            }
          }
        }
      }
    },
    "/api/accounts/{accountId}/seasons/{seasonId}/teams/{teamSeasonId}/roster/{rosterMemberId}/activate": {
      "put": {
        "description": "Activate a released player from the team for the given season",
        "operationId": "activatePlayer",
        "security": [
          {
            "bearerAuth": []
          }
        ],
        "tags": [
          "Roster"
        ],
        "parameters": [
          {
            "name": "accountId",
            "in": "path",
            "required": true,
            "schema": {
              "type": "string",
              "format": "number"
            }
          },
          {
            "name": "seasonId",
            "in": "path",
            "required": true,
            "schema": {
              "type": "string",
              "format": "number"
            }
          },
          {
            "name": "teamSeasonId",
            "in": "path",
            "required": true,
            "schema": {
              "type": "string",
              "format": "number"
            }
          },
          {
            "name": "rosterMemberId",
            "in": "path",
            "required": true,
            "schema": {
              "type": "string",
              "format": "number"
            }
          }
        ],
        "responses": {
          "200": {
            "description": "Player activated",
            "content": {
              "application/json": {
                "schema": {
                  "$ref": "#/components/schemas/RosterMember"
                }
              }
            }
          },
          "401": {
            "description": "Authentication required",
            "content": {
              "application/json": {
                "schema": {
                  "$ref": "#/components/schemas/AuthenticationError"
                }
              }
            }
          },
          "403": {
            "description": "Access denied - Account admin required",
            "content": {
              "application/json": {
                "schema": {
                  "$ref": "#/components/schemas/AuthorizationError"
                }
              }
            }
          },
          "404": {
            "description": "Player not found",
            "content": {
              "application/json": {
                "schema": {
                  "$ref": "#/components/schemas/NotFoundError"
                }
              }
            }
          },
          "500": {
            "description": "Internal server error",
            "content": {
              "application/json": {
                "schema": {
                  "$ref": "#/components/schemas/InternalServerError"
                }
              }
            }
          }
        }
      }
    },
    "/api/accounts/{accountId}/seasons/{seasonId}/teams/{teamSeasonId}/managers": {
      "post": {
        "description": "Add a manager to the team for the given season",
        "operationId": "addManager",
        "security": [
          {
            "bearerAuth": []
          }
        ],
        "tags": [
          "Managers"
        ],
        "parameters": [
          {
            "name": "accountId",
            "in": "path",
            "required": true,
            "schema": {
              "type": "string",
              "format": "number"
            }
          },
          {
            "name": "seasonId",
            "in": "path",
            "required": true,
            "schema": {
              "type": "string",
              "format": "number"
            }
          },
          {
            "name": "teamSeasonId",
            "in": "path",
            "required": true,
            "schema": {
              "type": "string",
              "format": "number"
            }
          }
        ],
        "requestBody": {
          "content": {
            "application/json": {
              "schema": {
                "$ref": "#/components/schemas/CreateTeamManager"
              }
            }
          }
        },
        "responses": {
          "200": {
            "description": "Manager added",
            "content": {
              "application/json": {
                "schema": {
                  "$ref": "#/components/schemas/TeamManager"
                }
              }
            }
          },
          "400": {
            "description": "Validation error",
            "content": {
              "application/json": {
                "schema": {
                  "$ref": "#/components/schemas/ValidationError"
                }
              }
            }
          },
          "401": {
            "description": "Authentication required",
            "content": {
              "application/json": {
                "schema": {
                  "$ref": "#/components/schemas/AuthenticationError"
                }
              }
            }
          },
          "403": {
            "description": "Access denied - Account admin required",
            "content": {
              "application/json": {
                "schema": {
                  "$ref": "#/components/schemas/AuthorizationError"
                }
              }
            }
          },
          "404": {
            "description": "Manager not found",
            "content": {
              "application/json": {
                "schema": {
                  "$ref": "#/components/schemas/NotFoundError"
                }
              }
            }
          },
          "500": {
            "description": "Internal server error",
            "content": {
              "application/json": {
                "schema": {
                  "$ref": "#/components/schemas/InternalServerError"
                }
              }
            }
          }
        }
      }
    },
    "/api/accounts/{accountId}/seasons/{seasonId}/teams/{teamSeasonId}/managers/{managerId}": {
      "delete": {
        "description": "Remove a manager from the team for the given season",
        "operationId": "removeManager",
        "security": [
          {
            "bearerAuth": []
          }
        ],
        "tags": [
          "Managers"
        ],
        "parameters": [
          {
            "name": "accountId",
            "in": "path",
            "required": true,
            "schema": {
              "type": "string",
              "format": "number"
            }
          },
          {
            "name": "seasonId",
            "in": "path",
            "required": true,
            "schema": {
              "type": "string",
              "format": "number"
            }
          },
          {
            "name": "teamSeasonId",
            "in": "path",
            "required": true,
            "schema": {
              "type": "string",
              "format": "number"
            }
          },
          {
            "name": "managerId",
            "in": "path",
            "required": true,
            "schema": {
              "type": "string",
              "format": "number"
            }
          }
        ],
        "responses": {
          "200": {
            "description": "Manager removed",
            "content": {
              "application/json": {
                "schema": {
                  "type": "string"
                }
              }
            }
          },
          "401": {
            "description": "Authentication required",
            "content": {
              "application/json": {
                "schema": {
                  "$ref": "#/components/schemas/AuthenticationError"
                }
              }
            }
          },
          "403": {
            "description": "Access denied - Account admin required",
            "content": {
              "application/json": {
                "schema": {
                  "$ref": "#/components/schemas/AuthorizationError"
                }
              }
            }
          },
          "404": {
            "description": "Manager not found",
            "content": {
              "application/json": {
                "schema": {
                  "$ref": "#/components/schemas/NotFoundError"
                }
              }
            }
          },
          "500": {
            "description": "Internal server error",
            "content": {
              "application/json": {
                "schema": {
                  "$ref": "#/components/schemas/InternalServerError"
                }
              }
            }
          }
        }
      }
    },
    "/api/accounts/{accountId}/sponsors": {
      "get": {
        "description": "List sponsors configured for an account",
        "operationId": "listAccountSponsors",
        "summary": "List account sponsors",
        "tags": [
          "Sponsors"
        ],
        "parameters": [
          {
            "name": "accountId",
            "in": "path",
            "required": true,
            "schema": {
              "type": "string",
              "format": "number"
            }
          }
        ],
        "responses": {
          "200": {
            "description": "Sponsors for the account",
            "content": {
              "application/json": {
                "schema": {
                  "$ref": "#/components/schemas/SponsorList"
                }
              }
            }
          },
          "500": {
            "description": "Internal server error",
            "content": {
              "application/json": {
                "schema": {
                  "$ref": "#/components/schemas/InternalServerError"
                }
              }
            }
          }
        }
      },
      "post": {
        "description": "Create an account sponsor",
        "operationId": "createAccountSponsor",
        "summary": "Create account sponsor",
        "tags": [
          "Sponsors"
        ],
        "security": [
          {
            "bearerAuth": []
          }
        ],
        "parameters": [
          {
            "name": "accountId",
            "in": "path",
            "required": true,
            "schema": {
              "type": "string",
              "format": "number"
            }
          }
        ],
        "requestBody": {
          "content": {
            "multipart/form-data": {
              "schema": {
                "allOf": [
                  {
                    "$ref": "#/components/schemas/CreateSponsor"
                  },
                  {
                    "type": "object",
                    "properties": {
                      "photo": {
                        "type": "string",
                        "format": "binary",
                        "description": "Sponsor photo file"
                      }
                    }
                  }
                ],
                "title": "CreateSponsor",
                "description": "Payload to create or update a sponsor"
              },
              "encoding": {
                "photo": {
                  "contentType": "image/*"
                }
              }
            }
          }
        },
        "responses": {
          "201": {
            "description": "Sponsor created",
            "content": {
              "application/json": {
                "schema": {
                  "$ref": "#/components/schemas/Sponsor"
                }
              }
            }
          },
          "400": {
            "description": "Validation error",
            "content": {
              "application/json": {
                "schema": {
                  "$ref": "#/components/schemas/ValidationError"
                }
              }
            }
          },
          "401": {
            "description": "Authentication required",
            "content": {
              "application/json": {
                "schema": {
                  "$ref": "#/components/schemas/AuthenticationError"
                }
              }
            }
          },
          "403": {
            "description": "Access denied - sponsor management permission required",
            "content": {
              "application/json": {
                "schema": {
                  "$ref": "#/components/schemas/AuthorizationError"
                }
              }
            }
          },
          "500": {
            "description": "Internal server error",
            "content": {
              "application/json": {
                "schema": {
                  "$ref": "#/components/schemas/InternalServerError"
                }
              }
            }
          }
        }
      }
    },
    "/api/accounts/{accountId}/sponsors/{sponsorId}": {
      "get": {
        "description": "Retrieve a single account-level sponsor",
        "operationId": "getAccountSponsor",
        "summary": "Get account sponsor",
        "tags": [
          "Sponsors"
        ],
        "parameters": [
          {
            "name": "accountId",
            "in": "path",
            "required": true,
            "schema": {
              "type": "string",
              "format": "number"
            }
          },
          {
            "name": "sponsorId",
            "in": "path",
            "required": true,
            "schema": {
              "type": "string",
              "format": "number"
            }
          }
        ],
        "responses": {
          "200": {
            "description": "Sponsor details",
            "content": {
              "application/json": {
                "schema": {
                  "$ref": "#/components/schemas/Sponsor"
                }
              }
            }
          },
          "404": {
            "description": "Sponsor not found",
            "content": {
              "application/json": {
                "schema": {
                  "$ref": "#/components/schemas/NotFoundError"
                }
              }
            }
          },
          "500": {
            "description": "Internal server error",
            "content": {
              "application/json": {
                "schema": {
                  "$ref": "#/components/schemas/InternalServerError"
                }
              }
            }
          }
        }
      },
      "put": {
        "description": "Update an account sponsor",
        "operationId": "updateAccountSponsor",
        "summary": "Update account sponsor",
        "tags": [
          "Sponsors"
        ],
        "security": [
          {
            "bearerAuth": []
          }
        ],
        "parameters": [
          {
            "name": "accountId",
            "in": "path",
            "required": true,
            "schema": {
              "type": "string",
              "format": "number"
            }
          },
          {
            "name": "sponsorId",
            "in": "path",
            "required": true,
            "schema": {
              "type": "string",
              "format": "number"
            }
          }
        ],
        "requestBody": {
          "content": {
            "multipart/form-data": {
              "schema": {
                "type": "object",
                "properties": {
                  "name": {
                    "type": "string",
                    "minLength": 1,
                    "maxLength": 50
                  },
                  "streetAddress": {
                    "type": "string",
                    "maxLength": 255
                  },
                  "cityStateZip": {
                    "type": "string",
                    "maxLength": 255
                  },
                  "description": {
                    "type": "string",
                    "maxLength": 250
                  },
                  "email": {
                    "type": "string",
                    "maxLength": 100
                  },
                  "phone": {
                    "type": "string",
                    "maxLength": 255
                  },
                  "fax": {
                    "type": "string",
                    "maxLength": 255
                  },
                  "website": {
                    "type": "string",
                    "maxLength": 255
                  },
                  "photo": {
                    "type": "string",
                    "format": "binary",
                    "description": "Sponsor photo file"
                  }
                }
              },
              "encoding": {
                "photo": {
                  "contentType": "image/*"
                }
              }
            }
          }
        },
        "responses": {
          "200": {
            "description": "Sponsor updated",
            "content": {
              "application/json": {
                "schema": {
                  "$ref": "#/components/schemas/Sponsor"
                }
              }
            }
          },
          "400": {
            "description": "Validation error",
            "content": {
              "application/json": {
                "schema": {
                  "$ref": "#/components/schemas/ValidationError"
                }
              }
            }
          },
          "401": {
            "description": "Authentication required",
            "content": {
              "application/json": {
                "schema": {
                  "$ref": "#/components/schemas/AuthenticationError"
                }
              }
            }
          },
          "403": {
            "description": "Access denied - sponsor management permission required",
            "content": {
              "application/json": {
                "schema": {
                  "$ref": "#/components/schemas/AuthorizationError"
                }
              }
            }
          },
          "404": {
            "description": "Sponsor not found",
            "content": {
              "application/json": {
                "schema": {
                  "$ref": "#/components/schemas/NotFoundError"
                }
              }
            }
          },
          "500": {
            "description": "Internal server error",
            "content": {
              "application/json": {
                "schema": {
                  "$ref": "#/components/schemas/InternalServerError"
                }
              }
            }
          }
        }
      },
      "delete": {
        "description": "Delete an account sponsor",
        "operationId": "deleteAccountSponsor",
        "summary": "Delete account sponsor",
        "tags": [
          "Sponsors"
        ],
        "security": [
          {
            "bearerAuth": []
          }
        ],
        "parameters": [
          {
            "name": "accountId",
            "in": "path",
            "required": true,
            "schema": {
              "type": "string",
              "format": "number"
            }
          },
          {
            "name": "sponsorId",
            "in": "path",
            "required": true,
            "schema": {
              "type": "string",
              "format": "number"
            }
          }
        ],
        "responses": {
          "204": {
            "description": "Sponsor deleted"
          },
          "401": {
            "description": "Authentication required",
            "content": {
              "application/json": {
                "schema": {
                  "$ref": "#/components/schemas/AuthenticationError"
                }
              }
            }
          },
          "403": {
            "description": "Access denied - sponsor management permission required",
            "content": {
              "application/json": {
                "schema": {
                  "$ref": "#/components/schemas/AuthorizationError"
                }
              }
            }
          },
          "404": {
            "description": "Sponsor not found",
            "content": {
              "application/json": {
                "schema": {
                  "$ref": "#/components/schemas/NotFoundError"
                }
              }
            }
          },
          "500": {
            "description": "Internal server error",
            "content": {
              "application/json": {
                "schema": {
                  "$ref": "#/components/schemas/InternalServerError"
                }
              }
            }
          }
        }
      }
    },
    "/api/accounts/{accountId}/seasons/{seasonId}/teams/{teamSeasonId}/sponsors": {
      "get": {
        "description": "List sponsors configured for a team season",
        "operationId": "listTeamSponsors",
        "summary": "List team sponsors",
        "tags": [
          "Sponsors"
        ],
        "parameters": [
          {
            "name": "accountId",
            "in": "path",
            "required": true,
            "schema": {
              "type": "string",
              "format": "number"
            }
          },
          {
            "name": "seasonId",
            "in": "path",
            "required": true,
            "schema": {
              "type": "string",
              "format": "number"
            }
          },
          {
            "name": "teamSeasonId",
            "in": "path",
            "required": true,
            "schema": {
              "type": "string",
              "format": "number"
            }
          }
        ],
        "responses": {
          "200": {
            "description": "Sponsors for the team",
            "content": {
              "application/json": {
                "schema": {
                  "$ref": "#/components/schemas/SponsorList"
                }
              }
            }
          },
          "500": {
            "description": "Internal server error",
            "content": {
              "application/json": {
                "schema": {
                  "$ref": "#/components/schemas/InternalServerError"
                }
              }
            }
          }
        }
      },
      "post": {
        "description": "Create a team sponsor",
        "operationId": "createTeamSponsor",
        "summary": "Create team sponsor",
        "tags": [
          "Sponsors"
        ],
        "security": [
          {
            "bearerAuth": []
          }
        ],
        "parameters": [
          {
            "name": "accountId",
            "in": "path",
            "required": true,
            "schema": {
              "type": "string",
              "format": "number"
            }
          },
          {
            "name": "seasonId",
            "in": "path",
            "required": true,
            "schema": {
              "type": "string",
              "format": "number"
            }
          },
          {
            "name": "teamSeasonId",
            "in": "path",
            "required": true,
            "schema": {
              "type": "string",
              "format": "number"
            }
          }
        ],
        "requestBody": {
          "content": {
            "multipart/form-data": {
              "schema": {
                "type": "object",
                "properties": {
                  "name": {
                    "type": "string",
                    "minLength": 1,
                    "maxLength": 50
                  },
                  "streetAddress": {
                    "type": "string",
                    "maxLength": 255
                  },
                  "cityStateZip": {
                    "type": "string",
                    "maxLength": 255
                  },
                  "description": {
                    "type": "string",
                    "maxLength": 250
                  },
                  "email": {
                    "type": "string",
                    "maxLength": 100
                  },
                  "phone": {
                    "type": "string",
                    "maxLength": 255
                  },
                  "fax": {
                    "type": "string",
                    "maxLength": 255
                  },
                  "website": {
                    "type": "string",
                    "maxLength": 255
                  },
                  "photo": {
                    "type": "string",
                    "format": "binary",
                    "description": "Sponsor photo file"
                  }
                }
              },
              "encoding": {
                "photo": {
                  "contentType": "image/*"
                }
              }
            }
          }
        },
        "responses": {
          "201": {
            "description": "Sponsor created",
            "content": {
              "application/json": {
                "schema": {
                  "$ref": "#/components/schemas/Sponsor"
                }
              }
            }
          },
          "400": {
            "description": "Validation error",
            "content": {
              "application/json": {
                "schema": {
                  "$ref": "#/components/schemas/ValidationError"
                }
              }
            }
          },
          "401": {
            "description": "Authentication required",
            "content": {
              "application/json": {
                "schema": {
                  "$ref": "#/components/schemas/AuthenticationError"
                }
              }
            }
          },
          "403": {
            "description": "Access denied - team sponsor management permission required",
            "content": {
              "application/json": {
                "schema": {
                  "$ref": "#/components/schemas/AuthorizationError"
                }
              }
            }
          },
          "500": {
            "description": "Internal server error",
            "content": {
              "application/json": {
                "schema": {
                  "$ref": "#/components/schemas/InternalServerError"
                }
              }
            }
          }
        }
      }
    },
    "/api/accounts/{accountId}/seasons/{seasonId}/teams/{teamSeasonId}/sponsors/{sponsorId}": {
      "put": {
        "description": "Update a team sponsor",
        "operationId": "updateTeamSponsor",
        "summary": "Update team sponsor",
        "tags": [
          "Sponsors"
        ],
        "security": [
          {
            "bearerAuth": []
          }
        ],
        "parameters": [
          {
            "name": "accountId",
            "in": "path",
            "required": true,
            "schema": {
              "type": "string",
              "format": "number"
            }
          },
          {
            "name": "seasonId",
            "in": "path",
            "required": true,
            "schema": {
              "type": "string",
              "format": "number"
            }
          },
          {
            "name": "teamSeasonId",
            "in": "path",
            "required": true,
            "schema": {
              "type": "string",
              "format": "number"
            }
          },
          {
            "name": "sponsorId",
            "in": "path",
            "required": true,
            "schema": {
              "type": "string",
              "format": "number"
            }
          }
        ],
        "requestBody": {
          "content": {
            "multipart/form-data": {
              "schema": {
                "type": "object",
                "properties": {
                  "name": {
                    "type": "string",
                    "minLength": 1,
                    "maxLength": 50
                  },
                  "streetAddress": {
                    "type": "string",
                    "maxLength": 255
                  },
                  "cityStateZip": {
                    "type": "string",
                    "maxLength": 255
                  },
                  "description": {
                    "type": "string",
                    "maxLength": 250
                  },
                  "email": {
                    "type": "string",
                    "maxLength": 100
                  },
                  "phone": {
                    "type": "string",
                    "maxLength": 255
                  },
                  "fax": {
                    "type": "string",
                    "maxLength": 255
                  },
                  "website": {
                    "type": "string",
                    "maxLength": 255
                  },
                  "photo": {
                    "type": "string",
                    "format": "binary",
                    "description": "Sponsor photo file"
                  }
                }
              },
              "encoding": {
                "photo": {
                  "contentType": "image/*"
                }
              }
            }
          }
        },
        "responses": {
          "200": {
            "description": "Sponsor updated",
            "content": {
              "application/json": {
                "schema": {
                  "$ref": "#/components/schemas/Sponsor"
                }
              }
            }
          },
          "400": {
            "description": "Validation error",
            "content": {
              "application/json": {
                "schema": {
                  "$ref": "#/components/schemas/ValidationError"
                }
              }
            }
          },
          "401": {
            "description": "Authentication required",
            "content": {
              "application/json": {
                "schema": {
                  "$ref": "#/components/schemas/AuthenticationError"
                }
              }
            }
          },
          "403": {
            "description": "Access denied - team sponsor management permission required",
            "content": {
              "application/json": {
                "schema": {
                  "$ref": "#/components/schemas/AuthorizationError"
                }
              }
            }
          },
          "404": {
            "description": "Sponsor not found",
            "content": {
              "application/json": {
                "schema": {
                  "$ref": "#/components/schemas/NotFoundError"
                }
              }
            }
          },
          "500": {
            "description": "Internal server error",
            "content": {
              "application/json": {
                "schema": {
                  "$ref": "#/components/schemas/InternalServerError"
                }
              }
            }
          }
        }
      },
      "delete": {
        "description": "Delete a team sponsor",
        "operationId": "deleteTeamSponsor",
        "summary": "Delete team sponsor",
        "tags": [
          "Sponsors"
        ],
        "security": [
          {
            "bearerAuth": []
          }
        ],
        "parameters": [
          {
            "name": "accountId",
            "in": "path",
            "required": true,
            "schema": {
              "type": "string",
              "format": "number"
            }
          },
          {
            "name": "seasonId",
            "in": "path",
            "required": true,
            "schema": {
              "type": "string",
              "format": "number"
            }
          },
          {
            "name": "teamSeasonId",
            "in": "path",
            "required": true,
            "schema": {
              "type": "string",
              "format": "number"
            }
          },
          {
            "name": "sponsorId",
            "in": "path",
            "required": true,
            "schema": {
              "type": "string",
              "format": "number"
            }
          }
        ],
        "responses": {
          "204": {
            "description": "Sponsor deleted"
          },
          "401": {
            "description": "Authentication required",
            "content": {
              "application/json": {
                "schema": {
                  "$ref": "#/components/schemas/AuthenticationError"
                }
              }
            }
          },
          "403": {
            "description": "Access denied - team sponsor management permission required",
            "content": {
              "application/json": {
                "schema": {
                  "$ref": "#/components/schemas/AuthorizationError"
                }
              }
            }
          },
          "404": {
            "description": "Sponsor not found",
            "content": {
              "application/json": {
                "schema": {
                  "$ref": "#/components/schemas/NotFoundError"
                }
              }
            }
          },
          "500": {
            "description": "Internal server error",
            "content": {
              "application/json": {
                "schema": {
                  "$ref": "#/components/schemas/InternalServerError"
                }
              }
            }
          }
        }
      }
    },
    "/api/accounts/{accountId}/player-classifieds/players-wanted": {
      "post": {
        "operationId": "createPlayersWantedClassified",
        "summary": "Create Players Wanted classified",
        "description": "Create a Players Wanted classified for an authenticated account member.",
        "tags": [
          "Player Classifieds"
        ],
        "security": [
          {
            "bearerAuth": []
          }
        ],
        "parameters": [
          {
            "name": "accountId",
            "in": "path",
            "required": true,
            "schema": {
              "type": "string",
              "format": "number"
            }
          }
        ],
        "requestBody": {
          "content": {
            "application/json": {
              "schema": {
                "$ref": "#/components/schemas/UpsertPlayersWantedClassified"
              }
            }
          }
        },
        "responses": {
          "201": {
            "description": "Players Wanted classified created",
            "content": {
              "application/json": {
                "schema": {
                  "$ref": "#/components/schemas/PlayersWantedClassified"
                }
              }
            }
          },
          "400": {
            "description": "Validation error",
            "content": {
              "application/json": {
                "schema": {
                  "$ref": "#/components/schemas/ValidationError"
                }
              }
            }
          },
          "401": {
            "description": "Authentication required",
            "content": {
              "application/json": {
                "schema": {
                  "$ref": "#/components/schemas/AuthenticationError"
                }
              }
            }
          },
          "403": {
            "description": "Access denied",
            "content": {
              "application/json": {
                "schema": {
                  "$ref": "#/components/schemas/AuthorizationError"
                }
              }
            }
          },
          "404": {
            "description": "Account or contact not found",
            "content": {
              "application/json": {
                "schema": {
                  "$ref": "#/components/schemas/NotFoundError"
                }
              }
            }
          },
          "500": {
            "description": "Internal server error",
            "content": {
              "application/json": {
                "schema": {
                  "$ref": "#/components/schemas/InternalServerError"
                }
              }
            }
          }
        }
      },
      "get": {
        "operationId": "listPlayersWantedClassifieds",
        "summary": "List Players Wanted classifieds",
        "description": "Retrieve paginated Players Wanted classifieds for the specified account.",
        "tags": [
          "Player Classifieds"
        ],
        "parameters": [
          {
            "name": "accountId",
            "in": "path",
            "required": true,
            "schema": {
              "type": "string",
              "format": "number"
            }
          },
          {
            "schema": {
              "type": "integer",
              "minimum": 1,
              "default": 1
            },
            "required": false,
            "name": "page",
            "in": "query"
          },
          {
            "schema": {
              "type": "integer",
              "minimum": 1,
              "maximum": 100,
              "default": 20
            },
            "required": false,
            "name": "limit",
            "in": "query"
          },
          {
            "schema": {
              "type": "string",
              "enum": [
                "dateCreated",
                "relevance"
              ],
              "default": "dateCreated"
            },
            "required": false,
            "name": "sortBy",
            "in": "query"
          },
          {
            "schema": {
              "type": "string",
              "enum": [
                "asc",
                "desc"
              ],
              "default": "desc"
            },
            "required": false,
            "name": "sortOrder",
            "in": "query"
          },
          {
            "schema": {
              "type": "string",
              "maxLength": 200
            },
            "required": false,
            "name": "searchQuery",
            "in": "query"
          }
        ],
        "responses": {
          "200": {
            "description": "Players Wanted classifieds",
            "content": {
              "application/json": {
                "schema": {
                  "$ref": "#/components/schemas/PlayersWantedClassifiedPaged"
                }
              }
            }
          },
          "400": {
            "description": "Validation error",
            "content": {
              "application/json": {
                "schema": {
                  "$ref": "#/components/schemas/ValidationError"
                }
              }
            }
          },
          "500": {
            "description": "Internal server error",
            "content": {
              "application/json": {
                "schema": {
                  "$ref": "#/components/schemas/InternalServerError"
                }
              }
            }
          }
        }
      }
    },
    "/api/accounts/{accountId}/player-classifieds/teams-wanted": {
      "post": {
        "operationId": "createTeamsWantedClassified",
        "summary": "Create Teams Wanted classified",
        "description": "Create a Teams Wanted classified for a public user using an access code workflow.",
        "tags": [
          "Player Classifieds"
        ],
        "parameters": [
          {
            "name": "accountId",
            "in": "path",
            "required": true,
            "schema": {
              "type": "string",
              "format": "number"
            }
          }
        ],
        "requestBody": {
          "content": {
            "application/json": {
              "schema": {
                "$ref": "#/components/schemas/UpsertTeamsWantedClassified"
              }
            }
          }
        },
        "responses": {
          "201": {
            "description": "Teams Wanted classified created",
            "content": {
              "application/json": {
                "schema": {
                  "$ref": "#/components/schemas/TeamsWantedOwnerClassified"
                }
              }
            }
          },
          "400": {
            "description": "Validation error",
            "content": {
              "application/json": {
                "schema": {
                  "$ref": "#/components/schemas/ValidationError"
                }
              }
            }
          },
          "404": {
            "description": "Account not found",
            "content": {
              "application/json": {
                "schema": {
                  "$ref": "#/components/schemas/NotFoundError"
                }
              }
            }
          },
          "500": {
            "description": "Internal server error",
            "content": {
              "application/json": {
                "schema": {
                  "$ref": "#/components/schemas/InternalServerError"
                }
              }
            }
          }
        }
      },
      "get": {
        "operationId": "listTeamsWantedClassifieds",
        "summary": "List Teams Wanted classifieds",
        "description": "Retrieve paginated Teams Wanted classifieds for authenticated account members.",
        "tags": [
          "Player Classifieds"
        ],
        "security": [
          {
            "bearerAuth": []
          }
        ],
        "parameters": [
          {
            "name": "accountId",
            "in": "path",
            "required": true,
            "schema": {
              "type": "string",
              "format": "number"
            }
          },
          {
            "schema": {
              "type": "integer",
              "minimum": 1,
              "default": 1
            },
            "required": false,
            "name": "page",
            "in": "query"
          },
          {
            "schema": {
              "type": "integer",
              "minimum": 1,
              "maximum": 100,
              "default": 20
            },
            "required": false,
            "name": "limit",
            "in": "query"
          },
          {
            "schema": {
              "type": "string",
              "enum": [
                "dateCreated",
                "relevance"
              ],
              "default": "dateCreated"
            },
            "required": false,
            "name": "sortBy",
            "in": "query"
          },
          {
            "schema": {
              "type": "string",
              "enum": [
                "asc",
                "desc"
              ],
              "default": "desc"
            },
            "required": false,
            "name": "sortOrder",
            "in": "query"
          },
          {
            "schema": {
              "type": "string",
              "maxLength": 200
            },
            "required": false,
            "name": "searchQuery",
            "in": "query"
          }
        ],
        "responses": {
          "200": {
            "description": "Teams Wanted classifieds",
            "content": {
              "application/json": {
                "schema": {
                  "$ref": "#/components/schemas/TeamsWantedPublicClassifiedPaged"
                }
              }
            }
          },
          "400": {
            "description": "Validation error",
            "content": {
              "application/json": {
                "schema": {
                  "$ref": "#/components/schemas/ValidationError"
                }
              }
            }
          },
          "401": {
            "description": "Authentication required",
            "content": {
              "application/json": {
                "schema": {
                  "$ref": "#/components/schemas/AuthenticationError"
                }
              }
            }
          },
          "403": {
            "description": "Access denied",
            "content": {
              "application/json": {
                "schema": {
                  "$ref": "#/components/schemas/AuthorizationError"
                }
              }
            }
          },
          "500": {
            "description": "Internal server error",
            "content": {
              "application/json": {
                "schema": {
                  "$ref": "#/components/schemas/InternalServerError"
                }
              }
            }
          }
        }
      }
    },
    "/api/accounts/{accountId}/player-classifieds/teams-wanted/{classifiedId}/verify": {
      "post": {
        "operationId": "verifyTeamsWantedAccess",
        "summary": "Verify Teams Wanted access code",
        "description": "Verify an access code and return the Teams Wanted classified owner view.",
        "tags": [
          "Player Classifieds"
        ],
        "parameters": [
          {
            "name": "accountId",
            "in": "path",
            "required": true,
            "schema": {
              "type": "string",
              "format": "number"
            }
          },
          {
            "name": "classifiedId",
            "in": "path",
            "required": true,
            "schema": {
              "type": "string",
              "format": "number"
            }
          }
        ],
        "requestBody": {
          "content": {
            "application/json": {
              "schema": {
                "$ref": "#/components/schemas/TeamsWantedAccessCode"
              }
            }
          }
        },
        "responses": {
          "200": {
            "description": "Verified Teams Wanted classified",
            "content": {
              "application/json": {
                "schema": {
                  "$ref": "#/components/schemas/TeamsWantedOwnerClassified"
                }
              }
            }
          },
          "400": {
            "description": "Validation error",
            "content": {
              "application/json": {
                "schema": {
                  "$ref": "#/components/schemas/ValidationError"
                }
              }
            }
          },
          "404": {
            "description": "Classified not found",
            "content": {
              "application/json": {
                "schema": {
                  "$ref": "#/components/schemas/NotFoundError"
                }
              }
            }
          },
          "500": {
            "description": "Internal server error",
            "content": {
              "application/json": {
                "schema": {
                  "$ref": "#/components/schemas/InternalServerError"
                }
              }
            }
          }
        }
      }
    },
    "/api/accounts/{accountId}/player-classifieds/teams-wanted/access-code": {
      "post": {
        "operationId": "getTeamsWantedByAccessCode",
        "summary": "Get Teams Wanted classified by access code",
        "description": "Retrieve a Teams Wanted classified owner view using an access code.",
        "tags": [
          "Player Classifieds"
        ],
        "parameters": [
          {
            "name": "accountId",
            "in": "path",
            "required": true,
            "schema": {
              "type": "string",
              "format": "number"
            }
          }
        ],
        "requestBody": {
          "content": {
            "application/json": {
              "schema": {
                "$ref": "#/components/schemas/TeamsWantedAccessCode"
              }
            }
          }
        },
        "responses": {
          "200": {
            "description": "Teams Wanted classified owner view",
            "content": {
              "application/json": {
                "schema": {
                  "$ref": "#/components/schemas/TeamsWantedOwnerClassified"
                }
              }
            }
          },
          "400": {
            "description": "Validation error",
            "content": {
              "application/json": {
                "schema": {
                  "$ref": "#/components/schemas/ValidationError"
                }
              }
            }
          },
          "404": {
            "description": "Classified not found",
            "content": {
              "application/json": {
                "schema": {
                  "$ref": "#/components/schemas/NotFoundError"
                }
              }
            }
          },
          "500": {
            "description": "Internal server error",
            "content": {
              "application/json": {
                "schema": {
                  "$ref": "#/components/schemas/InternalServerError"
                }
              }
            }
          }
        }
      }
    },
    "/api/accounts/{accountId}/player-classifieds/teams-wanted/{classifiedId}": {
      "put": {
        "operationId": "updateTeamsWantedClassified",
        "summary": "Update Teams Wanted classified",
        "description": "Update a Teams Wanted classified using either account authentication or access code.",
        "tags": [
          "Player Classifieds"
        ],
        "security": [
          {
            "bearerAuth": []
          },
          {}
        ],
        "parameters": [
          {
            "name": "accountId",
            "in": "path",
            "required": true,
            "schema": {
              "type": "string",
              "format": "number"
            }
          },
          {
            "name": "classifiedId",
            "in": "path",
            "required": true,
            "schema": {
              "type": "string",
              "format": "number"
            }
          }
        ],
        "requestBody": {
          "content": {
            "application/json": {
              "schema": {
                "$ref": "#/components/schemas/UpsertTeamsWantedClassified"
              }
            }
          }
        },
        "responses": {
          "200": {
            "description": "Updated Teams Wanted classified",
            "content": {
              "application/json": {
                "schema": {
                  "$ref": "#/components/schemas/TeamsWantedOwnerClassified"
                }
              }
            }
          },
          "400": {
            "description": "Validation error",
            "content": {
              "application/json": {
                "schema": {
                  "$ref": "#/components/schemas/ValidationError"
                }
              }
            }
          },
          "401": {
            "description": "Authentication required",
            "content": {
              "application/json": {
                "schema": {
                  "$ref": "#/components/schemas/AuthenticationError"
                }
              }
            }
          },
          "404": {
            "description": "Classified not found",
            "content": {
              "application/json": {
                "schema": {
                  "$ref": "#/components/schemas/NotFoundError"
                }
              }
            }
          },
          "500": {
            "description": "Internal server error",
            "content": {
              "application/json": {
                "schema": {
                  "$ref": "#/components/schemas/InternalServerError"
                }
              }
            }
          }
        }
      },
      "delete": {
        "operationId": "deleteTeamsWantedClassified",
        "summary": "Delete Teams Wanted classified",
        "description": "Delete a Teams Wanted classified using either authentication or access code.",
        "tags": [
          "Player Classifieds"
        ],
        "security": [
          {
            "bearerAuth": []
          },
          {}
        ],
        "parameters": [
          {
            "name": "accountId",
            "in": "path",
            "required": true,
            "schema": {
              "type": "string",
              "format": "number"
            }
          },
          {
            "name": "classifiedId",
            "in": "path",
            "required": true,
            "schema": {
              "type": "string",
              "format": "number"
            }
          }
        ],
        "requestBody": {
          "required": false,
          "content": {
            "application/json": {
              "schema": {
                "$ref": "#/components/schemas/TeamsWantedAccessCode"
              }
            }
          }
        },
        "responses": {
          "204": {
            "description": "Teams Wanted classified deleted"
          },
          "400": {
            "description": "Validation error",
            "content": {
              "application/json": {
                "schema": {
                  "$ref": "#/components/schemas/ValidationError"
                }
              }
            }
          },
          "401": {
            "description": "Authentication required",
            "content": {
              "application/json": {
                "schema": {
                  "$ref": "#/components/schemas/AuthenticationError"
                }
              }
            }
          },
          "404": {
            "description": "Classified not found",
            "content": {
              "application/json": {
                "schema": {
                  "$ref": "#/components/schemas/NotFoundError"
                }
              }
            }
          },
          "500": {
            "description": "Internal server error",
            "content": {
              "application/json": {
                "schema": {
                  "$ref": "#/components/schemas/InternalServerError"
                }
              }
            }
          }
        }
      }
    },
    "/api/accounts/{accountId}/player-classifieds/players-wanted/{classifiedId}": {
      "put": {
        "operationId": "updatePlayersWantedClassified",
        "summary": "Update Players Wanted classified",
        "description": "Update a Players Wanted classified for an authenticated account member.",
        "tags": [
          "Player Classifieds"
        ],
        "security": [
          {
            "bearerAuth": []
          }
        ],
        "parameters": [
          {
            "name": "accountId",
            "in": "path",
            "required": true,
            "schema": {
              "type": "string",
              "format": "number"
            }
          },
          {
            "name": "classifiedId",
            "in": "path",
            "required": true,
            "schema": {
              "type": "string",
              "format": "number"
            }
          }
        ],
        "requestBody": {
          "content": {
            "application/json": {
              "schema": {
                "$ref": "#/components/schemas/UpsertPlayersWantedClassified"
              }
            }
          }
        },
        "responses": {
          "200": {
            "description": "Updated Players Wanted classified",
            "content": {
              "application/json": {
                "schema": {
                  "$ref": "#/components/schemas/PlayersWantedClassified"
                }
              }
            }
          },
          "400": {
            "description": "Validation error",
            "content": {
              "application/json": {
                "schema": {
                  "$ref": "#/components/schemas/ValidationError"
                }
              }
            }
          },
          "401": {
            "description": "Authentication required",
            "content": {
              "application/json": {
                "schema": {
                  "$ref": "#/components/schemas/AuthenticationError"
                }
              }
            }
          },
          "403": {
            "description": "Access denied",
            "content": {
              "application/json": {
                "schema": {
                  "$ref": "#/components/schemas/AuthorizationError"
                }
              }
            }
          },
          "404": {
            "description": "Classified not found",
            "content": {
              "application/json": {
                "schema": {
                  "$ref": "#/components/schemas/NotFoundError"
                }
              }
            }
          },
          "500": {
            "description": "Internal server error",
            "content": {
              "application/json": {
                "schema": {
                  "$ref": "#/components/schemas/InternalServerError"
                }
              }
            }
          }
        }
      },
      "delete": {
        "operationId": "deletePlayersWantedClassified",
        "summary": "Delete Players Wanted classified",
        "description": "Delete a Players Wanted classified for an authenticated account member.",
        "tags": [
          "Player Classifieds"
        ],
        "security": [
          {
            "bearerAuth": []
          }
        ],
        "parameters": [
          {
            "name": "accountId",
            "in": "path",
            "required": true,
            "schema": {
              "type": "string",
              "format": "number"
            }
          },
          {
            "name": "classifiedId",
            "in": "path",
            "required": true,
            "schema": {
              "type": "string",
              "format": "number"
            }
          }
        ],
        "responses": {
          "204": {
            "description": "Players Wanted classified deleted"
          },
          "401": {
            "description": "Authentication required",
            "content": {
              "application/json": {
                "schema": {
                  "$ref": "#/components/schemas/AuthenticationError"
                }
              }
            }
          },
          "403": {
            "description": "Access denied",
            "content": {
              "application/json": {
                "schema": {
                  "$ref": "#/components/schemas/AuthorizationError"
                }
              }
            }
          },
          "404": {
            "description": "Classified not found",
            "content": {
              "application/json": {
                "schema": {
                  "$ref": "#/components/schemas/NotFoundError"
                }
              }
            }
          },
          "500": {
            "description": "Internal server error",
            "content": {
              "application/json": {
                "schema": {
                  "$ref": "#/components/schemas/InternalServerError"
                }
              }
            }
          }
        }
      }
    },
    "/api/accounts/{accountId}/player-classifieds/teams-wanted/{classifiedId}/contact": {
      "get": {
        "operationId": "getTeamsWantedContactInfo",
        "summary": "Get Teams Wanted contact info",
        "description": "Retrieve Teams Wanted classified contact information using either account authentication or a valid access code.",
        "tags": [
          "Player Classifieds"
        ],
        "security": [
          {
            "bearerAuth": []
          },
          {}
        ],
        "parameters": [
          {
            "name": "accountId",
            "in": "path",
            "required": true,
            "schema": {
              "type": "string",
              "format": "number"
            }
          },
          {
            "name": "classifiedId",
            "in": "path",
            "required": true,
            "schema": {
              "type": "string",
              "format": "number"
            }
          },
          {
            "schema": {
              "type": "string",
              "minLength": 10,
              "maxLength": 1000
            },
            "required": false,
            "name": "accessCode",
            "in": "query"
          }
        ],
        "responses": {
          "200": {
            "description": "Teams Wanted contact information",
            "content": {
              "application/json": {
                "schema": {
                  "$ref": "#/components/schemas/TeamsWantedContactInfo"
                }
              }
            }
          },
          "400": {
            "description": "Validation error",
            "content": {
              "application/json": {
                "schema": {
                  "$ref": "#/components/schemas/ValidationError"
                }
              }
            }
          },
          "401": {
            "description": "Authentication required",
            "content": {
              "application/json": {
                "schema": {
                  "$ref": "#/components/schemas/AuthenticationError"
                }
              }
            }
          },
          "404": {
            "description": "Classified not found",
            "content": {
              "application/json": {
                "schema": {
                  "$ref": "#/components/schemas/NotFoundError"
                }
              }
            }
          },
          "500": {
            "description": "Internal server error",
            "content": {
              "application/json": {
                "schema": {
                  "$ref": "#/components/schemas/InternalServerError"
                }
              }
            }
          }
        }
      }
    },
    "/api/accounts/{accountId}/player-classifieds/players-wanted/{classifiedId}/contact": {
      "post": {
        "operationId": "contactPlayersWantedCreator",
        "summary": "Contact Players Wanted creator",
        "description": "Send a message to the creator of a Players Wanted classified.",
        "tags": [
          "Player Classifieds"
        ],
        "parameters": [
          {
            "name": "accountId",
            "in": "path",
            "required": true,
            "schema": {
              "type": "string",
              "format": "number"
            }
          },
          {
            "name": "classifiedId",
            "in": "path",
            "required": true,
            "schema": {
              "type": "string",
              "format": "number"
            }
          }
        ],
        "requestBody": {
          "content": {
            "application/json": {
              "schema": {
                "$ref": "#/components/schemas/ContactPlayersWantedCreator"
              }
            }
          }
        },
        "responses": {
          "204": {
            "description": "Contact request sent"
          },
          "400": {
            "description": "Validation error",
            "content": {
              "application/json": {
                "schema": {
                  "$ref": "#/components/schemas/ValidationError"
                }
              }
            }
          },
          "404": {
            "description": "Classified not found",
            "content": {
              "application/json": {
                "schema": {
                  "$ref": "#/components/schemas/NotFoundError"
                }
              }
            }
          },
          "500": {
            "description": "Internal server error",
            "content": {
              "application/json": {
                "schema": {
                  "$ref": "#/components/schemas/InternalServerError"
                }
              }
            }
          }
        }
      }
    },
    "/api/accounts/{accountId}/player-classifieds/positions": {
      "get": {
        "operationId": "listPlayerClassifiedPositions",
        "summary": "List baseball positions",
        "description": "Retrieve supported baseball positions for classifieds.",
        "tags": [
          "Player Classifieds"
        ],
        "parameters": [
          {
            "name": "accountId",
            "in": "path",
            "required": true,
            "schema": {
              "type": "string",
              "format": "number"
            }
          }
        ],
        "responses": {
          "200": {
            "description": "Baseball positions",
            "content": {
              "application/json": {
                "schema": {
                  "type": "array",
                  "items": {
                    "$ref": "#/components/schemas/BaseballPosition"
                  }
                }
              }
            }
          },
          "500": {
            "description": "Internal server error",
            "content": {
              "application/json": {
                "schema": {
                  "$ref": "#/components/schemas/InternalServerError"
                }
              }
            }
          }
        }
      }
    },
    "/api/accounts/{accountId}/player-classifieds/experience-levels": {
      "get": {
        "operationId": "listPlayerClassifiedExperienceLevels",
        "summary": "List experience levels",
        "description": "Retrieve supported experience levels for classifieds.",
        "tags": [
          "Player Classifieds"
        ],
        "parameters": [
          {
            "name": "accountId",
            "in": "path",
            "required": true,
            "schema": {
              "type": "string",
              "format": "number"
            }
          }
        ],
        "responses": {
          "200": {
            "description": "Experience levels",
            "content": {
              "application/json": {
                "schema": {
                  "type": "array",
                  "items": {
                    "$ref": "#/components/schemas/ExperienceLevel"
                  }
                }
              }
            }
          },
          "500": {
            "description": "Internal server error",
            "content": {
              "application/json": {
                "schema": {
                  "$ref": "#/components/schemas/InternalServerError"
                }
              }
            }
          }
        }
      }
    },
    "/api/accounts/{accountId}/polls": {
      "get": {
        "operationId": "listAccountPolls",
        "summary": "List polls for an account",
        "tags": [
          "Polls"
        ],
        "security": [
          {
            "bearerAuth": []
          }
        ],
        "parameters": [
          {
            "name": "accountId",
            "in": "path",
            "required": true,
            "schema": {
              "type": "string",
              "format": "number"
            }
          }
        ],
        "responses": {
          "200": {
            "description": "Polls available for the account",
            "content": {
              "application/json": {
                "schema": {
                  "type": "array",
                  "items": {
                    "$ref": "#/components/schemas/AccountPoll"
                  }
                }
              }
            }
          },
          "401": {
            "description": "Authentication required",
            "content": {
              "application/json": {
                "schema": {
                  "$ref": "#/components/schemas/AuthenticationError"
                }
              }
            }
          },
          "403": {
            "description": "Access denied",
            "content": {
              "application/json": {
                "schema": {
                  "$ref": "#/components/schemas/AuthorizationError"
                }
              }
            }
          },
          "500": {
            "description": "Internal server error",
            "content": {
              "application/json": {
                "schema": {
                  "$ref": "#/components/schemas/InternalServerError"
                }
              }
            }
          }
        }
      },
      "post": {
        "operationId": "createAccountPoll",
        "summary": "Create a poll for an account",
        "tags": [
          "Polls"
        ],
        "security": [
          {
            "bearerAuth": []
          }
        ],
        "parameters": [
          {
            "name": "accountId",
            "in": "path",
            "required": true,
            "schema": {
              "type": "string",
              "format": "number"
            }
          }
        ],
        "requestBody": {
          "content": {
            "application/json": {
              "schema": {
                "$ref": "#/components/schemas/CreatePoll"
              }
            }
          }
        },
        "responses": {
          "201": {
            "description": "Poll created successfully",
            "content": {
              "application/json": {
                "schema": {
                  "$ref": "#/components/schemas/AccountPoll"
                }
              }
            }
          },
          "400": {
            "description": "Validation error",
            "content": {
              "application/json": {
                "schema": {
                  "$ref": "#/components/schemas/ValidationError"
                }
              }
            }
          },
          "401": {
            "description": "Authentication required",
            "content": {
              "application/json": {
                "schema": {
                  "$ref": "#/components/schemas/AuthenticationError"
                }
              }
            }
          },
          "403": {
            "description": "Access denied",
            "content": {
              "application/json": {
                "schema": {
                  "$ref": "#/components/schemas/AuthorizationError"
                }
              }
            }
          },
          "500": {
            "description": "Internal server error",
            "content": {
              "application/json": {
                "schema": {
                  "$ref": "#/components/schemas/InternalServerError"
                }
              }
            }
          }
        }
      }
    },
    "/api/accounts/{accountId}/polls/{pollId}": {
      "put": {
        "operationId": "updateAccountPoll",
        "summary": "Update an existing poll",
        "tags": [
          "Polls"
        ],
        "security": [
          {
            "bearerAuth": []
          }
        ],
        "parameters": [
          {
            "name": "accountId",
            "in": "path",
            "required": true,
            "schema": {
              "type": "string",
              "format": "number"
            }
          },
          {
            "name": "pollId",
            "in": "path",
            "required": true,
            "schema": {
              "type": "string",
              "format": "number"
            }
          }
        ],
        "requestBody": {
          "content": {
            "application/json": {
              "schema": {
                "$ref": "#/components/schemas/UpdatePoll"
              }
            }
          }
        },
        "responses": {
          "200": {
            "description": "Poll updated successfully",
            "content": {
              "application/json": {
                "schema": {
                  "$ref": "#/components/schemas/AccountPoll"
                }
              }
            }
          },
          "400": {
            "description": "Validation error",
            "content": {
              "application/json": {
                "schema": {
                  "$ref": "#/components/schemas/ValidationError"
                }
              }
            }
          },
          "401": {
            "description": "Authentication required",
            "content": {
              "application/json": {
                "schema": {
                  "$ref": "#/components/schemas/AuthenticationError"
                }
              }
            }
          },
          "403": {
            "description": "Access denied",
            "content": {
              "application/json": {
                "schema": {
                  "$ref": "#/components/schemas/AuthorizationError"
                }
              }
            }
          },
          "404": {
            "description": "Poll not found",
            "content": {
              "application/json": {
                "schema": {
                  "$ref": "#/components/schemas/NotFoundError"
                }
              }
            }
          },
          "500": {
            "description": "Internal server error",
            "content": {
              "application/json": {
                "schema": {
                  "$ref": "#/components/schemas/InternalServerError"
                }
              }
            }
          }
        }
      },
      "delete": {
        "operationId": "deleteAccountPoll",
        "summary": "Delete a poll",
        "tags": [
          "Polls"
        ],
        "security": [
          {
            "bearerAuth": []
          }
        ],
        "parameters": [
          {
            "name": "accountId",
            "in": "path",
            "required": true,
            "schema": {
              "type": "string",
              "format": "number"
            }
          },
          {
            "name": "pollId",
            "in": "path",
            "required": true,
            "schema": {
              "type": "string",
              "format": "number"
            }
          }
        ],
        "responses": {
          "204": {
            "description": "Poll deleted successfully"
          },
          "401": {
            "description": "Authentication required",
            "content": {
              "application/json": {
                "schema": {
                  "$ref": "#/components/schemas/AuthenticationError"
                }
              }
            }
          },
          "403": {
            "description": "Access denied",
            "content": {
              "application/json": {
                "schema": {
                  "$ref": "#/components/schemas/AuthorizationError"
                }
              }
            }
          },
          "404": {
            "description": "Poll not found",
            "content": {
              "application/json": {
                "schema": {
                  "$ref": "#/components/schemas/NotFoundError"
                }
              }
            }
          },
          "500": {
            "description": "Internal server error",
            "content": {
              "application/json": {
                "schema": {
                  "$ref": "#/components/schemas/InternalServerError"
                }
              }
            }
          }
        }
      }
    },
    "/api/accounts/{accountId}/polls/active": {
      "get": {
        "operationId": "listActiveAccountPolls",
        "summary": "List active polls for an account",
        "tags": [
          "Polls"
        ],
        "security": [
          {
            "bearerAuth": []
          }
        ],
        "parameters": [
          {
            "name": "accountId",
            "in": "path",
            "required": true,
            "schema": {
              "type": "string",
              "format": "number"
            }
          }
        ],
        "responses": {
          "200": {
            "description": "Active polls for the account",
            "content": {
              "application/json": {
                "schema": {
                  "type": "array",
                  "items": {
                    "$ref": "#/components/schemas/AccountPoll"
                  }
                }
              }
            }
          },
          "401": {
            "description": "Authentication required",
            "content": {
              "application/json": {
                "schema": {
                  "$ref": "#/components/schemas/AuthenticationError"
                }
              }
            }
          },
          "403": {
            "description": "Access denied",
            "content": {
              "application/json": {
                "schema": {
                  "$ref": "#/components/schemas/AuthorizationError"
                }
              }
            }
          },
          "500": {
            "description": "Internal server error",
            "content": {
              "application/json": {
                "schema": {
                  "$ref": "#/components/schemas/InternalServerError"
                }
              }
            }
          }
        }
      }
    },
    "/api/accounts/{accountId}/polls/{pollId}/vote": {
      "post": {
        "operationId": "voteOnAccountPoll",
        "summary": "Submit a vote for a poll",
        "tags": [
          "Polls"
        ],
        "security": [
          {
            "bearerAuth": []
          }
        ],
        "parameters": [
          {
            "name": "accountId",
            "in": "path",
            "required": true,
            "schema": {
              "type": "string",
              "format": "number"
            }
          },
          {
            "name": "pollId",
            "in": "path",
            "required": true,
            "schema": {
              "type": "string",
              "format": "number"
            }
          }
        ],
        "requestBody": {
          "content": {
            "application/json": {
              "schema": {
                "$ref": "#/components/schemas/PollVoteRequest"
              }
            }
          }
        },
        "responses": {
          "200": {
            "description": "Vote recorded successfully",
            "content": {
              "application/json": {
                "schema": {
                  "$ref": "#/components/schemas/AccountPoll"
                }
              }
            }
          },
          "400": {
            "description": "Validation error",
            "content": {
              "application/json": {
                "schema": {
                  "$ref": "#/components/schemas/ValidationError"
                }
              }
            }
          },
          "401": {
            "description": "Authentication required",
            "content": {
              "application/json": {
                "schema": {
                  "$ref": "#/components/schemas/AuthenticationError"
                }
              }
            }
          },
          "403": {
            "description": "Access denied",
            "content": {
              "application/json": {
                "schema": {
                  "$ref": "#/components/schemas/AuthorizationError"
                }
              }
            }
          },
          "404": {
            "description": "Poll not found",
            "content": {
              "application/json": {
                "schema": {
                  "$ref": "#/components/schemas/NotFoundError"
                }
              }
            }
          },
          "500": {
            "description": "Internal server error",
            "content": {
              "application/json": {
                "schema": {
                  "$ref": "#/components/schemas/InternalServerError"
                }
              }
            }
          }
        }
      }
    }
  }
}<|MERGE_RESOLUTION|>--- conflicted
+++ resolved
@@ -1026,166 +1026,7 @@
           "host"
         ]
       },
-<<<<<<< HEAD
-      "AccountPoll": {
-        "type": "object",
-        "properties": {
-          "id": {
-            "type": "string"
-          },
-          "accountId": {
-            "type": "string"
-          },
-          "question": {
-            "type": "string",
-            "minLength": 1,
-            "maxLength": 255
-          },
-          "active": {
-            "type": "boolean"
-          },
-          "totalVotes": {
-            "type": "integer",
-            "minimum": 0
-          },
-          "options": {
-            "type": "array",
-            "items": {
-              "type": "object",
-              "properties": {
-                "id": {
-                  "type": "string"
-                },
-                "optionText": {
-                  "type": "string",
-                  "minLength": 1,
-                  "maxLength": 255
-                },
-                "priority": {
-                  "type": "integer"
-                },
-                "voteCount": {
-                  "type": "integer",
-                  "minimum": 0
-                }
-              },
-              "required": [
-                "id",
-                "optionText",
-                "priority",
-                "voteCount"
-              ]
-            }
-          },
-          "userVoteOptionId": {
-            "type": "string",
-            "description": "Identifier of the option selected by the authenticated contact when retrieving polls scoped to a contact."
-          }
-        },
-        "required": [
-          "id",
-          "accountId",
-          "question",
-          "active",
-          "totalVotes",
-          "options"
-        ]
-      },
-      "CreatePoll": {
-        "type": "object",
-        "properties": {
-          "question": {
-            "type": "string",
-            "minLength": 1,
-            "maxLength": 255
-          },
-          "active": {
-            "type": "boolean",
-            "default": true
-          },
-          "options": {
-            "type": "array",
-            "items": {
-              "type": "object",
-              "properties": {
-                "optionText": {
-                  "type": "string",
-                  "minLength": 1,
-                  "maxLength": 255
-                },
-                "priority": {
-                  "type": "integer"
-                }
-              },
-              "required": [
-                "optionText"
-              ]
-            },
-            "minItems": 2
-          }
-        },
-        "required": [
-          "question",
-          "options"
-        ]
-      },
-      "UpdatePoll": {
-        "type": "object",
-        "properties": {
-          "question": {
-            "type": "string",
-            "minLength": 1,
-            "maxLength": 255
-          },
-          "active": {
-            "type": "boolean",
-            "default": true
-          },
-          "options": {
-            "type": "array",
-            "items": {
-              "type": "object",
-              "properties": {
-                "id": {
-                  "type": "string"
-                },
-                "optionText": {
-                  "type": "string",
-                  "minLength": 1,
-                  "maxLength": 255
-                },
-                "priority": {
-                  "type": "integer"
-                }
-              },
-              "required": [
-                "optionText"
-              ]
-            }
-          },
-          "deletedOptionIds": {
-            "type": "array",
-            "items": {
-              "type": "string"
-            }
-          }
-        }
-      },
-      "PollVoteRequest": {
-        "type": "object",
-        "properties": {
-          "optionId": {
-            "type": "string"
-          }
-        },
-        "required": [
-          "optionId"
-        ]
-      },
-      "ValidationError": {
-=======
       "AccountWithSeasons": {
->>>>>>> 0e15d8a4
         "type": "object",
         "properties": {
           "account": {
@@ -2579,6 +2420,161 @@
         ],
         "title": "ExperienceLevel",
         "description": "Experience level metadata used in player classifieds"
+      },
+      "AccountPoll": {
+        "type": "object",
+        "properties": {
+          "id": {
+            "type": "string"
+          },
+          "accountId": {
+            "type": "string"
+          },
+          "question": {
+            "type": "string",
+            "minLength": 1,
+            "maxLength": 255
+          },
+          "active": {
+            "type": "boolean"
+          },
+          "totalVotes": {
+            "type": "integer",
+            "minimum": 0
+          },
+          "options": {
+            "type": "array",
+            "items": {
+              "type": "object",
+              "properties": {
+                "id": {
+                  "type": "string"
+                },
+                "optionText": {
+                  "type": "string",
+                  "minLength": 1,
+                  "maxLength": 255
+                },
+                "priority": {
+                  "type": "integer"
+                },
+                "voteCount": {
+                  "type": "integer",
+                  "minimum": 0
+                }
+              },
+              "required": [
+                "id",
+                "optionText",
+                "priority",
+                "voteCount"
+              ]
+            }
+          },
+          "userVoteOptionId": {
+            "type": "string",
+            "description": "Identifier of the option selected by the authenticated contact when retrieving polls scoped to a contact."
+          }
+        },
+        "required": [
+          "id",
+          "accountId",
+          "question",
+          "active",
+          "totalVotes",
+          "options"
+        ]
+      },
+      "CreatePoll": {
+        "type": "object",
+        "properties": {
+          "question": {
+            "type": "string",
+            "minLength": 1,
+            "maxLength": 255
+          },
+          "active": {
+            "type": "boolean",
+            "default": true
+          },
+          "options": {
+            "type": "array",
+            "items": {
+              "type": "object",
+              "properties": {
+                "optionText": {
+                  "type": "string",
+                  "minLength": 1,
+                  "maxLength": 255
+                },
+                "priority": {
+                  "type": "integer"
+                }
+              },
+              "required": [
+                "optionText"
+              ]
+            },
+            "minItems": 2
+          }
+        },
+        "required": [
+          "question",
+          "options"
+        ]
+      },
+      "UpdatePoll": {
+        "type": "object",
+        "properties": {
+          "question": {
+            "type": "string",
+            "minLength": 1,
+            "maxLength": 255
+          },
+          "active": {
+            "type": "boolean",
+            "default": true
+          },
+          "options": {
+            "type": "array",
+            "items": {
+              "type": "object",
+              "properties": {
+                "id": {
+                  "type": "string"
+                },
+                "optionText": {
+                  "type": "string",
+                  "minLength": 1,
+                  "maxLength": 255
+                },
+                "priority": {
+                  "type": "integer"
+                }
+              },
+              "required": [
+                "optionText"
+              ]
+            }
+          },
+          "deletedOptionIds": {
+            "type": "array",
+            "items": {
+              "type": "string"
+            }
+          }
+        }
+      },
+      "PollVoteRequest": {
+        "type": "object",
+        "properties": {
+          "optionId": {
+            "type": "string"
+          }
+        },
+        "required": [
+          "optionId"
+        ]
       },
       "ValidationError": {
         "type": "object",
