--- conflicted
+++ resolved
@@ -15,18 +15,15 @@
   AccountSchema,
   AccountSearchQuerySchema,
   AccountDomainLookupHeadersSchema,
-<<<<<<< HEAD
   SponsorSchema,
   SponsorListSchema,
   CreateSponsorSchema,
-=======
   AccountWithSeasonsSchema,
   AccountDetailsQuerySchema,
   CreateAccountSchema,
   AccountNameSchema,
   AccountHeaderSchema,
   AccountAffiliationSchema,
->>>>>>> a2060b17
 } from '@draco/shared-schemas';
 
 const registry = new OpenAPIRegistry();
@@ -45,13 +42,6 @@
   'AccountDomainLookupHeaders',
   AccountDomainLookupHeadersSchema,
 );
-<<<<<<< HEAD
-const SponsorSchemaRef = registry.register('Sponsor', SponsorSchema);
-const SponsorListSchemaRef = registry.register('SponsorList', SponsorListSchema);
-const SponsorPayloadSchemaRef = registry.register(
-  'SponsorPayload',
-  CreateSponsorSchema.omit({ teamId: true, photo: true }),
-=======
 const AccountWithSeasonsSchemaRef = registry.register(
   'AccountWithSeasons',
   AccountWithSeasonsSchema,
@@ -66,7 +56,12 @@
 const AccountAffiliationSchemaRef = registry.register(
   'AccountAffiliation',
   AccountAffiliationSchema,
->>>>>>> a2060b17
+);
+const SponsorSchemaRef = registry.register('Sponsor', SponsorSchema);
+const SponsorListSchemaRef = registry.register('SponsorList', SponsorListSchema);
+const SponsorPayloadSchemaRef = registry.register(
+  'SponsorPayload',
+  CreateSponsorSchema.omit({ teamId: true, photo: true }),
 );
 
 // Register error schemas
