--- conflicted
+++ resolved
@@ -250,113 +250,4 @@
       userVoteOptionId,
     };
   }
-}
-<<<<<<< HEAD
-export class SponsorResponseFormatter {
-  static formatSponsor(sponsor: dbSponsor): SponsorType {
-    return {
-      id: sponsor.id.toString(),
-      accountId: sponsor.accountid.toString(),
-      teamId: sponsor.teamid ? sponsor.teamid.toString() : undefined,
-      name: sponsor.name,
-      streetAddress: sponsor.streetaddress || '',
-      cityStateZip: sponsor.citystatezip || '',
-      description: sponsor.description || '',
-      email: sponsor.email || undefined,
-      phone: sponsor.phone || undefined,
-      fax: sponsor.fax || undefined,
-      website: sponsor.website || undefined,
-      photoUrl: getSponsorPhotoUrl(sponsor.accountid.toString(), sponsor.id.toString()),
-    };
-  }
-
-  static formatSponsors(sponsors: dbSponsor[]): SponsorType[] {
-    return sponsors.map((sponsor) => this.formatSponsor(sponsor));
-=======
-
-export class RosterResponseFormatter {
-  static formatRosterMembersResponse(
-    dbTeamSeason: dbTeamSeason,
-    dbRosterMembers: dbRosterSeason[],
-  ): TeamRosterMembersType {
-    const rosterMembers: RosterMemberType[] = dbRosterMembers.map((member) => {
-      return this.formatRosterMemberResponse(member);
-    });
-
-    const teamRosterMembers: TeamRosterMembersType = {
-      teamSeason: {
-        id: dbTeamSeason.id.toString(),
-        name: dbTeamSeason.name,
-      },
-      rosterMembers: rosterMembers,
-    };
-
-    return teamRosterMembers;
-  }
-
-  static formatRosterMemberResponse(member: dbRosterMember): RosterMemberType {
-    const contact: dbBaseContact = member.roster.contacts;
-
-    const contactEntry: BaseContactType = ContactResponseFormatter.formatContactResponse(contact);
-
-    const player: RosterPlayerType = {
-      id: member.roster.id.toString(),
-      submittedDriversLicense: member.roster.submitteddriverslicense,
-      firstYear: member.roster.firstyear,
-      contact: contactEntry,
-    };
-
-    const rosterMember: RosterMemberType = {
-      id: member.id.toString(),
-      playerNumber: member.playernumber,
-      inactive: member.inactive,
-      submittedWaiver: member.submittedwaiver,
-      dateAdded: member.dateadded,
-      player: player,
-    };
-
-    return rosterMember;
-  }
-
-  static formatUpdateRosterMemberResponse(
-    rosterMember: RosterMemberType,
-    playerName: string,
-  ): ApiResponse<{
-    message: string;
-    rosterMember: RosterMemberType;
-  }> {
-    return {
-      success: true,
-      data: {
-        message: `Roster information updated for "${playerName}"`,
-        rosterMember,
-      },
-    };
-  }
-
-  static formatActivatePlayerResponse(
-    rosterMember: RosterMemberType,
-    playerName: string,
-  ): ApiResponse<{
-    message: string;
-    rosterMember: RosterMemberType;
-  }> {
-    return {
-      success: true,
-      data: {
-        message: `Player "${playerName}" has been reactivated`,
-        rosterMember,
-      },
-    };
-  }
-
-  static formatDeletePlayerResponse(playerName: string): ApiResponse<{ message: string }> {
-    return {
-      success: true,
-      data: {
-        message: `Player "${playerName}" has been permanently removed from the roster`,
-      },
-    };
->>>>>>> fcf4a8c9
-  }
 }