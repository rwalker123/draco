--- conflicted
+++ resolved
@@ -75,13 +75,9 @@
       },
       socials: {
         autoPlayVideo: account.autoplayvideo,
-<<<<<<< HEAD
-        twitterAccountName: account.twitteraccountname,
-        blueskyHandle: account.blueskyhandle || undefined,
-=======
         twitterAccountName: account.accounttwittercredentials?.handle ?? undefined,
         twitterConnected: Boolean(account.accounttwittercredentials?.useraccesstoken),
->>>>>>> 9c0912cc
+        blueskyHandle: account.blueskyhandle || undefined,
         facebookFanPage: account.facebookfanpage ?? undefined,
         youtubeUserId: account.youtubeuserid,
         defaultVideo: account.defaultvideo,
