import { RoleService } from './roleService.js';
import { TeamService } from './teamService.js';
import { PlayerClassifiedService } from './player-classified/playerClassifiedService.js';
import { CleanupService } from './cleanupService.js';
import { RouteProtection } from '../middleware/routeProtection.js';
import { RosterService } from './rosterService.js';
import { ContactService } from './contactService.js';
import {
  IRoleService,
  IRoleQuery,
  IRoleVerification,
  IRoleManagement,
  IRoleMiddleware,
} from '../interfaces/roleInterfaces.js';
import { ICleanupService } from '../interfaces/cleanupInterfaces.js';
import { cleanupConfig } from '../config/cleanup.js';
import prisma from '../lib/prisma.js';
import { SeasonManagerService } from './seasonManagerService.js';
import { RegistrationService } from './registrationService.js';
import { AuthService } from './authService.js';
import { ContactDependencyService } from './contactDependencyService.js';
import { ContactPhotoService } from './contactPhotoService.js';
import { StatisticsService } from './statisticsService.js';
import { TeamStatsService } from './teamStatsService.js';
import { TeamManagerService } from './teamManagerService.js';
import { EmailTemplateService } from './emailTemplateService.js';
import { AccountsService } from './accountsService.js';
import { EmailAttachmentService } from './emailAttachmentService.js';
import { EmailService } from './emailService.js';
import { WorkoutService } from './workoutService.js';
import { PlayerClassifiedAccessService } from './player-classified/PlayerClassifiedAccessService.js';
import { PlayerClassifiedEmailService } from './player-classified/PlayerClassifiedEmailService.js';
import { SponsorService } from './sponsorService.js';
import { PollService } from './pollService.js';
import { FieldService } from './fieldService.js';
import { UmpireService } from './umpireService.js';
import { ScheduleService } from './scheduleService.js';
import { LeagueService } from './LeagueService.js';
<<<<<<< HEAD
import { RepositoryFactory } from '../repositories/repositoryFactory.js';
=======
import { MonitoringService } from './monitoringService.js';
import { UserService } from './userService.js';
>>>>>>> 7d4abc99

/**
 * Service factory to provide service instances without direct Prisma dependencies
 * Note: This is a temporary measure during the transition to full dependency injection
 */
export class ServiceFactory {
  private static roleService: RoleService;
  private static teamService: TeamService;
  private static playerClassifiedService: PlayerClassifiedService;
  private static playerClassifiedEmailService: PlayerClassifiedEmailService;
  private static accessService: PlayerClassifiedAccessService;
  private static cleanupService: ICleanupService;
  private static routeProtection: RouteProtection;
  private static rosterService: RosterService;
  private static contactService: ContactService;
  private static seasonManagerService: SeasonManagerService;
  private static registrationService: RegistrationService;
  private static authService: AuthService;
  private static contactDependencyService: ContactDependencyService;
  private static contactPhotoService: ContactPhotoService;
  private static statisticsService: StatisticsService;
  private static teamStatsService: TeamStatsService;
  private static teamManagerService: TeamManagerService;
  private static emailService: EmailService;
  private static emailTemplateService: EmailTemplateService;
  private static emailAttachmentService: EmailAttachmentService;
  private static workoutService: WorkoutService;
  private static accountsService: AccountsService;
  private static sponsorService: SponsorService;
  private static pollService: PollService;
  private static fieldService: FieldService;
  private static umpireService: UmpireService;
  private static scheduleService: ScheduleService;
  private static leagueService: LeagueService;
  private static monitoringService: MonitoringService;
  private static userService: UserService;

  static getRoleService(): IRoleService {
    if (!this.roleService) {
      this.roleService = new RoleService();
    }
    return this.roleService;
  }

  static getRoleQuery(): IRoleQuery {
    return this.getRoleService();
  }

  static getRoleVerification(): IRoleVerification {
    return this.getRoleService();
  }

  static getRoleManagement(): IRoleManagement {
    return this.getRoleService();
  }

  static getRoleMiddleware(): IRoleMiddleware {
    return this.getRoleService();
  }

  static getTeamService(): TeamService {
    if (!this.teamService) {
      this.teamService = new TeamService();
    }
    return this.teamService;
  }

  static getPlayerClassifiedService(): PlayerClassifiedService {
    if (!this.playerClassifiedService) {
      this.playerClassifiedService = new PlayerClassifiedService();
    }
    return this.playerClassifiedService;
  }

  static getCleanupService(): ICleanupService {
    if (!this.cleanupService) {
      this.cleanupService = new CleanupService(cleanupConfig);
    }
    return this.cleanupService;
  }

  static getRouteProtection(): RouteProtection {
    if (!this.routeProtection) {
      const roleService = this.getRoleMiddleware();
      this.routeProtection = new RouteProtection(roleService, prisma);
    }
    return this.routeProtection;
  }

  static getRosterService(): RosterService {
    if (!this.rosterService) {
      this.rosterService = new RosterService(prisma);
    }
    return this.rosterService;
  }

  static getContactService(): ContactService {
    if (!this.contactService) {
      this.contactService = new ContactService();
    }
    return this.contactService;
  }

  static getSeasonManagerService(): SeasonManagerService {
    if (!this.seasonManagerService) {
      const managerRepository = RepositoryFactory.getManagerRepository();
      this.seasonManagerService = new SeasonManagerService(managerRepository);
    }
    return this.seasonManagerService;
  }

  static getRegistrationService(): RegistrationService {
    if (!this.registrationService) {
      this.registrationService = new RegistrationService();
    }
    return this.registrationService;
  }

  static getAuthService(): AuthService {
    if (!this.authService) {
      this.authService = new AuthService();
    }
    return this.authService;
  }

  static getContactDependencyService(): ContactDependencyService {
    if (!this.contactDependencyService) {
      this.contactDependencyService = new ContactDependencyService(prisma);
    }
    return this.contactDependencyService;
  }

  static getContactPhotoService(): ContactPhotoService {
    if (!this.contactPhotoService) {
      this.contactPhotoService = new ContactPhotoService();
    }
    return this.contactPhotoService;
  }

  static getStatisticsService(): StatisticsService {
    if (!this.statisticsService) {
      this.statisticsService = new StatisticsService(prisma);
    }
    return this.statisticsService;
  }

  static getTeamStatsService(): TeamStatsService {
    if (!this.teamStatsService) {
      this.teamStatsService = new TeamStatsService(prisma);
    }
    return this.teamStatsService;
  }

  static getAccountsService(): AccountsService {
    if (!this.accountsService) {
      this.accountsService = new AccountsService();
    }
    return this.accountsService;
  }

  static getSponsorService(): SponsorService {
    if (!this.sponsorService) {
      this.sponsorService = new SponsorService();
    }
    return this.sponsorService;
  }

  static getTeamManagerService(): TeamManagerService {
    if (!this.teamManagerService) {
      this.teamManagerService = new TeamManagerService(prisma);
    }
    return this.teamManagerService;
  }

  static getEmailTemplateService(): EmailTemplateService {
    if (!this.emailTemplateService) {
      this.emailTemplateService = new EmailTemplateService();
    }
    return this.emailTemplateService;
  }

  static getEmailAttachmentService(): EmailAttachmentService {
    if (!this.emailAttachmentService) {
      this.emailAttachmentService = new EmailAttachmentService();
    }
    return this.emailAttachmentService;
  }

  static getWorkoutService(): WorkoutService {
    if (!this.workoutService) {
      this.workoutService = new WorkoutService();
    }
    return this.workoutService;
  }
  static getPlayerClassifiedEmailService(): PlayerClassifiedEmailService {
    if (!this.playerClassifiedEmailService) {
      this.playerClassifiedEmailService = new PlayerClassifiedEmailService();
    }
    return this.playerClassifiedEmailService;
  }
  static getPlayerClassifiedAccessService(): PlayerClassifiedAccessService {
    if (!this.accessService) {
      this.accessService = new PlayerClassifiedAccessService();
    }
    return this.accessService;
  }

  static getPollService(): PollService {
    if (!this.pollService) {
      this.pollService = new PollService();
    }
    return this.pollService;
  }

  static getFieldService(): FieldService {
    if (!this.fieldService) {
      this.fieldService = new FieldService();
    }
    return this.fieldService;
  }

  static getUmpireService(): UmpireService {
    if (!this.umpireService) {
      this.umpireService = new UmpireService();
    }
    return this.umpireService;
  }

  static getLeagueService(): LeagueService {
    if (!this.leagueService) {
      this.leagueService = new LeagueService();
    }
    return this.leagueService;
  }

  static getEmailService(): EmailService {
    if (!this.emailService) {
      this.emailService = new EmailService();
    }
    return this.emailService;
  }

  static getScheduleService(): ScheduleService {
    if (!this.scheduleService) {
      this.scheduleService = new ScheduleService();
    }
    return this.scheduleService;
  }

  static getMonitoringService(): MonitoringService {
    if (!this.monitoringService) {
      this.monitoringService = new MonitoringService();
    }
    return this.monitoringService;
  }

  static getUserService(): UserService {
    if (!this.userService) {
      this.userService = new UserService({
        emailService: this.getEmailService(),
      });
    }

    return this.userService;
  }
}<|MERGE_RESOLUTION|>--- conflicted
+++ resolved
@@ -36,12 +36,9 @@
 import { UmpireService } from './umpireService.js';
 import { ScheduleService } from './scheduleService.js';
 import { LeagueService } from './LeagueService.js';
-<<<<<<< HEAD
-import { RepositoryFactory } from '../repositories/repositoryFactory.js';
-=======
 import { MonitoringService } from './monitoringService.js';
 import { UserService } from './userService.js';
->>>>>>> 7d4abc99
+import { RepositoryFactory } from '../repositories/repositoryFactory.js';
 
 /**
  * Service factory to provide service instances without direct Prisma dependencies
