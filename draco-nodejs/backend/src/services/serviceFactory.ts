import { RoleService } from './roleService.js';
import { TeamService } from './teamService.js';
import { PlayerClassifiedService } from './player-classified/playerClassifiedService.js';
import { CleanupService } from './cleanupService.js';
import { RouteProtection } from '../middleware/routeProtection.js';
import { RosterService } from './rosterService.js';
import { ContactService } from './contactService.js';
import {
  IRoleService,
  IRoleQuery,
  IRoleVerification,
  IRoleManagement,
  IRoleMiddleware,
} from '../interfaces/roleInterfaces.js';
import { ICleanupService } from '../interfaces/cleanupInterfaces.js';
import { cleanupConfig } from '../config/cleanup.js';
import prisma from '../lib/prisma.js';
import { SeasonManagerService } from './seasonManagerService.js';
import { RegistrationService } from './registrationService.js';
import { AuthService } from './authService.js';
import { ContactDependencyService } from './contactDependencyService.js';
import { ContactPhotoService } from './contactPhotoService.js';
import { StatisticsService } from './statisticsService.js';
import { TeamStatsService } from './teamStatsService.js';
import { TeamManagerService } from './teamManagerService.js';
import { EmailTemplateService } from './emailTemplateService.js';
import { AccountsService } from './accountsService.js';
import { EmailAttachmentService } from './emailAttachmentService.js';
import { WorkoutService } from './workoutService.js';
<<<<<<< HEAD
import { PollService } from './pollService.js';
=======
import { PlayerClassifiedAccessService } from './player-classified/PlayerClassifiedAccessService.js';
import { PlayerClassifiedEmailService } from './player-classified/PlayerClassifiedEmailService.js';
import { SponsorService } from './sponsorService.js';
>>>>>>> 0e15d8a4

/**
 * Service factory to provide service instances without direct Prisma dependencies
 * Note: This is a temporary measure during the transition to full dependency injection
 */
export class ServiceFactory {
  private static roleService: RoleService;
  private static teamService: TeamService;
  private static playerClassifiedService: PlayerClassifiedService;
  private static emailService: PlayerClassifiedEmailService;
  private static accessService: PlayerClassifiedAccessService;
  private static cleanupService: ICleanupService;
  private static routeProtection: RouteProtection;
  private static rosterService: RosterService;
  private static contactService: ContactService;
  private static seasonManagerService: SeasonManagerService;
  private static registrationService: RegistrationService;
  private static authService: AuthService;
  private static contactDependencyService: ContactDependencyService;
  private static contactPhotoService: ContactPhotoService;
  private static statisticsService: StatisticsService;
  private static teamStatsService: TeamStatsService;
  private static teamManagerService: TeamManagerService;
  private static emailTemplateService: EmailTemplateService;
  private static emailAttachmentService: EmailAttachmentService;
  private static workoutService: WorkoutService;
  private static accountsService: AccountsService;
<<<<<<< HEAD
  private static pollService: PollService;
=======
  private static sponsorService: SponsorService;
>>>>>>> 0e15d8a4

  static getRoleService(): IRoleService {
    if (!this.roleService) {
      this.roleService = new RoleService();
    }
    return this.roleService;
  }

  static getRoleQuery(): IRoleQuery {
    return this.getRoleService();
  }

  static getRoleVerification(): IRoleVerification {
    return this.getRoleService();
  }

  static getRoleManagement(): IRoleManagement {
    return this.getRoleService();
  }

  static getRoleMiddleware(): IRoleMiddleware {
    return this.getRoleService();
  }

  static getTeamService(): TeamService {
    if (!this.teamService) {
      this.teamService = new TeamService(prisma);
    }
    return this.teamService;
  }

  static getPlayerClassifiedService(): PlayerClassifiedService {
    if (!this.playerClassifiedService) {
      this.playerClassifiedService = new PlayerClassifiedService();
    }
    return this.playerClassifiedService;
  }

  static getCleanupService(): ICleanupService {
    if (!this.cleanupService) {
      this.cleanupService = new CleanupService(cleanupConfig);
    }
    return this.cleanupService;
  }

  static getRouteProtection(): RouteProtection {
    if (!this.routeProtection) {
      const roleService = this.getRoleMiddleware();
      this.routeProtection = new RouteProtection(roleService, prisma);
    }
    return this.routeProtection;
  }

  static getRosterService(): RosterService {
    if (!this.rosterService) {
      this.rosterService = new RosterService(prisma);
    }
    return this.rosterService;
  }

  static getContactService(): ContactService {
    if (!this.contactService) {
      this.contactService = new ContactService();
    }
    return this.contactService;
  }

  static getSeasonManagerService(): SeasonManagerService {
    if (!this.seasonManagerService) {
      this.seasonManagerService = new SeasonManagerService(prisma);
    }
    return this.seasonManagerService;
  }

  static getRegistrationService(): RegistrationService {
    if (!this.registrationService) {
      this.registrationService = new RegistrationService();
    }
    return this.registrationService;
  }

  static getAuthService(): AuthService {
    if (!this.authService) {
      this.authService = new AuthService();
    }
    return this.authService;
  }

  static getContactDependencyService(): ContactDependencyService {
    if (!this.contactDependencyService) {
      this.contactDependencyService = new ContactDependencyService(prisma);
    }
    return this.contactDependencyService;
  }

  static getContactPhotoService(): ContactPhotoService {
    if (!this.contactPhotoService) {
      this.contactPhotoService = new ContactPhotoService(prisma);
    }
    return this.contactPhotoService;
  }

  static getStatisticsService(): StatisticsService {
    if (!this.statisticsService) {
      this.statisticsService = new StatisticsService(prisma);
    }
    return this.statisticsService;
  }

  static getTeamStatsService(): TeamStatsService {
    if (!this.teamStatsService) {
      this.teamStatsService = new TeamStatsService(prisma);
    }
    return this.teamStatsService;
  }

  static getAccountsService(): AccountsService {
    if (!this.accountsService) {
      this.accountsService = new AccountsService();
    }
    return this.accountsService;
  }

  static getSponsorService(): SponsorService {
    if (!this.sponsorService) {
      this.sponsorService = new SponsorService();
    }
    return this.sponsorService;
  }

  static getTeamManagerService(): TeamManagerService {
    if (!this.teamManagerService) {
      this.teamManagerService = new TeamManagerService(prisma);
    }
    return this.teamManagerService;
  }

  static getEmailTemplateService(): EmailTemplateService {
    if (!this.emailTemplateService) {
      this.emailTemplateService = new EmailTemplateService();
    }
    return this.emailTemplateService;
  }

  static getEmailAttachmentService(): EmailAttachmentService {
    if (!this.emailAttachmentService) {
      this.emailAttachmentService = new EmailAttachmentService();
    }
    return this.emailAttachmentService;
  }

  static getWorkoutService(): WorkoutService {
    if (!this.workoutService) {
      this.workoutService = new WorkoutService();
    }
    return this.workoutService;
  }
<<<<<<< HEAD

  static getPollService(): PollService {
    if (!this.pollService) {
      this.pollService = new PollService();
    }
    return this.pollService;
=======
  static getPlayerClassifiedEmailService(): PlayerClassifiedEmailService {
    if (!this.emailService) {
      this.emailService = new PlayerClassifiedEmailService();
    }
    return this.emailService;
  }
  static getPlayerClassifiedAccessService(): PlayerClassifiedAccessService {
    if (!this.accessService) {
      this.accessService = new PlayerClassifiedAccessService();
    }
    return this.accessService;
>>>>>>> 0e15d8a4
  }
}<|MERGE_RESOLUTION|>--- conflicted
+++ resolved
@@ -27,13 +27,10 @@
 import { AccountsService } from './accountsService.js';
 import { EmailAttachmentService } from './emailAttachmentService.js';
 import { WorkoutService } from './workoutService.js';
-<<<<<<< HEAD
-import { PollService } from './pollService.js';
-=======
 import { PlayerClassifiedAccessService } from './player-classified/PlayerClassifiedAccessService.js';
 import { PlayerClassifiedEmailService } from './player-classified/PlayerClassifiedEmailService.js';
 import { SponsorService } from './sponsorService.js';
->>>>>>> 0e15d8a4
+import { PollService } from './pollService.js';
 
 /**
  * Service factory to provide service instances without direct Prisma dependencies
@@ -61,11 +58,8 @@
   private static emailAttachmentService: EmailAttachmentService;
   private static workoutService: WorkoutService;
   private static accountsService: AccountsService;
-<<<<<<< HEAD
+  private static sponsorService: SponsorService;
   private static pollService: PollService;
-=======
-  private static sponsorService: SponsorService;
->>>>>>> 0e15d8a4
 
   static getRoleService(): IRoleService {
     if (!this.roleService) {
@@ -223,25 +217,23 @@
     }
     return this.workoutService;
   }
-<<<<<<< HEAD
+  static getPlayerClassifiedEmailService(): PlayerClassifiedEmailService {
+    if (!this.emailService) {
+      this.emailService = new PlayerClassifiedEmailService();
+    }
+    return this.emailService;
+  }
+  static getPlayerClassifiedAccessService(): PlayerClassifiedAccessService {
+    if (!this.accessService) {
+      this.accessService = new PlayerClassifiedAccessService();
+    }
+    return this.accessService;
+  }
 
   static getPollService(): PollService {
     if (!this.pollService) {
       this.pollService = new PollService();
     }
     return this.pollService;
-=======
-  static getPlayerClassifiedEmailService(): PlayerClassifiedEmailService {
-    if (!this.emailService) {
-      this.emailService = new PlayerClassifiedEmailService();
-    }
-    return this.emailService;
-  }
-  static getPlayerClassifiedAccessService(): PlayerClassifiedAccessService {
-    if (!this.accessService) {
-      this.accessService = new PlayerClassifiedAccessService();
-    }
-    return this.accessService;
->>>>>>> 0e15d8a4
   }
 }