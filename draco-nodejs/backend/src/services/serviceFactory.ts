--- conflicted
+++ resolved
@@ -68,11 +68,8 @@
 import { YouTubeConnector } from './socialIngestion/connectors/youtubeConnector.js';
 import { DiscordConnector } from './socialIngestion/connectors/discordConnector.js';
 import { DiscordIntegrationService } from './discordIntegrationService.js';
-<<<<<<< HEAD
 import { YouTubeIntegrationService } from './youtubeIntegrationService.js';
-=======
 import { WelcomeMessageService } from './welcomeMessageService.js';
->>>>>>> 265d70b4
 
 /**
  * Service factory to provide service instances without direct Prisma dependencies
@@ -134,11 +131,8 @@
   private static socialHubService: SocialHubService;
   private static socialIngestionService: SocialIngestionService;
   private static discordIntegrationService: DiscordIntegrationService;
-<<<<<<< HEAD
   private static youtubeIntegrationService: YouTubeIntegrationService;
-=======
   private static welcomeMessageService: WelcomeMessageService;
->>>>>>> 265d70b4
 
   static getRoleService(): IRoleService {
     if (!this.roleService) {
@@ -442,14 +436,14 @@
     return this.discordIntegrationService;
   }
 
-<<<<<<< HEAD
   static getYouTubeIntegrationService(): YouTubeIntegrationService {
     if (!this.youtubeIntegrationService) {
       this.youtubeIntegrationService = new YouTubeIntegrationService();
     }
 
     return this.youtubeIntegrationService;
-=======
+  }
+
   static getWelcomeMessageService(): WelcomeMessageService {
     if (!this.welcomeMessageService) {
       const welcomeMessageRepository = RepositoryFactory.getWelcomeMessageRepository();
@@ -461,7 +455,6 @@
     }
 
     return this.welcomeMessageService;
->>>>>>> 265d70b4
   }
 
   static getSocialHubService(): SocialHubService {
