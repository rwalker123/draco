import { RoleService } from './roleService.js';
import { TeamService } from './teamService.js';
import { PlayerClassifiedService } from './player-classified/playerClassifiedService.js';
import { CleanupService } from './cleanupService.js';
import { RouteProtection } from '../middleware/routeProtection.js';
import { RosterService } from './rosterService.js';
import { ContactService } from './contactService.js';
import {
  IRoleService,
  IRoleQuery,
  IRoleVerification,
  IRoleManagement,
  IRoleMiddleware,
} from './interfaces/roleInterfaces.js';
import { ICleanupService } from '../interfaces/cleanupInterfaces.js';
import { cleanupConfig } from '../config/cleanup.js';
import prisma from '../lib/prisma.js';
import { SeasonManagerService } from './seasonManagerService.js';
import { RegistrationService } from './registrationService.js';
import { AuthService } from './authService.js';
import { ContactDependencyService } from './contactDependencyService.js';
import { ContactPhotoService } from './contactPhotoService.js';
import { StatisticsService } from './statisticsService.js';
import { TeamStatsService } from './teamStatsService.js';
import { TeamManagerService } from './teamManagerService.js';
import { EmailTemplateService } from './emailTemplateService.js';
import { AccountsService } from './accountsService.js';
import { EmailAttachmentService } from './emailAttachmentService.js';
import { EmailService } from './emailService.js';
import { WorkoutService } from './workoutService.js';
import { PlayerClassifiedAccessService } from './player-classified/PlayerClassifiedAccessService.js';
import { PlayerClassifiedEmailService } from './player-classified/PlayerClassifiedEmailService.js';
import { SponsorService } from './sponsorService.js';
import { PollService } from './pollService.js';
import { FieldService } from './fieldService.js';
import { UmpireService } from './umpireService.js';
import { ScheduleService } from './scheduleService.js';
import { LeagueService } from './LeagueService.js';
import { MonitoringService } from './monitoringService.js';
import { UserService } from './userService.js';
import { RepositoryFactory } from '../repositories/repositoryFactory.js';
import { SeasonService } from './seasonService.js';
import { TurnstileService } from './turnstileService.js';
<<<<<<< HEAD
import { AdminAnalyticsService } from './adminAnalyticsService.js';
=======
import { HandoutService } from './handoutService.js';
>>>>>>> 01db17a6

/**
 * Service factory to provide service instances without direct Prisma dependencies
 * Note: This is a temporary measure during the transition to full dependency injection
 */
export class ServiceFactory {
  private static roleService: RoleService;
  private static teamService: TeamService;
  private static playerClassifiedService: PlayerClassifiedService;
  private static playerClassifiedEmailService: PlayerClassifiedEmailService;
  private static accessService: PlayerClassifiedAccessService;
  private static cleanupService: ICleanupService;
  private static routeProtection: RouteProtection;
  private static rosterService: RosterService;
  private static contactService: ContactService;
  private static seasonService: SeasonService;
  private static seasonManagerService: SeasonManagerService;
  private static registrationService: RegistrationService;
  private static authService: AuthService;
  private static contactDependencyService: ContactDependencyService;
  private static contactPhotoService: ContactPhotoService;
  private static statisticsService: StatisticsService;
  private static teamStatsService: TeamStatsService;
  private static teamManagerService: TeamManagerService;
  private static emailService: EmailService;
  private static emailTemplateService: EmailTemplateService;
  private static emailAttachmentService: EmailAttachmentService;
  private static workoutService: WorkoutService;
  private static accountsService: AccountsService;
  private static sponsorService: SponsorService;
  private static pollService: PollService;
  private static fieldService: FieldService;
  private static umpireService: UmpireService;
  private static scheduleService: ScheduleService;
  private static leagueService: LeagueService;
  private static monitoringService: MonitoringService;
  private static userService: UserService;
  private static turnstileService: TurnstileService;
<<<<<<< HEAD
  private static adminAnalyticsService: AdminAnalyticsService;
=======
  private static handoutService: HandoutService;
>>>>>>> 01db17a6

  static getRoleService(): IRoleService {
    if (!this.roleService) {
      this.roleService = new RoleService();
    }
    return this.roleService;
  }

  static getRoleQuery(): IRoleQuery {
    return this.getRoleService();
  }

  static getRoleVerification(): IRoleVerification {
    return this.getRoleService();
  }

  static getRoleManagement(): IRoleManagement {
    return this.getRoleService();
  }

  static getRoleMiddleware(): IRoleMiddleware {
    return this.getRoleService();
  }

  static getTeamService(): TeamService {
    if (!this.teamService) {
      this.teamService = new TeamService();
    }
    return this.teamService;
  }

  static getPlayerClassifiedService(): PlayerClassifiedService {
    if (!this.playerClassifiedService) {
      this.playerClassifiedService = new PlayerClassifiedService();
    }
    return this.playerClassifiedService;
  }

  static getCleanupService(): ICleanupService {
    if (!this.cleanupService) {
      this.cleanupService = new CleanupService(cleanupConfig);
    }
    return this.cleanupService;
  }

  static getRouteProtection(): RouteProtection {
    if (!this.routeProtection) {
      this.routeProtection = new RouteProtection();
    }
    return this.routeProtection;
  }

  static getRosterService(): RosterService {
    if (!this.rosterService) {
      const rosterRepository = RepositoryFactory.getRosterRepository();
      const teamRepository = RepositoryFactory.getTeamRepository();
      const contactRepository = RepositoryFactory.getContactRepository();
      this.rosterService = new RosterService(rosterRepository, teamRepository, contactRepository);
    }
    return this.rosterService;
  }

  static getContactService(): ContactService {
    if (!this.contactService) {
      this.contactService = new ContactService();
    }
    return this.contactService;
  }

  static getSeasonService(): SeasonService {
    if (!this.seasonService) {
      this.seasonService = new SeasonService();
    }
    return this.seasonService;
  }

  static getSeasonManagerService(): SeasonManagerService {
    if (!this.seasonManagerService) {
      const managerRepository = RepositoryFactory.getManagerRepository();
      this.seasonManagerService = new SeasonManagerService(managerRepository);
    }
    return this.seasonManagerService;
  }

  static getRegistrationService(): RegistrationService {
    if (!this.registrationService) {
      this.registrationService = new RegistrationService();
    }
    return this.registrationService;
  }

  static getAuthService(): AuthService {
    if (!this.authService) {
      this.authService = new AuthService();
    }
    return this.authService;
  }

  static getContactDependencyService(): ContactDependencyService {
    if (!this.contactDependencyService) {
      this.contactDependencyService = new ContactDependencyService(prisma);
    }
    return this.contactDependencyService;
  }

  static getContactPhotoService(): ContactPhotoService {
    if (!this.contactPhotoService) {
      this.contactPhotoService = new ContactPhotoService();
    }
    return this.contactPhotoService;
  }

  static getStatisticsService(): StatisticsService {
    if (!this.statisticsService) {
      const battingRepository = RepositoryFactory.getBattingStatisticsRepository();
      const pitchingRepository = RepositoryFactory.getPitchingStatisticsRepository();
      const leagueLeadersRepository = RepositoryFactory.getLeagueLeadersDisplayRepository();
      this.statisticsService = new StatisticsService(
        prisma,
        battingRepository,
        pitchingRepository,
        leagueLeadersRepository,
      );
    }
    return this.statisticsService;
  }

  static getTeamStatsService(): TeamStatsService {
    if (!this.teamStatsService) {
      this.teamStatsService = new TeamStatsService();
    }
    return this.teamStatsService;
  }

  static getAccountsService(): AccountsService {
    if (!this.accountsService) {
      this.accountsService = new AccountsService();
    }
    return this.accountsService;
  }

  static getSponsorService(): SponsorService {
    if (!this.sponsorService) {
      this.sponsorService = new SponsorService();
    }
    return this.sponsorService;
  }

  static getTeamManagerService(): TeamManagerService {
    if (!this.teamManagerService) {
      const managerRepository = RepositoryFactory.getManagerRepository();
      this.teamManagerService = new TeamManagerService(managerRepository);
    }
    return this.teamManagerService;
  }

  static getEmailTemplateService(): EmailTemplateService {
    if (!this.emailTemplateService) {
      this.emailTemplateService = new EmailTemplateService();
    }
    return this.emailTemplateService;
  }

  static getEmailAttachmentService(): EmailAttachmentService {
    if (!this.emailAttachmentService) {
      this.emailAttachmentService = new EmailAttachmentService();
    }
    return this.emailAttachmentService;
  }

  static getWorkoutService(): WorkoutService {
    if (!this.workoutService) {
      this.workoutService = new WorkoutService();
    }
    return this.workoutService;
  }
  static getPlayerClassifiedEmailService(): PlayerClassifiedEmailService {
    if (!this.playerClassifiedEmailService) {
      this.playerClassifiedEmailService = new PlayerClassifiedEmailService();
    }
    return this.playerClassifiedEmailService;
  }
  static getPlayerClassifiedAccessService(): PlayerClassifiedAccessService {
    if (!this.accessService) {
      this.accessService = new PlayerClassifiedAccessService();
    }
    return this.accessService;
  }

  static getPollService(): PollService {
    if (!this.pollService) {
      this.pollService = new PollService();
    }
    return this.pollService;
  }

  static getFieldService(): FieldService {
    if (!this.fieldService) {
      this.fieldService = new FieldService();
    }
    return this.fieldService;
  }

  static getUmpireService(): UmpireService {
    if (!this.umpireService) {
      this.umpireService = new UmpireService();
    }
    return this.umpireService;
  }

  static getLeagueService(): LeagueService {
    if (!this.leagueService) {
      this.leagueService = new LeagueService();
    }
    return this.leagueService;
  }

  static getEmailService(): EmailService {
    if (!this.emailService) {
      this.emailService = new EmailService();
    }
    return this.emailService;
  }

  static getScheduleService(): ScheduleService {
    if (!this.scheduleService) {
      this.scheduleService = new ScheduleService();
    }
    return this.scheduleService;
  }

  static getMonitoringService(): MonitoringService {
    if (!this.monitoringService) {
      this.monitoringService = new MonitoringService();
    }
    return this.monitoringService;
  }

  static getAdminAnalyticsService(): AdminAnalyticsService {
    if (!this.adminAnalyticsService) {
      const monitoringService = this.getMonitoringService();
      this.adminAnalyticsService = new AdminAnalyticsService(monitoringService);
    }

    return this.adminAnalyticsService;
  }

  static getUserService(): UserService {
    if (!this.userService) {
      this.userService = new UserService({
        emailService: this.getEmailService(),
      });
    }

    return this.userService;
  }

  static getTurnstileService(): TurnstileService {
    if (!this.turnstileService) {
      this.turnstileService = new TurnstileService();
    }

    return this.turnstileService;
  }

  static getHandoutService(): HandoutService {
    if (!this.handoutService) {
      this.handoutService = new HandoutService();
    }

    return this.handoutService;
  }
}<|MERGE_RESOLUTION|>--- conflicted
+++ resolved
@@ -41,11 +41,8 @@
 import { RepositoryFactory } from '../repositories/repositoryFactory.js';
 import { SeasonService } from './seasonService.js';
 import { TurnstileService } from './turnstileService.js';
-<<<<<<< HEAD
+import { HandoutService } from './handoutService.js';
 import { AdminAnalyticsService } from './adminAnalyticsService.js';
-=======
-import { HandoutService } from './handoutService.js';
->>>>>>> 01db17a6
 
 /**
  * Service factory to provide service instances without direct Prisma dependencies
@@ -84,11 +81,8 @@
   private static monitoringService: MonitoringService;
   private static userService: UserService;
   private static turnstileService: TurnstileService;
-<<<<<<< HEAD
+  private static handoutService: HandoutService;
   private static adminAnalyticsService: AdminAnalyticsService;
-=======
-  private static handoutService: HandoutService;
->>>>>>> 01db17a6
 
   static getRoleService(): IRoleService {
     if (!this.roleService) {
