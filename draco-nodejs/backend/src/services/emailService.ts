--- conflicted
+++ resolved
@@ -1,10 +1,8 @@
-<<<<<<< HEAD
 import nodemailer from 'nodemailer';
 import type { Transporter } from 'nodemailer';
-=======
+
 // Enhanced Email Service for Draco Sports Manager
 // Follows SRP/DIP - depends on IEmailProvider interface
->>>>>>> 8b43e8d7
 
 import {
   IEmailProvider,
