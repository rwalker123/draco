--- conflicted
+++ resolved
@@ -8,7 +8,6 @@
   const writeFileSync = vi.fn();
   const readFileSync = vi.fn();
   const unlinkSync = vi.fn();
-<<<<<<< HEAD
   const rmSync = vi.fn();
   return {
     default: { existsSync, mkdirSync, writeFileSync, readFileSync, unlinkSync, rmSync },
@@ -19,9 +18,6 @@
     unlinkSync,
     rmSync,
   };
-=======
-  return { existsSync, mkdirSync, writeFileSync, readFileSync, unlinkSync };
->>>>>>> 253b5cf8
 });
 
 vi.mock('sharp', () => ({ default: vi.fn() }));
@@ -31,12 +27,14 @@
   writeFileSync: hoisted.writeFileSync,
   readFileSync: hoisted.readFileSync,
   unlinkSync: hoisted.unlinkSync,
+  rmSync: hoisted.rmSync,
   default: {
     existsSync: hoisted.existsSync,
     mkdirSync: hoisted.mkdirSync,
     writeFileSync: hoisted.writeFileSync,
     readFileSync: hoisted.readFileSync,
     unlinkSync: hoisted.unlinkSync,
+    rmSync: hoisted.rmSync,
   },
 }));
 
@@ -51,20 +49,12 @@
   let mockSharp: any;
 
   beforeEach(() => {
-<<<<<<< HEAD
-    existsSyncSpy = (fs as any).existsSync as any;
-    mkdirSyncSpy = (fs as any).mkdirSync as any;
-    writeFileSyncSpy = (fs as any).writeFileSync as any;
-    readFileSyncSpy = (fs as any).readFileSync as any;
-    unlinkSyncSpy = (fs as any).unlinkSync as any;
-    rmSyncSpy = (fs as any).rmSync as any;
-=======
     existsSyncSpy = hoisted.existsSync;
     mkdirSyncSpy = hoisted.mkdirSync;
     writeFileSyncSpy = hoisted.writeFileSync;
     readFileSyncSpy = hoisted.readFileSync;
     unlinkSyncSpy = hoisted.unlinkSync;
->>>>>>> 253b5cf8
+    rmSyncSpy = hoisted.rmSync;
 
     mockSharp = sharp as any;
     mockSharp.mockReturnValue({
