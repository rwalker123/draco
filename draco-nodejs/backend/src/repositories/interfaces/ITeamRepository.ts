--- conflicted
+++ resolved
@@ -110,10 +110,7 @@
     seasonId: bigint,
     accountId: bigint,
   ): Promise<dbTeamSeason | null>;
-<<<<<<< HEAD
 
   findTeamSeasonsWithYouTube(): Promise<dbTeamSeasonWithTeamAndSeason[]>;
-=======
   findTeamSeasonWithAccount(teamSeasonId: bigint): Promise<dbTeamSeasonAccount | null>;
->>>>>>> 265d70b4
 }