import {
  IUserRepository,
  ITeamRepository,
  IAccountRepository,
  IContactRepository,
  IRoleRepository,
  ISeasonRepository,
  ISeasonsRepository,
  ILeagueRepository,
  ICleanupRepository,
  IPollRepository,
  IPlayersWantedRepository,
  ITeamsWantedRepository,
  ISponsorRepository,
  IFieldRepository,
  IUmpireRepository,
  IWorkoutRepository,
  IEmailRepository,
  IEmailTemplateRepository,
  IEmailAttachmentRepository,
  IScheduleRepository,
  IMonitoringRepository,
  IPasswordResetTokenRepository,
  IManagerRepository,
<<<<<<< HEAD
  IRosterRepository,
=======
  IBattingStatisticsRepository,
  IPitchingStatisticsRepository,
  ILeagueLeadersDisplayRepository,
>>>>>>> fcf4a8c9
} from './interfaces/index.js';
import {
  PrismaUserRepository,
  PrismaTeamRepository,
  PrismaAccountRepository,
  PrismaContactRepository,
  PrismaRoleRepository,
  PrismaSeasonRepository,
  PrismaSeasonsRepository,
  PrismaLeagueRepository,
  PrismaCleanupRepository,
  PrismaPollRepository,
  PrismaTeamsWantedRepository,
  PrismaSponsorRepository,
  PrismaFieldRepository,
  PrismaUmpireRepository,
  PrismaWorkoutRepository,
  PrismaEmailRepository,
  PrismaEmailTemplateRepository,
  PrismaPlayersWantedRepository,
  PrismaEmailAttachmentRepository,
  PrismaScheduleRepository,
  PrismaMonitoringRepository,
  PrismaPasswordResetTokenRepository,
  PrismaManagerRepository,
<<<<<<< HEAD
  PrismaRosterRepository,
=======
  PrismaBattingStatisticsRepository,
  PrismaPitchingStatisticsRepository,
  PrismaLeagueLeadersDisplayRepository,
>>>>>>> fcf4a8c9
} from './implementations/index.js';

import prisma from '../lib/prisma.js';

/**
 * Factory functions to create repository instances
 * This provides a clean way to access repositories without direct Prisma dependencies
 */
export class RepositoryFactory {
  private static userRepository: IUserRepository;
  private static teamRepository: ITeamRepository;
  private static accountRepository: IAccountRepository;
  private static contactRepository: IContactRepository;
  private static roleRepository: IRoleRepository;
  private static seasonRepository: ISeasonRepository;
  private static seasonsRepository: ISeasonsRepository;
  private static leagueRepository: ILeagueRepository;
  private static cleanupRepository: ICleanupRepository;
  private static pollRepository: IPollRepository;
  private static playersWantedRepository: IPlayersWantedRepository;
  private static teamsWantedRepository: ITeamsWantedRepository;
  private static sponsorRepository: ISponsorRepository;
  private static fieldRepository: IFieldRepository;
  private static umpireRepository: IUmpireRepository;
  private static workoutRepository: IWorkoutRepository;
  private static emailRepository: IEmailRepository;
  private static emailTemplateRepository: IEmailTemplateRepository;
  private static emailAttachmentRepository: IEmailAttachmentRepository;
  private static scheduleRepository: IScheduleRepository;
  private static monitoringRepository: IMonitoringRepository;
  private static passwordResetTokenRepository: IPasswordResetTokenRepository;
  private static managerRepository: IManagerRepository;
<<<<<<< HEAD
  private static rosterRepository: IRosterRepository;
=======
  private static battingStatisticsRepository: IBattingStatisticsRepository;
  private static pitchingStatisticsRepository: IPitchingStatisticsRepository;
  private static leagueLeadersDisplayRepository: ILeagueLeadersDisplayRepository;
>>>>>>> fcf4a8c9

  static getLeagueRepository(): ILeagueRepository {
    if (!this.leagueRepository) {
      this.leagueRepository = new PrismaLeagueRepository(prisma);
    }
    return this.leagueRepository;
  }

  static getUserRepository(): IUserRepository {
    if (!this.userRepository) {
      this.userRepository = new PrismaUserRepository(prisma);
    }
    return this.userRepository;
  }

  static getTeamRepository(): ITeamRepository {
    if (!this.teamRepository) {
      this.teamRepository = new PrismaTeamRepository(prisma);
    }
    return this.teamRepository;
  }

  static getRosterRepository(): IRosterRepository {
    if (!this.rosterRepository) {
      this.rosterRepository = new PrismaRosterRepository(prisma);
    }
    return this.rosterRepository;
  }

  static getAccountRepository(): IAccountRepository {
    if (!this.accountRepository) {
      this.accountRepository = new PrismaAccountRepository(prisma);
    }
    return this.accountRepository;
  }

  static getContactRepository(): IContactRepository {
    if (!this.contactRepository) {
      this.contactRepository = new PrismaContactRepository(prisma);
    }
    return this.contactRepository;
  }

  static getRoleRepository(): IRoleRepository {
    if (!this.roleRepository) {
      this.roleRepository = new PrismaRoleRepository(prisma);
    }
    return this.roleRepository;
  }

  static getSeasonRepository(): ISeasonRepository {
    if (!this.seasonRepository) {
      this.seasonRepository = new PrismaSeasonRepository(prisma);
    }
    return this.seasonRepository;
  }

  static getSeasonsRepository(): ISeasonsRepository {
    if (!this.seasonsRepository) {
      this.seasonsRepository = new PrismaSeasonsRepository(prisma);
    }
    return this.seasonsRepository;
  }

  static getCleanupRepository(): ICleanupRepository {
    if (!this.cleanupRepository) {
      this.cleanupRepository = new PrismaCleanupRepository(prisma);
    }
    return this.cleanupRepository;
  }

  static getPollRepository(): IPollRepository {
    if (!this.pollRepository) {
      this.pollRepository = new PrismaPollRepository(prisma);
    }
    return this.pollRepository;
  }
  static getPlayersWantedRepository(): IPlayersWantedRepository {
    if (!this.playersWantedRepository) {
      this.playersWantedRepository = new PrismaPlayersWantedRepository(prisma);
    }
    return this.playersWantedRepository;
  }

  static getTeamsWantedRepository(): ITeamsWantedRepository {
    if (!this.teamsWantedRepository) {
      this.teamsWantedRepository = new PrismaTeamsWantedRepository(prisma);
    }
    return this.teamsWantedRepository;
  }

  static getSponsorRepository(): ISponsorRepository {
    if (!this.sponsorRepository) {
      this.sponsorRepository = new PrismaSponsorRepository(prisma);
    }
    return this.sponsorRepository;
  }

  static getFieldRepository(): IFieldRepository {
    if (!this.fieldRepository) {
      this.fieldRepository = new PrismaFieldRepository(prisma);
    }
    return this.fieldRepository;
  }

  static getUmpireRepository(): IUmpireRepository {
    if (!this.umpireRepository) {
      this.umpireRepository = new PrismaUmpireRepository(prisma);
    }
    return this.umpireRepository;
  }

  static getWorkoutRepository(): IWorkoutRepository {
    if (!this.workoutRepository) {
      this.workoutRepository = new PrismaWorkoutRepository(prisma);
    }
    return this.workoutRepository;
  }

  static getEmailRepository(): IEmailRepository {
    if (!this.emailRepository) {
      this.emailRepository = new PrismaEmailRepository(prisma);
    }
    return this.emailRepository;
  }

  static getEmailTemplateRepository(): IEmailTemplateRepository {
    if (!this.emailTemplateRepository) {
      this.emailTemplateRepository = new PrismaEmailTemplateRepository(prisma);
    }
    return this.emailTemplateRepository;
  }

  static getEmailAttachmentRepository(): IEmailAttachmentRepository {
    if (!this.emailAttachmentRepository) {
      this.emailAttachmentRepository = new PrismaEmailAttachmentRepository(prisma);
    }
    return this.emailAttachmentRepository;
  }

  static getScheduleRepository(): IScheduleRepository {
    if (!this.scheduleRepository) {
      this.scheduleRepository = new PrismaScheduleRepository(prisma);
    }
    return this.scheduleRepository;
  }

  static getMonitoringRepository(): IMonitoringRepository {
    if (!this.monitoringRepository) {
      this.monitoringRepository = new PrismaMonitoringRepository(prisma);
    }
    return this.monitoringRepository;
  }

  static getPasswordResetTokenRepository(): IPasswordResetTokenRepository {
    if (!this.passwordResetTokenRepository) {
      this.passwordResetTokenRepository = new PrismaPasswordResetTokenRepository(prisma);
    }

    return this.passwordResetTokenRepository;
  }

  static getManagerRepository(): IManagerRepository {
    if (!this.managerRepository) {
      this.managerRepository = new PrismaManagerRepository(prisma);
    }
    return this.managerRepository;
  }

  static getBattingStatisticsRepository(): IBattingStatisticsRepository {
    if (!this.battingStatisticsRepository) {
      this.battingStatisticsRepository = new PrismaBattingStatisticsRepository(prisma);
    }
    return this.battingStatisticsRepository;
  }

  static getPitchingStatisticsRepository(): IPitchingStatisticsRepository {
    if (!this.pitchingStatisticsRepository) {
      this.pitchingStatisticsRepository = new PrismaPitchingStatisticsRepository(prisma);
    }
    return this.pitchingStatisticsRepository;
  }

  static getLeagueLeadersDisplayRepository(): ILeagueLeadersDisplayRepository {
    if (!this.leagueLeadersDisplayRepository) {
      this.leagueLeadersDisplayRepository = new PrismaLeagueLeadersDisplayRepository(prisma);
    }
    return this.leagueLeadersDisplayRepository;
  }
}<|MERGE_RESOLUTION|>--- conflicted
+++ resolved
@@ -22,13 +22,10 @@
   IMonitoringRepository,
   IPasswordResetTokenRepository,
   IManagerRepository,
-<<<<<<< HEAD
-  IRosterRepository,
-=======
   IBattingStatisticsRepository,
   IPitchingStatisticsRepository,
   ILeagueLeadersDisplayRepository,
->>>>>>> fcf4a8c9
+  IRosterRepository,
 } from './interfaces/index.js';
 import {
   PrismaUserRepository,
@@ -54,13 +51,10 @@
   PrismaMonitoringRepository,
   PrismaPasswordResetTokenRepository,
   PrismaManagerRepository,
-<<<<<<< HEAD
-  PrismaRosterRepository,
-=======
   PrismaBattingStatisticsRepository,
   PrismaPitchingStatisticsRepository,
   PrismaLeagueLeadersDisplayRepository,
->>>>>>> fcf4a8c9
+  PrismaRosterRepository,
 } from './implementations/index.js';
 
 import prisma from '../lib/prisma.js';
@@ -93,13 +87,10 @@
   private static monitoringRepository: IMonitoringRepository;
   private static passwordResetTokenRepository: IPasswordResetTokenRepository;
   private static managerRepository: IManagerRepository;
-<<<<<<< HEAD
-  private static rosterRepository: IRosterRepository;
-=======
   private static battingStatisticsRepository: IBattingStatisticsRepository;
   private static pitchingStatisticsRepository: IPitchingStatisticsRepository;
   private static leagueLeadersDisplayRepository: ILeagueLeadersDisplayRepository;
->>>>>>> fcf4a8c9
+  private static rosterRepository: IRosterRepository;
 
   static getLeagueRepository(): ILeagueRepository {
     if (!this.leagueRepository) {
