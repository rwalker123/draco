--- conflicted
+++ resolved
@@ -18,12 +18,9 @@
   IEmailTemplateRepository,
   IEmailAttachmentRepository,
   IScheduleRepository,
-<<<<<<< HEAD
-  IManagerRepository,
-=======
   IMonitoringRepository,
   IPasswordResetTokenRepository,
->>>>>>> 7d4abc99
+  IManagerRepository,
 } from './interfaces/index.js';
 import {
   PrismaUserRepository,
@@ -45,12 +42,9 @@
   PrismaPlayersWantedRepository,
   PrismaEmailAttachmentRepository,
   PrismaScheduleRepository,
-<<<<<<< HEAD
-  PrismaManagerRepository,
-=======
   PrismaMonitoringRepository,
   PrismaPasswordResetTokenRepository,
->>>>>>> 7d4abc99
+  PrismaManagerRepository,
 } from './implementations/index.js';
 
 import prisma from '../lib/prisma.js';
@@ -79,12 +73,9 @@
   private static emailTemplateRepository: IEmailTemplateRepository;
   private static emailAttachmentRepository: IEmailAttachmentRepository;
   private static scheduleRepository: IScheduleRepository;
-<<<<<<< HEAD
-  private static managerRepository: IManagerRepository;
-=======
   private static monitoringRepository: IMonitoringRepository;
   private static passwordResetTokenRepository: IPasswordResetTokenRepository;
->>>>>>> 7d4abc99
+  private static managerRepository: IManagerRepository;
 
   static getLeagueRepository(): ILeagueRepository {
     if (!this.leagueRepository) {
@@ -218,26 +209,25 @@
     return this.scheduleRepository;
   }
 
-<<<<<<< HEAD
+  static getMonitoringRepository(): IMonitoringRepository {
+    if (!this.monitoringRepository) {
+      this.monitoringRepository = new PrismaMonitoringRepository(prisma);
+    }
+    return this.monitoringRepository;
+  }
+
+  static getPasswordResetTokenRepository(): IPasswordResetTokenRepository {
+    if (!this.passwordResetTokenRepository) {
+      this.passwordResetTokenRepository = new PrismaPasswordResetTokenRepository(prisma);
+    }
+
+    return this.passwordResetTokenRepository;
+  }
+
   static getManagerRepository(): IManagerRepository {
     if (!this.managerRepository) {
       this.managerRepository = new PrismaManagerRepository(prisma);
     }
     return this.managerRepository;
-=======
-  static getMonitoringRepository(): IMonitoringRepository {
-    if (!this.monitoringRepository) {
-      this.monitoringRepository = new PrismaMonitoringRepository(prisma);
-    }
-    return this.monitoringRepository;
-  }
-
-  static getPasswordResetTokenRepository(): IPasswordResetTokenRepository {
-    if (!this.passwordResetTokenRepository) {
-      this.passwordResetTokenRepository = new PrismaPasswordResetTokenRepository(prisma);
-    }
-
-    return this.passwordResetTokenRepository;
->>>>>>> 7d4abc99
   }
 }