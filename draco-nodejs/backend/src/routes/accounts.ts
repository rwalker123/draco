--- conflicted
+++ resolved
@@ -40,13 +40,11 @@
 // PlayerClassifieds endpoints
 router.use('/:accountId/player-classifieds', accountsPlayerClassifiedsRouter);
 
-<<<<<<< HEAD
-// Sponsor management endpoints
-router.use('/', accountsSponsorsRouter);
-=======
 // Core account operations (search, get, create, update, delete, my-accounts)
 // Placed last so static routes like /types are matched before the generic /:accountId handler
 router.use('/', accountsCoreRouter);
->>>>>>> a2060b17
+
+// Sponsor management endpoints
+router.use('/', accountsSponsorsRouter);
 
 export default router;