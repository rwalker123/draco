import React, { useState, useEffect } from 'react';
import {
  Box,
  Typography,
  Paper,
  Button,
  Alert,
  CircularProgress,
  Container,
  Chip,
  ToggleButton,
  ToggleButtonGroup,
} from '@mui/material';
import {
  Group as GroupIcon,
  LocationOn as LocationIcon,
  ViewList as ViewListIcon,
  ViewModule as ViewModuleIcon,
} from '@mui/icons-material';
import { useRouter, useParams } from 'next/navigation';
import { useAuth } from '../../../context/AuthContext';
import TodayScoreboard from '../../../components/TodayScoreboard';
import YesterdayScoreboard from '../../../components/YesterdayScoreboard';
import GameRecapsWidget from '../../../components/GameRecapsWidget';
import MyTeams, { UserTeam } from '../../../components/MyTeams';
import AccountPageHeader from '../../../components/AccountPageHeader';
import OrganizationsWidget from '../../../components/OrganizationsWidget';
import ThemeSwitcher from '../../../components/ThemeSwitcher';
import { JoinLeagueDashboard } from '../../../components/join-league';
import { SponsorService } from '../../../services/sponsorService';
import SponsorCard from '../../../components/sponsors/SponsorCard';
import { getAccountById } from '@draco/shared-api-client';
import { useApiClient } from '../../../hooks/useApiClient';
import { AccountSeasonWithStatusType, AccountType, SponsorType } from '@draco/shared-schemas';

const BaseballAccountHome: React.FC = () => {
  const [account, setAccount] = useState<AccountType | null>(null);
  const [currentSeason, setCurrentSeason] = useState<AccountSeasonWithStatusType | null>(null);
  const [userTeams, setUserTeams] = useState<UserTeam[]>([]);
  const [loading, setLoading] = useState(true);
  const [error, setError] = useState<string | null>(null);
  const [scoreboardLayout, setScoreboardLayout] = useState<'vertical' | 'horizontal'>('horizontal');
  const [hasAnyGames, setHasAnyGames] = useState(false);
  const [showOrganizationsWidget, setShowOrganizationsWidget] = useState(false);
  const [accountSponsors, setAccountSponsors] = useState<SponsorType[]>([]);
  const [sponsorError, setSponsorError] = useState<string | null>(null);
  const { user, token } = useAuth();
  const router = useRouter();
  const { accountId } = useParams();
  const accountIdStr = Array.isArray(accountId) ? accountId[0] : accountId;
  const apiClient = useApiClient();

  // Fetch public account data
  useEffect(() => {
    if (!accountIdStr) {
      setAccount(null);
      setCurrentSeason(null);
      setError('Account ID not found');
      setLoading(false);
      return;
    }

    let isMounted = true;

    const fetchAccountData = async () => {
      setLoading(true);
      setError(null);

      try {
        const result = await getAccountById({
          client: apiClient,
          path: { accountId: accountIdStr },
          query: { includeCurrentSeason: true },
          throwOnError: false,
        });

        if (!isMounted) {
          return;
        }

        if (!result.data) {
          setError('Account not found or not publicly accessible');
          setAccount(null);
          setCurrentSeason(null);
          return;
        }

        const accountData = result.data.account;
        setAccount(accountData as AccountType);

        const currentSeasonCandidate = result.data.seasons?.find((season) => season.isCurrent) ?? {
          ...result.data.currentSeason,
          isCurrent: true,
        };
        setCurrentSeason(currentSeasonCandidate as AccountSeasonWithStatusType);
      } catch (err) {
        if (!isMounted) {
          return;
        }
        console.error('Failed to fetch account data:', err);
        setError('Failed to load account data');
        setAccount(null);
        setCurrentSeason(null);
      } finally {
        if (isMounted) {
          setLoading(false);
        }
      }
    };

    fetchAccountData();

    return () => {
      isMounted = false;
    };
  }, [accountIdStr, apiClient]);

  // Fetch user teams if logged in
  useEffect(() => {
    if (!accountIdStr || !user || !token) return;

    const fetchUserTeams = async () => {
      try {
        const teamsResponse = await fetch(`/api/accounts/${accountIdStr}/user-teams`, {
          method: 'GET',
          headers: {
            'Content-Type': 'application/json',
            Authorization: `Bearer ${token}`,
          },
        });

        if (teamsResponse.ok) {
          const teamsData = await teamsResponse.json();
          if (teamsData.success) {
            setUserTeams(teamsData.data.teams || []);
          }
        }
      } catch (err) {
        console.warn('Failed to fetch user teams:', err);
      }
    };

    fetchUserTeams();
  }, [accountIdStr, user, token]);

<<<<<<< HEAD
=======
  // Fetch upcoming workouts
  const fetchUpcomingWorkouts = useCallback(async () => {
    if (!accountIdStr) return;

    try {
      const allWorkouts = await listWorkouts(accountIdStr, false);
      // Filter for upcoming workouts on the frontend
      const upcoming = allWorkouts
        .filter((workout) => new Date(workout.workoutDate) > new Date())
        .sort((a, b) => new Date(a.workoutDate).getTime() - new Date(b.workoutDate).getTime())
        .slice(0, 3); // Limit to 3 upcoming workouts
      setWorkouts(upcoming);
    } catch (error) {
      console.error('Failed to fetch upcoming workouts:', error);
    }
  }, [accountIdStr]);

  useEffect(() => {
    fetchUpcomingWorkouts();
  }, [fetchUpcomingWorkouts]);

  useEffect(() => {
    if (!accountIdStr) return;

    const service = new SponsorService();
    service
      .listAccountSponsors(accountIdStr)
      .then((sponsors) => {
        setAccountSponsors(sponsors);
        setSponsorError(null);
      })
      .catch((error: unknown) => {
        console.error('Failed to load account sponsors:', error);
        setSponsorError('Sponsors are currently unavailable.');
      });
  }, [accountIdStr]);

>>>>>>> 5d426ca2
  const handleViewTeam = (teamSeasonId: string) => {
    if (!currentSeason) return;
    router.push(`/account/${accountIdStr}/seasons/${currentSeason.id}/teams/${teamSeasonId}`);
  };

  // Early return if accountId is missing - must be after all hooks
  if (!accountIdStr) {
    return (
      <Container maxWidth="lg" sx={{ py: 4 }}>
        <Alert severity="error" sx={{ mb: 2 }}>
          Account ID not found
        </Alert>
        <Button variant="outlined" onClick={() => router.push('/accounts')}>
          Back to Accounts
        </Button>
      </Container>
    );
  }

  if (loading) {
    return (
      <Box
        sx={{
          display: 'flex',
          justifyContent: 'center',
          alignItems: 'center',
          minHeight: '100vh',
        }}
      >
        <CircularProgress size={60} />
      </Box>
    );
  }

  if (error) {
    return (
      <Container maxWidth="lg" sx={{ py: 4 }}>
        <Alert severity="error" sx={{ mb: 2 }}>
          {error}
        </Alert>
        <Button variant="outlined" onClick={() => router.push('/accounts')}>
          Back to Accounts
        </Button>
      </Container>
    );
  }

  if (!account) {
    return (
      <Container maxWidth="lg" sx={{ py: 4 }}>
        <Alert severity="error" sx={{ mb: 2 }}>
          Account not found
        </Alert>
        <Button variant="outlined" onClick={() => router.push('/accounts')}>
          Back to Accounts
        </Button>
      </Container>
    );
  }

  return (
    <main className="min-h-screen bg-background">
      {/* Unified Header with Logo and Page Content */}
      <Box>
        <AccountPageHeader accountId={account.id} accountLogoUrl={account.accountLogoUrl}>
          {account.configuration?.affiliation &&
            account.configuration.affiliation.name &&
            account.configuration.affiliation.name.trim().toLowerCase() !== 'no affiliation' && (
              <Box
                sx={{
                  display: 'flex',
                  gap: 1,
                  alignItems: 'center',
                  mb: 1,
                  justifyContent: 'center',
                }}
              >
                {account.configuration.affiliation.url ? (
                  <Chip
                    label={account.configuration.affiliation.name}
                    component="a"
                    href={account.configuration.affiliation.url}
                    target="_blank"
                    rel="noopener noreferrer"
                    clickable
                    sx={{
                      bgcolor: 'rgba(255,255,255,0.1)',
                      color: 'white',
                      border: '1px solid rgba(255,255,255,0.2)',
                      textDecoration: 'none',
                      '& .MuiChip-icon': {
                        color: 'white',
                      },
                      '&:hover': {
                        bgcolor: 'rgba(255,255,255,0.2)',
                        textDecoration: 'underline',
                      },
                    }}
                    icon={<GroupIcon />}
                  />
                ) : (
                  <Chip
                    label={account.configuration.affiliation.name}
                    sx={{
                      bgcolor: 'rgba(255,255,255,0.1)',
                      color: 'white',
                      border: '1px solid rgba(255,255,255,0.2)',
                      '& .MuiChip-icon': {
                        color: 'white',
                      },
                    }}
                    icon={<GroupIcon />}
                  />
                )}
              </Box>
            )}
          <Box sx={{ display: 'flex', alignItems: 'center', gap: 2, justifyContent: 'center' }}>
            <Typography
              variant="body1"
              sx={{
                display: 'flex',
                alignItems: 'center',
                gap: 1,
                color: 'rgba(255,255,255,0.9)',
                textAlign: 'center',
              }}
            >
              <LocationIcon fontSize="small" />
              {currentSeason ? `${currentSeason.name} Season` : 'No Current Season'} • Established{' '}
              {account.configuration?.firstYear}
            </Typography>
            <ThemeSwitcher />
          </Box>
        </AccountPageHeader>
      </Box>

      {/* Main Content - Single Column Layout */}
      <Box sx={{ display: 'flex', flexDirection: 'column', gap: 1 }}>
        {/* Ways to Join the League Dashboard */}
        <JoinLeagueDashboard
          accountId={accountIdStr}
          account={account}
          token={token || undefined}
        />

        {/* Scoreboard Layout Toggle */}
        {hasAnyGames && (
          <Box sx={{ display: 'flex', justifyContent: 'center', mb: 2 }}>
            <ToggleButtonGroup
              value={scoreboardLayout}
              exclusive
              onChange={(_, newLayout) => {
                if (newLayout !== null) {
                  setScoreboardLayout(newLayout);
                }
              }}
              aria-label="scoreboard layout"
              size="small"
            >
              <ToggleButton value="vertical" aria-label="vertical layout">
                <ViewListIcon sx={{ mr: 1 }} />
                Vertical
              </ToggleButton>
              <ToggleButton value="horizontal" aria-label="horizontal layout">
                <ViewModuleIcon sx={{ mr: 1 }} />
                Horizontal
              </ToggleButton>
            </ToggleButtonGroup>
          </Box>
        )}

        {/* Scoreboard Widgets - Layout changes based on selected layout */}
        {currentSeason && (
          <Box
            sx={{
              display: scoreboardLayout === 'horizontal' ? 'flex' : 'grid',
              flexDirection: scoreboardLayout === 'horizontal' ? 'column' : undefined,
              gridTemplateColumns:
                scoreboardLayout === 'vertical'
                  ? {
                      xs: '1fr',
                      md: '1fr 1fr',
                    }
                  : undefined,
              gap: scoreboardLayout === 'horizontal' ? 1 : 3,
            }}
          >
            <TodayScoreboard
              accountId={accountIdStr}
              layout={scoreboardLayout}
              currentSeasonId={currentSeason.id}
              onGamesLoaded={(games) => {
                if (games && games.length > 0) setHasAnyGames(true);
              }}
            />
            <YesterdayScoreboard
              accountId={accountIdStr}
              layout={scoreboardLayout}
              currentSeasonId={currentSeason.id}
              onGamesLoaded={(games) => {
                if (games && games.length > 0) setHasAnyGames(true);
              }}
            />
          </Box>
        )}

        {/* Game Recaps Widget */}
        {currentSeason && <GameRecapsWidget accountId={accountIdStr} seasonId={currentSeason.id} />}

        <SponsorCard
          sponsors={accountSponsors}
          title="Account Sponsors"
          emptyMessage={sponsorError ?? 'No sponsors have been added yet.'}
        />

        {/* User Teams Section */}
        {user && userTeams.length > 0 && (
          <MyTeams userTeams={userTeams} onViewTeam={handleViewTeam} title="Your Teams" />
        )}

        {/* Contact & Links */}
        <Paper sx={{ p: 4, borderRadius: 2, mb: 2, boxShadow: '0 2px 8px rgba(0,0,0,0.08)' }}>
          <Typography variant="h6" gutterBottom sx={{ fontWeight: 'bold', color: 'primary.main' }}>
            Connect With Us
          </Typography>
          <Box sx={{ display: 'flex', gap: 2, flexWrap: 'wrap' }}>
            {account.urls.length > 0 && (
              <Button
                variant="contained"
                href={account.urls[0].url}
                target="_blank"
                rel="noopener noreferrer"
                sx={{
                  bgcolor: 'primary.main',
                  '&:hover': { bgcolor: 'primary.dark' },
                }}
              >
                Visit Website
              </Button>
            )}
            {account.socials?.twitterAccountName && (
              <Button
                variant="outlined"
                href={`https://twitter.com/${account.socials.twitterAccountName?.replace('@', '') || account.socials.twitterAccountName}`}
                target="_blank"
                rel="noopener noreferrer"
                sx={{
                  borderColor: 'primary.main',
                  color: 'primary.main',
                  '&:hover': {
                    bgcolor: 'primary.main',
                    color: 'white',
                  },
                }}
              >
                Twitter
              </Button>
            )}
            {account.socials?.facebookFanPage && (
              <Button
                variant="outlined"
                href={account.socials.facebookFanPage}
                target="_blank"
                rel="noopener noreferrer"
                sx={{
                  borderColor: 'primary.main',
                  color: 'primary.main',
                  '&:hover': {
                    bgcolor: 'primary.main',
                    color: 'white',
                  },
                }}
              >
                Facebook
              </Button>
            )}
          </Box>
        </Paper>

        {/* User Organizations Widget */}
        {user && (
          <Box sx={{ display: showOrganizationsWidget ? 'block' : 'none' }}>
            <OrganizationsWidget
              title="Your Other Organizations"
              showSearch={false}
              maxDisplay={3}
              sx={{ mb: 0 }}
              excludeAccountId={accountIdStr}
              onOrganizationsLoaded={(organizations) => {
                setShowOrganizationsWidget(organizations.length > 0);
              }}
            />
          </Box>
        )}
      </Box>
    </main>
  );
};

export default BaseballAccountHome;<|MERGE_RESOLUTION|>--- conflicted
+++ resolved
@@ -143,29 +143,6 @@
     fetchUserTeams();
   }, [accountIdStr, user, token]);
 
-<<<<<<< HEAD
-=======
-  // Fetch upcoming workouts
-  const fetchUpcomingWorkouts = useCallback(async () => {
-    if (!accountIdStr) return;
-
-    try {
-      const allWorkouts = await listWorkouts(accountIdStr, false);
-      // Filter for upcoming workouts on the frontend
-      const upcoming = allWorkouts
-        .filter((workout) => new Date(workout.workoutDate) > new Date())
-        .sort((a, b) => new Date(a.workoutDate).getTime() - new Date(b.workoutDate).getTime())
-        .slice(0, 3); // Limit to 3 upcoming workouts
-      setWorkouts(upcoming);
-    } catch (error) {
-      console.error('Failed to fetch upcoming workouts:', error);
-    }
-  }, [accountIdStr]);
-
-  useEffect(() => {
-    fetchUpcomingWorkouts();
-  }, [fetchUpcomingWorkouts]);
-
   useEffect(() => {
     if (!accountIdStr) return;
 
@@ -182,7 +159,6 @@
       });
   }, [accountIdStr]);
 
->>>>>>> 5d426ca2
   const handleViewTeam = (teamSeasonId: string) => {
     if (!currentSeason) return;
     router.push(`/account/${accountIdStr}/seasons/${currentSeason.id}/teams/${teamSeasonId}`);
