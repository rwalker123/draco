--- conflicted
+++ resolved
@@ -46,12 +46,9 @@
 import AccountOptional from '@/components/account/AccountOptional';
 import TeamRosterWidget from '@/components/roster/TeamRosterWidget';
 import TeamManagersWidget from '@/components/team/TeamManagersWidget';
-<<<<<<< HEAD
 import YouTubeChannelAdminPanel from '../../../../../../../components/social/YouTubeChannelAdminPanel';
 import TeamFeaturedVideosWidget from '../../../../../../../components/social/TeamFeaturedVideosWidget';
-=======
 import InformationWidget from '@/components/information/InformationWidget';
->>>>>>> 265d70b4
 
 interface TeamPageProps {
   accountId: string;
@@ -451,18 +448,19 @@
     );
   }, [accountId, hasRole, hasRoleInAccount, hasRoleInTeam, teamSeasonId]);
 
-<<<<<<< HEAD
   const canManageTeamSocials = React.useMemo(() => {
     return (
       hasRole('Administrator') ||
       hasRoleInAccount('AccountAdmin', accountId) ||
-=======
+      hasRoleInTeam('TeamAdmin', teamSeasonId)
+    );
+  }, [accountId, hasRole, hasRoleInAccount, hasRoleInTeam, teamSeasonId]);
+
   const canManageInformationMessages = React.useMemo(() => {
     return (
       hasRole('Administrator') ||
       hasRoleInAccount('AccountAdmin', accountId) ||
       hasRoleInAccount('LeagueAdmin', accountId) ||
->>>>>>> 265d70b4
       hasRoleInTeam('TeamAdmin', teamSeasonId)
     );
   }, [accountId, hasRole, hasRoleInAccount, hasRoleInTeam, teamSeasonId]);
@@ -594,7 +592,6 @@
         />
       )}
 
-<<<<<<< HEAD
       {canManageTeamSocials && teamData?.teamId ? (
         <YouTubeChannelAdminPanel
           context="team"
@@ -616,7 +613,8 @@
             )
           }
         />
-=======
+      ) : null}
+
       {showInformationWidget ? (
         <Box
           sx={{
@@ -635,7 +633,6 @@
             title="Information Center"
           />
         </Box>
->>>>>>> 265d70b4
       ) : null}
 
       <Box
