--- conflicted
+++ resolved
@@ -7,13 +7,10 @@
 import { useRole } from '../../../../context/RoleContext';
 import { isAccountAdministrator } from '../../../../utils/permissionUtils';
 import UrlManagement from '../../../../components/UrlManagement';
-<<<<<<< HEAD
 import AccountPageHeader from '../../../../components/AccountPageHeader';
-=======
 import { getAccountById } from '@draco/shared-api-client';
 import { useApiClient } from '../../../../hooks/useApiClient';
 import type { AccountType } from '@draco/shared-schemas';
->>>>>>> ec6bdb1a
 
 interface TabPanelProps {
   children?: React.ReactNode;
@@ -181,7 +178,6 @@
             />
           </TabPanel>
 
-<<<<<<< HEAD
           {/* General Settings Tab */}
           <TabPanel value={tabValue} index={1}>
             <Typography variant="h6" gutterBottom>
@@ -189,19 +185,6 @@
             </Typography>
             <Typography variant="body2" color="text.secondary" sx={{ mb: 3 }}>
               Configure basic account information and preferences.
-=======
-          <Box sx={{ p: 2, bgcolor: 'grey.50', borderRadius: 1 }}>
-            <Typography variant="body2" color="text.secondary">
-              <strong>Account Name:</strong> {account.name}
-              <br />
-              <strong>Account Type:</strong> {account.configuration?.accountType?.name ?? 'Unknown'}
-              <br />
-              <strong>First Year:</strong> {account.configuration?.firstYear ?? 'N/A'}
-              <br />
-              <strong>Affiliation:</strong> {account.configuration?.affiliation?.name || 'None'}
-              <br />
-              <strong>Timezone:</strong> {account.configuration?.timezoneId || 'Not set'}
->>>>>>> ec6bdb1a
             </Typography>
 
             <Alert severity="info" sx={{ mb: 3 }}>
@@ -213,18 +196,18 @@
               <Typography variant="body2" color="text.secondary">
                 <strong>Account Name:</strong> {account.name}
                 <br />
-                <strong>Account Type:</strong> {account.accountType}
-                <br />
-                <strong>First Year:</strong> {account.firstYear}
-                <br />
-                <strong>Affiliation:</strong> {account.affiliation?.name || 'None'}
-                <br />
-                <strong>Timezone:</strong> {account.timezoneId}
+                <strong>Account Type:</strong>{' '}
+                {account.configuration?.accountType?.name ?? 'Unknown'}
+                <br />
+                <strong>First Year:</strong> {account.configuration?.firstYear ?? 'N/A'}
+                <br />
+                <strong>Affiliation:</strong> {account.configuration?.affiliation?.name || 'None'}
+                <br />
+                <strong>Timezone:</strong> {account.configuration?.timezoneId || 'Not set'}
               </Typography>
             </Box>
           </TabPanel>
 
-<<<<<<< HEAD
           {/* Social Media Tab */}
           <TabPanel value={tabValue} index={2}>
             <Typography variant="h6" gutterBottom>
@@ -232,17 +215,6 @@
             </Typography>
             <Typography variant="body2" color="text.secondary" sx={{ mb: 3 }}>
               Connect your social media accounts and configure sharing options.
-=======
-          <Box sx={{ p: 2, bgcolor: 'grey.50', borderRadius: 1 }}>
-            <Typography variant="body2" color="text.secondary">
-              <strong>Twitter Account:</strong>{' '}
-              {account.socials?.twitterAccountName || 'Not configured'}
-              <br />
-              <strong>Facebook Fan Page:</strong>{' '}
-              {account.socials?.facebookFanPage || 'Not configured'}
-              <br />
-              <strong>YouTube User ID:</strong> {account.socials?.youtubeUserId || 'Not configured'}
->>>>>>> ec6bdb1a
             </Typography>
 
             <Alert severity="info" sx={{ mb: 3 }}>
@@ -252,32 +224,22 @@
 
             <Box sx={{ p: 2, bgcolor: 'grey.50', borderRadius: 1 }}>
               <Typography variant="body2" color="text.secondary">
-                <strong>Twitter Account:</strong> {account.twitterAccountName || 'Not configured'}
-                <br />
-                <strong>Facebook Fan Page:</strong> {account.facebookFanPage || 'Not configured'}
-                <br />
-                <strong>YouTube User ID:</strong> {account.youtubeUserId || 'Not configured'}
+                <strong>Twitter Account:</strong>{' '}
+                {account.socials?.twitterAccountName || 'Not configured'}
+                <br />
+                <strong>Facebook Fan Page:</strong>{' '}
+                {account.socials?.facebookFanPage || 'Not configured'}
+                <br />
+                <strong>YouTube User ID:</strong>{' '}
+                {account.socials?.youtubeUserId || 'Not configured'}
               </Typography>
             </Box>
           </TabPanel>
 
-<<<<<<< HEAD
           {/* Security Tab */}
           <TabPanel value={tabValue} index={3}>
             <Typography variant="h6" gutterBottom>
               Security Settings
-=======
-          <Box sx={{ p: 2, bgcolor: 'grey.50', borderRadius: 1 }}>
-            <Typography variant="body2" color="text.secondary">
-              <strong>Owner:</strong>{' '}
-              {account.accountOwner?.contact
-                ? `${account.accountOwner.contact.firstName} ${account.accountOwner.contact.lastName}`
-                : 'Not assigned'}
-              <br />
-              <strong>Account Admin:</strong> {hasRole('AccountAdmin') ? 'Yes' : 'No'}
-              <br />
-              <strong>Administrator:</strong> {hasRole('Administrator') ? 'Yes' : 'No'}
->>>>>>> ec6bdb1a
             </Typography>
             <Typography variant="body2" color="text.secondary" sx={{ mb: 3 }}>
               Manage account security, user permissions, and access controls.
@@ -290,7 +252,10 @@
 
             <Box sx={{ p: 2, bgcolor: 'grey.50', borderRadius: 1 }}>
               <Typography variant="body2" color="text.secondary">
-                <strong>Owner:</strong> {account.ownerName || 'Not assigned'}
+                <strong>Owner:</strong>{' '}
+                {account.accountOwner?.contact
+                  ? `${account.accountOwner.contact.firstName} ${account.accountOwner.contact.lastName}`
+                  : 'Not assigned'}
                 <br />
                 <strong>Account Admin:</strong> {hasRole('AccountAdmin') ? 'Yes' : 'No'}
                 <br />
