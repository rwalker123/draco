// Hooks Index
// Export all hooks for easy importing

// Existing hooks
export { useAccountMembership } from './useAccountMembership';
export { useAccountManagementService } from './useAccountManagementService';
export { useAccountLogoOperations } from './useAccountLogoOperations';
export { useAccountUrlsService } from './useAccountUrlsService';
export { useContactSearch } from './useContactSearch';
export { useContactSelection } from './useContactSelection';
export { useCurrentSeason } from './useCurrentSeason';
export { useEmailRecipients } from './useEmailRecipients';
export { useLogout } from './useLogout';
export { useNotifications } from './useNotifications';
export { useRosterDataManager } from './useRosterDataManager';
export { useRosterPlayer } from './roster/useRosterPlayer';
export { useScrollPosition } from './useScrollPosition';
export { useTableLoadingState } from './useTableLoadingState';
export { usePollsService } from './usePollsService';
export { useUserApiOperations } from './useUserApiOperations';
export { useUserDataManager } from './useUserDataManager';
export { useUserManagement } from './useUserManagement';
export { useSmoothTransition } from './useSmoothTransition';
export { useSchedulePermissions } from './useSchedulePermissions';
export { useGameResults } from './useGameResults';
export { useTeamManagement } from './useTeamManagement';
<<<<<<< HEAD
export { useSignupService } from './useSignupService';
=======
export { useFieldService } from './useFieldService';
>>>>>>> fb4f7c5f

// Player Classifieds hooks
export { usePlayerClassifieds } from './usePlayerClassifieds';
export { useClassifiedsPagination } from './useClassifiedsPagination';
export { useClassifiedsSearch } from './useClassifiedsSearch';
export { useClassifiedsPermissions } from './useClassifiedsPermissions';
export { usePlayersWantedClassifieds, useTeamsWantedClassifieds } from './useClassifiedsService';<|MERGE_RESOLUTION|>--- conflicted
+++ resolved
@@ -24,11 +24,8 @@
 export { useSchedulePermissions } from './useSchedulePermissions';
 export { useGameResults } from './useGameResults';
 export { useTeamManagement } from './useTeamManagement';
-<<<<<<< HEAD
+export { useFieldService } from './useFieldService';
 export { useSignupService } from './useSignupService';
-=======
-export { useFieldService } from './useFieldService';
->>>>>>> fb4f7c5f
 
 // Player Classifieds hooks
 export { usePlayerClassifieds } from './usePlayerClassifieds';
