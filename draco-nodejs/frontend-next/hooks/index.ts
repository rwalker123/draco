--- conflicted
+++ resolved
@@ -24,12 +24,9 @@
 export { useSchedulePermissions } from './useSchedulePermissions';
 export { useGameResults } from './useGameResults';
 export { useTeamManagement } from './useTeamManagement';
-<<<<<<< HEAD
-export { usePasswordResetService } from './usePasswordResetService';
-=======
 export { useFieldService } from './useFieldService';
 export { useSignupService } from './useSignupService';
->>>>>>> f0e8e7b7
+export { usePasswordResetService } from './usePasswordResetService';
 
 // Player Classifieds hooks
 export { usePlayerClassifieds } from './usePlayerClassifieds';
